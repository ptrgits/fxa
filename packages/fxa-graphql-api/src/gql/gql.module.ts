/* This Source Code Form is subject to the terms of the Mozilla Public
 * License, v. 2.0. If a copy of the MPL was not distributed with this
 * file, You can obtain one at http://mozilla.org/MPL/2.0/. */

import { Request, Response } from 'express';
import { CustomsModule } from 'fxa-shared/nestjs/customs/customs.module';
import { CustomsService } from 'fxa-shared/nestjs/customs/customs.service';
import { MozLoggerService } from 'fxa-shared/nestjs/logger/logger.service';
import {
  createContext,
  SentryPlugin,
} from 'fxa-shared/nestjs/sentry/sentry.plugin';
import queryComplexity, { simpleEstimator } from 'graphql-query-complexity';
import path, { join } from 'path';

import {
  HttpException,
  MiddlewareConsumer,
  Module,
  NestModule,
} from '@nestjs/common';
import { ConfigService } from '@nestjs/config';

import { BackendModule } from '../backend/backend.module';
import Config, { AppConfig } from '../config';
import { AccountResolver } from './account.resolver';
import { LegalResolver } from './legal.resolver';
<<<<<<< HEAD
import { SessionResolver } from './session.resolver';
=======
import { SubscriptionResolver } from './subscription.resolver';
import { ClientInfoResolver } from './clientInfo.resolver';
import { Request, Response } from 'express';
>>>>>>> c6885a4b

const config = Config.getProperties();

/**
 * GraphQL Config Factory for setting up the NestJS GqlModule
 *
 * @param configService
 * @param log
 */
export const GraphQLConfigFactory = async (
  configService: ConfigService<AppConfig>,
  log: MozLoggerService
) => ({
  allowBatchedHttpRequests: true,
  path: '/graphql',
  useGlobalPrefix: true,
  playground: configService.get<string>('env') !== 'production',
  autoSchemaFile: join(path.dirname(__dirname), './schema.gql'),
  context: ({ req, connection }: any) => createContext({ req, connection }),
  // Disabling cors here allows the cors middleware from NestJS to be applied
  cors: false,
  uploads: false,
  validationRules: [
    queryComplexity({
      estimators: [simpleEstimator({ defaultComplexity: 1 })],
      maximumComplexity: 100,
      variables: {
        input: 'ignoreme',
        file: 'ignoreme',
      },
      onComplete: (complexity: number) => {
        log.debug('complexity', { complexity });
      },
    }),
  ],
});

@Module({
  imports: [BackendModule, CustomsModule],
  providers: [
    AccountResolver,
    CustomsService,
    SessionResolver,
    LegalResolver,
<<<<<<< HEAD
    SentryPlugin,
=======
    ClientInfoResolver,
    SubscriptionResolver,
>>>>>>> c6885a4b
  ],
})
export class GqlModule implements NestModule {
  configure(consumer: MiddlewareConsumer) {
    consumer
      .apply((req: Request, res: Response, next: Function) => {
        if (
          config.env !== 'development' &&
          !req.is('application/json') &&
          !req.is('multipart/form-data')
        ) {
          return next(
            new HttpException('Request content type is not supported.', 415)
          );
        }
        next();
      })
      .forRoutes('graphql');
  }
}<|MERGE_RESOLUTION|>--- conflicted
+++ resolved
@@ -25,13 +25,9 @@
 import Config, { AppConfig } from '../config';
 import { AccountResolver } from './account.resolver';
 import { LegalResolver } from './legal.resolver';
-<<<<<<< HEAD
-import { SessionResolver } from './session.resolver';
-=======
 import { SubscriptionResolver } from './subscription.resolver';
 import { ClientInfoResolver } from './clientInfo.resolver';
-import { Request, Response } from 'express';
->>>>>>> c6885a4b
+import { SessionResolver } from './session.resolver';
 
 const config = Config.getProperties();
 
@@ -76,12 +72,9 @@
     CustomsService,
     SessionResolver,
     LegalResolver,
-<<<<<<< HEAD
-    SentryPlugin,
-=======
     ClientInfoResolver,
     SubscriptionResolver,
->>>>>>> c6885a4b
+    SentryPlugin,
   ],
 })
 export class GqlModule implements NestModule {
