--- conflicted
+++ resolved
@@ -37,15 +37,11 @@
   "homepage": "https://github.com/mozilla/fxa#readme",
   "readmeFilename": "README.md",
   "dependencies": {
-<<<<<<< HEAD
     "@sentry/integrations": "^6.19.1",
-    "@sentry/node": "^6.19.1",
-=======
     "@sentry/node": "^7.66.0",
     "apollo-datasource": "^3.3.1",
     "apollo-server": "^2.26.0",
     "apollo-server-express": "^2.26.0",
->>>>>>> 2f7138f9
     "body-parser": "^1.20.2",
     "class-transformer": "^0.5.1",
     "class-validator": "^0.14.0",
