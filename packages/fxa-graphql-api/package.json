--- conflicted
+++ resolved
@@ -30,17 +30,6 @@
   "homepage": "https://github.com/mozilla/fxa#readme",
   "readmeFilename": "README.md",
   "dependencies": {
-<<<<<<< HEAD
-    "@nestjs/common": "^7.6.18",
-    "@nestjs/config": "^1.0.0",
-    "@nestjs/core": "^7.6.18",
-    "@nestjs/graphql": "^7.11.0",
-    "@nestjs/mapped-types": "^0.4.1",
-    "@nestjs/passport": "^8.0.0",
-    "@nestjs/platform-express": "^7.6.18",
-    "@sentry/integrations": "^6.8.0",
-    "@sentry/node": "^6.9.0",
-=======
     "@nestjs/common": "^8.0.4",
     "@nestjs/config": "^1.0.1",
     "@nestjs/core": "^8.0.4",
@@ -50,7 +39,6 @@
     "@nestjs/platform-express": "^8.0.4",
     "@sentry/integrations": "^6.10.0",
     "@sentry/node": "^6.10.0",
->>>>>>> ed5bd794
     "apollo-datasource": "^0.9.0",
     "apollo-server": "^2.25.2",
     "apollo-server-express": "^2.25.2",
