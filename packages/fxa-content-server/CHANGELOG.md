--- conflicted
+++ resolved
@@ -1,4 +1,3 @@
-<<<<<<< HEAD
 ## 1.136.1
 
 ### New features
@@ -38,11 +37,10 @@
 * f5a4759e4 removed select-row (f5a4759e4)
 * ui: Lowercased the S on Manage subscriptions button (ef6889c74)
 * docs: Update README/CONTRIBUTING for monorepo/commit signing. (597f0b816)
-=======
+
 ## 1.135.5
 
 No changes.
->>>>>>> cafae548
 
 ## 1.135.4
 
