--- conflicted
+++ resolved
@@ -139,7 +139,6 @@
               });
       });
     });
-<<<<<<< HEAD
 
     describe('oauth', function () {
       it('redirects to signup_complete after account is verified', function () {
@@ -160,7 +159,7 @@
             var defer = p.defer();
             setTimeout(function () {
               try {
-                assert.equal(router.page, 'signup_complete');
+                assert.equal(routerMock.page, 'signup_complete');
                 defer.resolve();
               } catch (e) {
                 defer.reject(e);
@@ -173,7 +172,5 @@
       });
     });
 
-=======
->>>>>>> f79a8c4a
   });
 });