--- conflicted
+++ resolved
@@ -1,10 +1,6 @@
 {
   "name": "fxa-profile-server",
-<<<<<<< HEAD
-  "version": "1.134.4",
-=======
   "version": "1.135.1",
->>>>>>> 5012b888
   "lockfileVersion": 1,
   "requires": true,
   "dependencies": {
