# Change history

<<<<<<< HEAD
## 1.228.6

No changes.

## 1.228.5

No changes.
=======
## 1.229.0

### New features

- coupons: resub confirmation discount amount (#12237) ([028ad3dfe](https://github.com/mozilla/fxa/commit/028ad3dfe))
- auth: Add third party auth metrics (#12221) ([f4d13cf32](https://github.com/mozilla/fxa/commit/f4d13cf32))
- coupon: update info box for coupon type (#12187) ([2a4054cde](https://github.com/mozilla/fxa/commit/2a4054cde))

### Bug fixes

- email: Use uppercase provider name in email (#12286) ([c8f5998b0](https://github.com/mozilla/fxa/commit/c8f5998b0))

### Other changes

- all: d584a10bc maintenance(all) - Prepare for new sentry ([d584a10bc](https://github.com/mozilla/fxa/commit/d584a10bc))
- auth: Remove confusing / unneded config from OauthRedis constructor ([fdbe83fd8](https://github.com/mozilla/fxa/commit/fdbe83fd8))
>>>>>>> c0bdf481

## 1.228.4

No changes.

## 1.228.3

No changes.

## 1.228.2

### Other changes

- 12ea05171 Cherry pick squash for experimental dot releases v1.226.5 to v1.226.9 on train-226. These changes address issues with connection pool spiking and high latency on the attached clients route. ([12ea05171](https://github.com/mozilla/fxa/commit/12ea05171))

## 1.228.1

### Bug fixes

- subscriptions: create customer for iap sub (#12164) ([7c54513ac](https://github.com/mozilla/fxa/commit/7c54513ac))

## 1.228.0

### New features

- apple: Add Sign-in with Apple support (#12148) ([fa817cb37](https://github.com/mozilla/fxa/commit/fa817cb37))
- subscriptions: add config for cancel survey (#12114) ([49598b251](https://github.com/mozilla/fxa/commit/49598b251))

### Other changes

- deps: bump @sentry/browser from 6.17.9 to 6.18.2 (#12139) ([4359d2bd8](https://github.com/mozilla/fxa/commit/4359d2bd8))
- deps: bump @nestjs/config from 1.1.6 to 1.2.0 (#12132) ([5383d1bda](https://github.com/mozilla/fxa/commit/5383d1bda))
- deps-dev: bump chai from 4.3.4 to 4.3.6 (#12091) ([df319de11](https://github.com/mozilla/fxa/commit/df319de11))
- deps-dev: bump tsconfig-paths from 3.12.0 to 3.13.0 (#12119) ([749e554a6](https://github.com/mozilla/fxa/commit/749e554a6))
- deps: bump aws-sdk from 2.1082.0 to 2.1089.0 (#12117) ([014363918](https://github.com/mozilla/fxa/commit/014363918))

## 1.227.1

No changes.

## 1.227.0

### New features

- coupon: support coupon on sub manage page (#11890) ([3c23dde9f](https://github.com/mozilla/fxa/commit/3c23dde9f))

### Other changes

- #12061: 85c20f658 Train 226.3 (#12061) ([85c20f658](https://github.com/mozilla/fxa/commit/85c20f658))
- deps: bump aws-sdk from 2.1068.0 to 2.1081.0 (#12026) ([7b305a3cd](https://github.com/mozilla/fxa/commit/7b305a3cd))
- deps: bump @sentry/browser from 6.17.2 to 6.17.9 (#11994) ([f32ae3f1a](https://github.com/mozilla/fxa/commit/f32ae3f1a))
- deps: bump @nestjs/core from 8.2.6 to 8.3.1 (#11989) ([11ad2b6ee](https://github.com/mozilla/fxa/commit/11ad2b6ee))
- deps: bump stripe from 8.202.0 to 8.203.0 (#11988) ([5df09116f](https://github.com/mozilla/fxa/commit/5df09116f))
- deps: bump @nestjs/common from 8.3.0 to 8.3.1 (#11975) ([bbd474450](https://github.com/mozilla/fxa/commit/bbd474450))
- deps-dev: bump jest from 27.4.7 to 27.5.1 (#11974) ([8ba05a381](https://github.com/mozilla/fxa/commit/8ba05a381))
- deps: bump @nestjs/common from 8.2.4 to 8.3.0 (#11949) ([116f4310e](https://github.com/mozilla/fxa/commit/116f4310e))

## 1.226.4

No changes.

## 1.226.3

No changes.

## 1.226.2

### Other changes

- shared,auth,admin: Refactor attached-clients so routines can be shared with admin panel (#11817)" ([4cbc3bce3](https://github.com/mozilla/fxa/commit/4cbc3bce3))
- #11915: 9f29305b3 Revert "Issues/11091 (#11915)" ([9f29305b3](https://github.com/mozilla/fxa/commit/9f29305b3))
- google: Add support for linked accounts in admin panel (#11937)" ([580cc2fcc](https://github.com/mozilla/fxa/commit/580cc2fcc))

## 1.226.1

No changes.

## 1.226.0

### New features

- google: Add support for linked accounts in admin panel (#11937) ([7c93a6b9d](https://github.com/mozilla/fxa/commit/7c93a6b9d))
- google: Add backend support to disconnect goolge linked account ([97686e415](https://github.com/mozilla/fxa/commit/97686e415))
- coupons: detailed error for coupon fail (#11626) ([cb35c713e](https://github.com/mozilla/fxa/commit/cb35c713e))

### Bug fixes

- google: Delete linked accounts when user deletes FxA account ([920fc8eb8](https://github.com/mozilla/fxa/commit/920fc8eb8))
- subscriptions: allow zero dollar invoices (#11719) ([058a7fd07](https://github.com/mozilla/fxa/commit/058a7fd07))

### Refactorings

- auth: Remove MJML feature flags, remove verifySecondary ## 1.225.3 logic, remove old templates (#11862) ([31061b071](https://github.com/mozilla/fxa/commit/31061b071))

### Other changes

- #11915: e6531d51c Issues/11091 (#11915) ([e6531d51c](https://github.com/mozilla/fxa/commit/e6531d51c))
- deps: bump knex from 1.0.2 to 1.0.3 ([977321030](https://github.com/mozilla/fxa/commit/977321030))
- deps: bump stripe from 8.200.0 to 8.202.0 ([6c2767c02](https://github.com/mozilla/fxa/commit/6c2767c02))
- shared,auth,admin: Refactor attached-clients so routines can be shared with admin panel (#11817) ([6b89206ff](https://github.com/mozilla/fxa/commit/6b89206ff))
- deps: bump knex from 1.0.1 to 1.0.2 (#11892) ([b955eb809](https://github.com/mozilla/fxa/commit/b955eb809))
- deps: bump aws-sdk from 2.1063.0 to 2.1068.0 (#11853) ([99e20de89](https://github.com/mozilla/fxa/commit/99e20de89))
- deps: bump @nestjs/core from 8.2.4 to 8.2.6 ([bd863179b](https://github.com/mozilla/fxa/commit/bd863179b))

## 1.225.3

No changes.

## 1.225.2

No changes.

## 1.225.1

No changes.

## 1.225.0

### New features

- auth: update API to Return Coupon Details (#11654) ([f667ebbbf](https://github.com/mozilla/fxa/commit/f667ebbbf))
- goog: Add google auth frontend login screens (#11743) ([9fd866c8c](https://github.com/mozilla/fxa/commit/9fd866c8c))

### Other changes

- deps: bump @sentry/browser from 6.16.1 to 6.17.2 (#11764) ([1b249659d](https://github.com/mozilla/fxa/commit/1b249659d))
- deps: bump aws-sdk from 2.1057.0 to 2.1063.0 (#11755) ([3df6d7ac1](https://github.com/mozilla/fxa/commit/3df6d7ac1))
- deps: bump stripe from 8.199.0 to 8.200.0 (#11754) ([7cbfa1981](https://github.com/mozilla/fxa/commit/7cbfa1981))
- deps-dev: bump @nestjs/testing from 8.2.5 to 8.2.6 (#11736) ([8ab5a1536](https://github.com/mozilla/fxa/commit/8ab5a1536))
- deps: bump knex from 0.95.15 to 1.0.1 (#11710) ([38870b60e](https://github.com/mozilla/fxa/commit/38870b60e))
- deps: bump stripe from 8.198.0 to 8.199.0 (#11711) ([cec185e52](https://github.com/mozilla/fxa/commit/cec185e52))
- deps: bump superagent from 6.1.0 to 7.1.1 (#11692) ([d4ad6314c](https://github.com/mozilla/fxa/commit/d4ad6314c))
- deps-dev: bump ts-jest from 27.1.2 to 27.1.3 (#11675) ([8e8ffb6b2](https://github.com/mozilla/fxa/commit/8e8ffb6b2))
- deps: bump stripe from 8.195.0 to 8.198.0 (#11662) ([6d1184041](https://github.com/mozilla/fxa/commit/6d1184041))

## 1.224.4

No changes.

## 1.224.3

No changes.

## 1.224.2

### Bug fixes

- auth: Copy 'public' to dist, don't load non-existent Fluent bundles, Fluent strategy tweak (#11753) ([de74d2a65](https://github.com/mozilla/fxa/commit/de74d2a65))

## 1.224.1

No changes.

## 1.224.0

### New features

- services: remove fxa-auth-db-mysql, fxa-email-event-proxy, and fxa-email-service ([50e124b51](https://github.com/mozilla/fxa/commit/50e124b51))
- google: Add backend support for google auth (#11499) ([643c12606](https://github.com/mozilla/fxa/commit/643c12606))

### Other changes

- deps-dev: bump @nestjs/testing from 8.2.4 to 8.2.5 (#11639) ([22d0bc002](https://github.com/mozilla/fxa/commit/22d0bc002))
- deps: bump ajv from 6.12.6 to 8.9.0 (#11640)" ([1417149bd](https://github.com/mozilla/fxa/commit/1417149bd))
- deps: bump ajv from 6.12.6 to 8.9.0 (#11640) ([3b043eb56](https://github.com/mozilla/fxa/commit/3b043eb56))
- deps: bump aws-sdk from 2.1048.0 to 2.1057.0 (#11634) ([dbc9376b2](https://github.com/mozilla/fxa/commit/dbc9376b2))
- deps: bump @nestjs/config from 1.1.5 to 1.1.6 (#11583) ([f44aee4f6](https://github.com/mozilla/fxa/commit/f44aee4f6))
- deps: switch from git to https for deps (#11587) ([c1f0a3682](https://github.com/mozilla/fxa/commit/c1f0a3682))
- deps-dev: bump jest from 27.4.3 to 27.4.7 (#11551) ([43c4bdebd](https://github.com/mozilla/fxa/commit/43c4bdebd))
- deps: bump apollo-server from 2.25.2 to 2.25.3 (#11515) ([a66139d08](https://github.com/mozilla/fxa/commit/a66139d08))

## 1.223.2

### Other changes

- deps: switch from git to https for deps (#11587) ([2611a980d](https://github.com/mozilla/fxa/commit/2611a980d))

## 1.223.1

No changes.

## 1.223.0

### New features

- coupons: add coupon metrics (#11362) ([2f507cb19](https://github.com/mozilla/fxa/commit/2f507cb19))
- subscriptions: create subs with promo codes (#11474) ([614061b20](https://github.com/mozilla/fxa/commit/614061b20))

### Other changes

- deps: bump aws-sdk from 2.1046.0 to 2.1048.0 (#11456) ([336f4de77](https://github.com/mozilla/fxa/commit/336f4de77))
- deps: bump stripe from 8.194.0 to 8.195.0 (#11451) ([b13aa1326](https://github.com/mozilla/fxa/commit/b13aa1326))
- deps: bump ioredis from 4.28.0 to 4.28.2 (#11449) ([5577e08e4](https://github.com/mozilla/fxa/commit/5577e08e4))
- deps-dev: bump @nestjs/testing from 8.2.3 to 8.2.4 (#11448) ([052f06ba0](https://github.com/mozilla/fxa/commit/052f06ba0))
- deps: bump knex from 0.95.14 to 0.95.15 (#11435) ([113cad186](https://github.com/mozilla/fxa/commit/113cad186))

## 1.222.0

### New features

- fxa-shared: Allows sentry events for critical endpoints to be 'tagged' as such. Because: ([6abd9bd3e](https://github.com/mozilla/fxa/commit/6abd9bd3e))
- db: add emailTypeId column to emailBounces, start recording templates on bounces, display in admin panel ([12affe682](https://github.com/mozilla/fxa/commit/12affe682))
- auth: add invoice preview route ([883668335](https://github.com/mozilla/fxa/commit/883668335))

### Other changes

- deps: bump @nestjs/common from 8.2.3 to 8.2.4 (#11420) ([3dba1b300](https://github.com/mozilla/fxa/commit/3dba1b300))
- deps: bump @nestjs/core from 8.2.3 to 8.2.4 (#11398) ([cc54604bf](https://github.com/mozilla/fxa/commit/cc54604bf))
- deps: bump @sentry/integrations from 6.15.0 to 6.16.1 ([032efbdbe](https://github.com/mozilla/fxa/commit/032efbdbe))
- deps-dev: bump ts-jest from 27.0.7 to 27.1.2 (#11386) ([fd027535e](https://github.com/mozilla/fxa/commit/fd027535e))
- deps: bump stripe from 8.193.0 to 8.194.0 (#11388) ([cc21f4e3c](https://github.com/mozilla/fxa/commit/cc21f4e3c))
- auth: destroying attached client would fail (#11302) ([76703f48d](https://github.com/mozilla/fxa/commit/76703f48d))
- deps: bump @sentry/node from 6.15.0 to 6.16.1 ([d6e82ae9c](https://github.com/mozilla/fxa/commit/d6e82ae9c))
- 2d519d084 Feedback ([2d519d084](https://github.com/mozilla/fxa/commit/2d519d084))
- deps: bump @sentry/browser from 6.15.0 to 6.16.1 (#11308) ([5da6dfc65](https://github.com/mozilla/fxa/commit/5da6dfc65))
- deps: bump stripe from 8.191.0 to 8.193.0 (#11303) ([d59c19d29](https://github.com/mozilla/fxa/commit/d59c19d29))
- deps: bump aws-sdk from 2.1045.0 to 2.1046.0 (#11295) ([9fc001e7b](https://github.com/mozilla/fxa/commit/9fc001e7b))
- deps: bump aws-sdk from 2.1044.0 to 2.1045.0 ([515af6847](https://github.com/mozilla/fxa/commit/515af6847))
- deps: bump jsdom from 18.1.1 to 19.0.0 ([19cd329d9](https://github.com/mozilla/fxa/commit/19cd329d9))

## 1.221.3

No changes.

## 1.221.2

### Other changes

- dependabot: a4dfb2efe Cherry-pick cc21f4e (dependabot) ([a4dfb2efe](https://github.com/mozilla/fxa/commit/a4dfb2efe))

## 1.221.1

### New features

- auth: add invoice preview route ([1165f6a5d](https://github.com/mozilla/fxa/commit/1165f6a5d))

## 1.221.0

### New features

- profile: add metricsEnabled to profile. closes #9081 (#10882) ([e2d10147c](https://github.com/mozilla/fxa/commit/e2d10147c))

### Bug fixes

- reverse dep rollback from conflict resolution ([5527014cb](https://github.com/mozilla/fxa/commit/5527014cb))

### Other changes

- deps: bump aws-sdk from 2.1022.0 to 2.1044.0 (#11271) ([6eeb2eb74](https://github.com/mozilla/fxa/commit/6eeb2eb74))
- deps: bump @nestjs/mapped-types from 1.0.0 to 1.0.1 (#11257) ([31a01cc4d](https://github.com/mozilla/fxa/commit/31a01cc4d))
- deps-dev: bump esbuild from 0.14.1 to 0.14.2 ([b02bdf11f](https://github.com/mozilla/fxa/commit/b02bdf11f))
- deps-dev: bump jest from 27.3.1 to 27.4.3 ([5bc98e34d](https://github.com/mozilla/fxa/commit/5bc98e34d))
- #11211: 2fedcbc4a Train 220 (#11211) ([2fedcbc4a](https://github.com/mozilla/fxa/commit/2fedcbc4a))
- deps-dev: bump esbuild-register from 3.1.2 to 3.2.0 (#11218) ([a66e94841](https://github.com/mozilla/fxa/commit/a66e94841))
- deps: bump jsdom from 18.1.0 to 18.1.1 ([2a20d0588](https://github.com/mozilla/fxa/commit/2a20d0588))
- deps-dev: bump esbuild from 0.13.14 to 0.14.0 (#11186) ([fd2d059eb](https://github.com/mozilla/fxa/commit/fd2d059eb))
- deps: bump @nestjs/config from 1.1.0 to 1.1.5 (#11174) ([6bffbbae0](https://github.com/mozilla/fxa/commit/6bffbbae0))
- deps: bump @nestjs/common from 8.1.2 to 8.2.3 (#11168) ([9cda83496](https://github.com/mozilla/fxa/commit/9cda83496))
- deps-dev: bump @nestjs/testing from 8.2.0 to 8.2.3 (#11166) ([6cb640160](https://github.com/mozilla/fxa/commit/6cb640160))
- deps-dev: bump tsconfig-paths from 3.11.0 to 3.12.0 (#11167) ([de19f3591](https://github.com/mozilla/fxa/commit/de19f3591))
- deps: bump @nestjs/core from 8.2.0 to 8.2.3 (#11155) ([f7c73fbd4](https://github.com/mozilla/fxa/commit/f7c73fbd4))
- deps: bump class-transformer from 0.4.0 to 0.5.1 (#11141) ([dcaaa2128](https://github.com/mozilla/fxa/commit/dcaaa2128))
- deps: bump stripe from 8.188.0 to 8.191.0 (#11143) ([2bbea7715](https://github.com/mozilla/fxa/commit/2bbea7715))

## 1.220.5

No changes.

## 1.220.4

No changes.

## 1.220.3

No changes.

## 1.220.2

No changes.

## 1.220.1

No changes.

## 1.220.0

### New features

- auth: return IAP and web subscriptions in /account route (#10964) ([6fd78e313](https://github.com/mozilla/fxa/commit/6fd78e313))

### Bug fixes

- metrics: Re-enable toggling metrics for user (#10990) ([f7b0e7d7c](https://github.com/mozilla/fxa/commit/f7b0e7d7c))
- sentry depth filtering ([a14088c62](https://github.com/mozilla/fxa/commit/a14088c62))

### Refactorings

- admin: use shared db models (#11113) ([684c406b1](https://github.com/mozilla/fxa/commit/684c406b1))

### Other changes

- deps: bump class-validator from 0.13.1 to 0.13.2 (#11107) ([6bf558a23](https://github.com/mozilla/fxa/commit/6bf558a23))
- deps: bump @sentry/integrations from 6.14.2 to 6.15.0 (#11108) ([b567728cf](https://github.com/mozilla/fxa/commit/b567728cf))
- subscriptions: allow IAP subscribers to use Support Form (#11073) ([4645cd7ce](https://github.com/mozilla/fxa/commit/4645cd7ce))
- ci: slow down pm2 startup (#11084) ([a62532cc5](https://github.com/mozilla/fxa/commit/a62532cc5))
- deps: bump ioredis from 4.27.11 to 4.28.0 (#11076) ([d74962e1b](https://github.com/mozilla/fxa/commit/d74962e1b))
- deps: update typescript to 4.5.2 ([60ca05cb8](https://github.com/mozilla/fxa/commit/60ca05cb8))
- deps-dev: bump esbuild from 0.13.4 to 0.13.14 (#11053) ([46b813268](https://github.com/mozilla/fxa/commit/46b813268))
- deps: bump @sentry/node from 6.14.3 to 6.15.0 (#11036) ([cb0f09d41](https://github.com/mozilla/fxa/commit/cb0f09d41))
- deps: bump @sentry/browser from 6.14.3 to 6.15.0 (#11038) ([8344a2332](https://github.com/mozilla/fxa/commit/8344a2332))
- deps: bump @sentry/node from 6.14.1 to 6.14.3 (#11020) ([507aef4b4](https://github.com/mozilla/fxa/commit/507aef4b4))
- deps: bump hot-shots from 8.5.2 to 9.0.0 (#11018) ([10dfa5e1a](https://github.com/mozilla/fxa/commit/10dfa5e1a))
- deps: bump stripe from 8.187.0 to 8.188.0 (#11019) ([f30ab7208](https://github.com/mozilla/fxa/commit/f30ab7208))
- deps: bump @nestjs/core from 8.1.1 to 8.2.0 (#11003) ([85750f0ee](https://github.com/mozilla/fxa/commit/85750f0ee))
- deps: bump @sentry/browser from 6.14.0 to 6.14.3 (#11004) ([d67ce665a](https://github.com/mozilla/fxa/commit/d67ce665a))
- deps: bump jsdom from 18.0.1 to 18.1.0 (#11001) ([0e98720cb](https://github.com/mozilla/fxa/commit/0e98720cb))
- deps: bump knex from 0.95.13 to 0.95.14 (#11002) ([b12fbbb7c](https://github.com/mozilla/fxa/commit/b12fbbb7c))
- deps: bump stripe from 8.186.1 to 8.187.0 ([62a2ea827](https://github.com/mozilla/fxa/commit/62a2ea827))
- deps-dev: bump @nestjs/testing from 8.1.2 to 8.2.0 (#10976) ([47ee4042b](https://github.com/mozilla/fxa/commit/47ee4042b))

## 1.219.5

No changes.

## 1.219.4

No changes.

## 1.219.3

No changes.

## 1.219.2

No changes.

## 1.219.1

No changes.

## 1.219.0

### Other changes

- deps: bump @sentry/node from 6.13.3 to 6.14.1 (#10943) ([bff4cedc9](https://github.com/mozilla/fxa/commit/bff4cedc9))
- deps: bump stripe from 8.186.0 to 8.186.1 (#10941) ([eb1bf62a3](https://github.com/mozilla/fxa/commit/eb1bf62a3))
- deps: bump @sentry/integrations from 6.13.3 to 6.14.1 (#10940) ([e49710a8b](https://github.com/mozilla/fxa/commit/e49710a8b))
- deps: bump aws-sdk from 2.1020.0 to 2.1022.0 (#10931) ([0c85e4d2c](https://github.com/mozilla/fxa/commit/0c85e4d2c))
- deps: bump @sentry/browser from 6.13.3 to 6.14.0 (#10933) ([b4fa20dba](https://github.com/mozilla/fxa/commit/b4fa20dba))
- deps: bump @nestjs/config from 1.0.2 to 1.1.0 (#10932) ([be9feb3c1](https://github.com/mozilla/fxa/commit/be9feb3c1))
- deps: bump jsdom from 18.0.0 to 18.0.1 (#10917) ([9b18fba9e](https://github.com/mozilla/fxa/commit/9b18fba9e))

## 1.218.9

No changes.

## 1.218.8

### Bug fixes

- metrics: temporarily disable the metrics opt out check (#10969) ([deaff14b1](https://github.com/mozilla/fxa/commit/deaff14b1))

## 1.218.7

No changes.

## 1.218.6

No changes.

## 1.218.5

### Other changes

- deps: bump aws-sdk from 2.1016.0 to 2.1020.0 (#10902) ([22f932063](https://github.com/mozilla/fxa/commit/22f932063))
- deps: bump knex from 0.95.11 to 0.95.13 (#10903) ([c6b854f99](https://github.com/mozilla/fxa/commit/c6b854f99))
- deps-dev: bump @nestjs/testing from 8.1.1 to 8.1.2 (#10888) ([9838b2df6](https://github.com/mozilla/fxa/commit/9838b2df6))
- deps: bump stripe from 8.185.0 to 8.186.0 (#10883) ([569e3721f](https://github.com/mozilla/fxa/commit/569e3721f))
- deps: bump stripe from 8.181.0 to 8.185.0 (#10881) ([3809e5188](https://github.com/mozilla/fxa/commit/3809e5188))

## 1.218.4

No changes.

## 1.218.3

No changes.

## 1.218.2

No changes.

## 1.218.1

No changes.

## 1.218.0

### New features

- auth/payments: show Google IAP subscription on subscription management page (#10833) ([1e300b916](https://github.com/mozilla/fxa/commit/1e300b916))
- subscriptions: block web subscription when IAP subscribed ([eff687f39](https://github.com/mozilla/fxa/commit/eff687f39))
- auth: do not emit metrics for opted-out users (#10817) ([c34058a21](https://github.com/mozilla/fxa/commit/c34058a21))
- subscriptions: block web subscription when IAP subscribed ([0f2ad3d3a](https://github.com/mozilla/fxa/commit/0f2ad3d3a))
- auth: added metricsOptOut db column to fxa (#10736) ([773a2fab0](https://github.com/mozilla/fxa/commit/773a2fab0))
- subscriptions: add endpoint for billing details and IAP ## 1.217.2 Stripe subscriptions ([8d229a51a](https://github.com/mozilla/fxa/commit/8d229a51a))
- auth: use getUidAndEmailByStripeCustomerId helper in Stripe webhook handlers (#10662) ([84770cc3e](https://github.com/mozilla/fxa/commit/84770cc3e))

### Bug fixes

- project: update other deps so we can update to jest 27.3.1 ([a3716198c](https://github.com/mozilla/fxa/commit/a3716198c))

### Other changes

- deps: bump aws-sdk from 2.1013.0 to 2.1016.0 (#10841) ([ab4c9eb7a](https://github.com/mozilla/fxa/commit/ab4c9eb7a))
- deps: bump @nestjs/common from 8.1.1 to 8.1.2 (#10840) ([ece968d91](https://github.com/mozilla/fxa/commit/ece968d91))
- subscriptions: block web subscription when IAP subscribed" ([7acb514c4](https://github.com/mozilla/fxa/commit/7acb514c4))
- deps: bump aws-sdk from 2.1011.0 to 2.1013.0 (#10812) ([a78c2b17f](https://github.com/mozilla/fxa/commit/a78c2b17f))
- node: upgrade to node 16 (#10799) ([17e06a38d](https://github.com/mozilla/fxa/commit/17e06a38d))
- deps: bump @nestjs/core from 8.0.10 to 8.1.1 ([aec2faeb7](https://github.com/mozilla/fxa/commit/aec2faeb7))
- deps-dev: bump @nestjs/testing from 8.0.5 to 8.1.1 ([35fe06c74](https://github.com/mozilla/fxa/commit/35fe06c74))
- deps-dev: bump jest from 26.6.0 to 27.3.1 ([6b6a68853](https://github.com/mozilla/fxa/commit/6b6a68853))
- deps: bump aws-sdk from 2.1010.0 to 2.1011.0 ([7d03b5d3e](https://github.com/mozilla/fxa/commit/7d03b5d3e))
- deps: bump aws-sdk from 2.1002.0 to 2.1010.0 ([b9f41d79d](https://github.com/mozilla/fxa/commit/b9f41d79d))
- deps: bump @nestjs/common from 8.0.8 to 8.1.1 ([023a66764](https://github.com/mozilla/fxa/commit/023a66764))

## 1.217.2

No changes.

## 1.217.1

No changes.

## 1.217.0

### New features

- db: update db and lookup method to locate FxA user by Stripe customer id (#10599) ([1ebc814ae](https://github.com/mozilla/fxa/commit/1ebc814ae))

### Bug fixes

- tests: fixed auth-server/scripts tests ([570e5a334](https://github.com/mozilla/fxa/commit/570e5a334))

### Refactorings

- build: use esbuild instead of ts-node (#10639) ([a95f1270a](https://github.com/mozilla/fxa/commit/a95f1270a))

### Other changes

- deps: bump @nestjs/config from 1.0.1 to 1.0.2 (#10685) ([ac5d3f3dd](https://github.com/mozilla/fxa/commit/ac5d3f3dd))
- deps: bump stripe from 8.178.0 to 8.181.0 ([c163bd9af](https://github.com/mozilla/fxa/commit/c163bd9af))
- deps: bump ioredis from 4.27.10 to 4.27.11 ([8d01acb19](https://github.com/mozilla/fxa/commit/8d01acb19))
- deps: bump jsdom from 17.0.0 to 18.0.0 (#10657) ([4ae63295a](https://github.com/mozilla/fxa/commit/4ae63295a))
- deps: bump aws-sdk from 2.996.0 to 2.1002.0 ([97e82c61b](https://github.com/mozilla/fxa/commit/97e82c61b))
- deps: updated dependencies (#10638) ([f57031d15](https://github.com/mozilla/fxa/commit/f57031d15))
- deps: bump ioredis from 4.27.9 to 4.27.10 ([c39396ae0](https://github.com/mozilla/fxa/commit/c39396ae0))
- deps: bump @nestjs/core from 8.0.9 to 8.0.10 ([239bd66d9](https://github.com/mozilla/fxa/commit/239bd66d9))
- deps: bump graphql from 15.5.2 to 15.6.1 ([c6a80d028](https://github.com/mozilla/fxa/commit/c6a80d028))
- deps: bump @nestjs/core from 8.0.6 to 8.0.9 (#10597) ([e71cd2a03](https://github.com/mozilla/fxa/commit/e71cd2a03))
- deps: bump @sentry/node from 6.12.0 to 6.13.2 (#10583) ([cb19efb3c](https://github.com/mozilla/fxa/commit/cb19efb3c))
- deps: bump @sentry/integrations from 6.12.0 to 6.13.2 (#10569) ([ab0b3ab6d](https://github.com/mozilla/fxa/commit/ab0b3ab6d))
- deps: bump @nestjs/common from 8.0.5 to 8.0.8 (#10565) ([c97c922a4](https://github.com/mozilla/fxa/commit/c97c922a4))
- deps: bump stripe from 8.176.0 to 8.178.0 ([91bab740e](https://github.com/mozilla/fxa/commit/91bab740e))

## 1.216.3

No changes.

## 1.216.2

No changes.

## 1.216.1

No changes.

## 1.216.0

### New features

- auth: enable nodemailer SES transport (#10532) ([6ab822f7a](https://github.com/mozilla/fxa/commit/6ab822f7a))
- shared: handle more query object types ([44fba7188](https://github.com/mozilla/fxa/commit/44fba7188))

### Bug fixes

- metrics: Add remaining metrics and `fxa_reg - complete` for pwordless accounts (#10516) ([22b7fd5d7](https://github.com/mozilla/fxa/commit/22b7fd5d7))

### Other changes

- deps: update pm2; dedupe (#10557) ([89e549a74](https://github.com/mozilla/fxa/commit/89e549a74))
- deps: bump aws-sdk from 2.992.0 to 2.996.0 (#10550) ([449eebbb1](https://github.com/mozilla/fxa/commit/449eebbb1))
- deps: bump hot-shots from 8.5.0 to 8.5.1 (#10511) ([cc05a2780](https://github.com/mozilla/fxa/commit/cc05a2780))
- deps: bump @sentry/browser from 6.13.1 to 6.13.2 ([09cdd2a07](https://github.com/mozilla/fxa/commit/09cdd2a07))
- deps: bump aws-sdk from 2.987.0 to 2.992.0 ([630d8d4f6](https://github.com/mozilla/fxa/commit/630d8d4f6))
- deps: bump @sentry/browser from 6.12.0 to 6.13.1 ([8c7809b15](https://github.com/mozilla/fxa/commit/8c7809b15))
- deps: bump stripe from 8.175.0 to 8.176.0 ([662ad7405](https://github.com/mozilla/fxa/commit/662ad7405))
- deps: bump stripe from 8.174.0 to 8.175.0 ([8f00ce7cc](https://github.com/mozilla/fxa/commit/8f00ce7cc))
- deps: bump objection from 2.2.15 to 2.2.16 ([2cc072fdd](https://github.com/mozilla/fxa/commit/2cc072fdd))

## 1.215.2

No changes.

## 1.215.1

No changes.

## 1.215.0

### Other changes

- deps: bump ajv from 6.12.6 to 8.6.3" ([28452e81f](https://github.com/mozilla/fxa/commit/28452e81f))
- deps: bump ajv from 6.12.6 to 8.6.3 ([21ec92aa6](https://github.com/mozilla/fxa/commit/21ec92aa6))
- deps: bump aws-sdk from 2.985.0 to 2.987.0 ([addcd4257](https://github.com/mozilla/fxa/commit/addcd4257))
- deps: bump aws-sdk from 2.983.0 to 2.985.0 ([b2736bcfd](https://github.com/mozilla/fxa/commit/b2736bcfd))
- deps: bump stripe from 8.170.0 to 8.174.0 ([4ded5554e](https://github.com/mozilla/fxa/commit/4ded5554e))
- deps: bump knex from 0.95.10 to 0.95.11 ([ee58efbbc](https://github.com/mozilla/fxa/commit/ee58efbbc))
- deps: bump aws-sdk from 2.982.0 to 2.983.0 ([9db2dc21a](https://github.com/mozilla/fxa/commit/9db2dc21a))
- deps: bump @sentry/integrations from 6.10.0 to 6.12.0 ([edd5b0243](https://github.com/mozilla/fxa/commit/edd5b0243))
- deps: bump aws-sdk from 2.981.0 to 2.982.0 ([60a512492](https://github.com/mozilla/fxa/commit/60a512492))
- deps: bump @sentry/node from 6.11.0 to 6.12.0 ([4809fc2cc](https://github.com/mozilla/fxa/commit/4809fc2cc))
- deps-dev: bump chance from 1.1.7 to 1.1.8 ([93c025b02](https://github.com/mozilla/fxa/commit/93c025b02))
- deps: bump aws-sdk from 2.979.0 to 2.981.0 ([e61ec1daa](https://github.com/mozilla/fxa/commit/e61ec1daa))

## 1.214.1

No changes.

## 1.214.0

### Bug fixes

- allow patch version > 9 ([0c572f53d](https://github.com/mozilla/fxa/commit/0c572f53d))
- auth: use IAP scope for token register ([18694cca4](https://github.com/mozilla/fxa/commit/18694cca4))

### Other changes

- deps: bump ioredis from 4.27.8 to 4.27.9 ([bcc59065a](https://github.com/mozilla/fxa/commit/bcc59065a))
- deps: bump @sentry/browser from 6.11.0 to 6.12.0 ([4eb6a0c52](https://github.com/mozilla/fxa/commit/4eb6a0c52))
- deps: bump graphql from 15.5.1 to 15.5.2 ([6800d12fd](https://github.com/mozilla/fxa/commit/6800d12fd))
- deps: bump aws-sdk from 2.978.0 to 2.979.0 ([baf49c964](https://github.com/mozilla/fxa/commit/baf49c964))
- deps: bump aws-sdk from 2.977.0 to 2.978.0 ([3d5e14d67](https://github.com/mozilla/fxa/commit/3d5e14d67))
- deps: bump aws-sdk from 2.972.0 to 2.977.0 ([9b90d6e26](https://github.com/mozilla/fxa/commit/9b90d6e26))
- deps-dev: bump tsconfig-paths from 3.10.1 to 3.11.0 ([3c7a79225](https://github.com/mozilla/fxa/commit/3c7a79225))
- deps: bump stripe from 8.169.0 to 8.170.0 ([4aaa748bc](https://github.com/mozilla/fxa/commit/4aaa748bc))
- deps: bump knex from 0.95.8 to 0.95.10 ([8f63b924e](https://github.com/mozilla/fxa/commit/8f63b924e))
- deps: bump aws-sdk from 2.971.0 to 2.972.0 ([4706923b4](https://github.com/mozilla/fxa/commit/4706923b4))
- deps: bump ioredis from 4.27.7 to 4.27.8 ([f05fca9a3](https://github.com/mozilla/fxa/commit/f05fca9a3))
- deps: bump aws-sdk from 2.969.0 to 2.971.0 ([d53a82aed](https://github.com/mozilla/fxa/commit/d53a82aed))
- deps: bump jsdom from 16.6.0 to 17.0.0 ([6152d0956](https://github.com/mozilla/fxa/commit/6152d0956))

## 1.213.11

### Bug fixes

- allow patch version > 9 ([4c8da1474](https://github.com/mozilla/fxa/commit/4c8da1474))

## 1.213.10

No changes.

## 1.213.9

No changes.

## 1.213.8

No changes.

## 1.213.7

No changes.

## 1.213.6

No changes.

## 1.213.5

No changes.

## 1.213.4

### Bug fixes

- auth: use IAP scope for token register ([f36196371](https://github.com/mozilla/fxa/commit/f36196371))

## 1.213.3

No changes.

## 1.213.2

No changes.

## 1.213.1

No changes.

## 1.213.0

### New features

- auth: add play RTDN handling ([f84f142ea](https://github.com/mozilla/fxa/commit/f84f142ea))
- metrics: Emit metric when viewing account create form in payments ([b9c210361](https://github.com/mozilla/fxa/commit/b9c210361))
- subscriptions: create acct and subscribe with Stripe ([3ced8935b](https://github.com/mozilla/fxa/commit/3ced8935b))

### Other changes

- fxa-payments-server: add legal links to checkout form ([b12a2de98](https://github.com/mozilla/fxa/commit/b12a2de98))
- deps: bump aws-sdk from 2.965.0 to 2.969.0 ([9f277451f](https://github.com/mozilla/fxa/commit/9f277451f))
- deps: bump stripe from 8.168.0 to 8.169.0 ([0bc6ab329](https://github.com/mozilla/fxa/commit/0bc6ab329))
- deps: bump @sentry/browser from 6.10.0 to 6.11.0 ([679f3e049](https://github.com/mozilla/fxa/commit/679f3e049))
- deps: bump @nestjs/core from 8.0.5 to 8.0.6 ([fde6cb4a3](https://github.com/mozilla/fxa/commit/fde6cb4a3))
- deps: bump @sentry/node from 6.10.0 to 6.11.0 ([25f24a897](https://github.com/mozilla/fxa/commit/25f24a897))
- deps: bump aws-sdk from 2.963.0 to 2.965.0 ([3842bb268](https://github.com/mozilla/fxa/commit/3842bb268))
- deps: bump stripe from 8.167.0 to 8.168.0 ([0afc8393c](https://github.com/mozilla/fxa/commit/0afc8393c))
- deps: bump aws-sdk from 2.958.0 to 2.963.0 ([1d3993916](https://github.com/mozilla/fxa/commit/1d3993916))

## 1.212.2

No changes.

## 1.212.1

No changes.

## 1.212.0

### New features

- auth: query play store for products purchased ([e65867b70](https://github.com/mozilla/fxa/commit/e65867b70))
- auth: allow /newsletters access with access token ([e8ca248ba](https://github.com/mozilla/fxa/commit/e8ca248ba))

### Other changes

- deps: updated base deps for train-212 ([8a391693f](https://github.com/mozilla/fxa/commit/8a391693f))
- deps: bump stripe from 8.157.0 to 8.167.0 ([b13f89266](https://github.com/mozilla/fxa/commit/b13f89266))
- deps: bump ioredis from 4.27.6 to 4.27.7 ([17f1ff4e7](https://github.com/mozilla/fxa/commit/17f1ff4e7))
- deps: bump aws-sdk from 2.957.0 to 2.958.0 ([6053691b0](https://github.com/mozilla/fxa/commit/6053691b0))
- deps: bump aws-sdk from 2.952.0 to 2.957.0 ([7c363c1c9](https://github.com/mozilla/fxa/commit/7c363c1c9))
- deps: bump knex from 0.95.7 to 0.95.8 ([9993b6a59](https://github.com/mozilla/fxa/commit/9993b6a59))
- deps-dev: bump @nestjs/testing from 8.0.4 to 8.0.5 ([880e63e0c](https://github.com/mozilla/fxa/commit/880e63e0c))
- deps: bump @nestjs/common from 8.0.4 to 8.0.5 ([9ed11db51](https://github.com/mozilla/fxa/commit/9ed11db51))
- deps: updated yarn to 3.0 and typescript to 4.3.5 ([b8a6bd51c](https://github.com/mozilla/fxa/commit/b8a6bd51c))
- deps: bump @nestjs/core from 8.0.4 to 8.0.5 ([4819abcad](https://github.com/mozilla/fxa/commit/4819abcad))
- deps: bump @sentry/browser from 6.9.0 to 6.10.0 ([360263e06](https://github.com/mozilla/fxa/commit/360263e06))
- deps: bump aws-sdk from 2.948.0 to 2.952.0 ([6963baa8c](https://github.com/mozilla/fxa/commit/6963baa8c))

## 1.211.2

No changes.

## 1.211.1

No changes.

## 1.211.0

### Other changes

- deps: bump hot-shots from 8.3.2 to 8.5.0 ([f5cc3f7db](https://github.com/mozilla/fxa/commit/f5cc3f7db))
- deps: bump generic-pool from 3.7.8 to 3.8.2 ([3c10dfb61](https://github.com/mozilla/fxa/commit/3c10dfb61))
- deps: bump @sentry/node from 6.7.2 to 6.9.0 ([10020fb87](https://github.com/mozilla/fxa/commit/10020fb87))
- deps: bump aws-sdk from 2.947.0 to 2.948.0 ([649cb36c6](https://github.com/mozilla/fxa/commit/649cb36c6))
- deps: bump @sentry/browser from 6.8.0 to 6.9.0 ([49207d72d](https://github.com/mozilla/fxa/commit/49207d72d))
- deps: bump aws-sdk from 2.935.0 to 2.947.0 ([aaa4a41ea](https://github.com/mozilla/fxa/commit/aaa4a41ea))
- deps: bump @nestjs/config from 0.6.3 to 1.0.0 ([267bcf120](https://github.com/mozilla/fxa/commit/267bcf120))
- deps: bump knex from 0.95.6 to 0.95.7 ([bac054b4d](https://github.com/mozilla/fxa/commit/bac054b4d))
- deps: bump @sentry/browser from 6.7.2 to 6.8.0 ([f4c750bb7](https://github.com/mozilla/fxa/commit/f4c750bb7))

## 1.210.3

No changes.

## 1.210.2

No changes.

## 1.210.1

No changes.

## 1.210.0

### Other changes

- deps: bump @sentry/integrations from 6.7.2 to 6.8.0 ([7dff8d306](https://github.com/mozilla/fxa/commit/7dff8d306))
- deps: bump stripe from 8.156.0 to 8.157.0 ([1182ae881](https://github.com/mozilla/fxa/commit/1182ae881))
- deps: bump aws-sdk from 2.934.0 to 2.935.0 ([76ad1ed67](https://github.com/mozilla/fxa/commit/76ad1ed67))
- fxa-shared: removed exported redis from fxa-shared ([70d329c44](https://github.com/mozilla/fxa/commit/70d329c44))
- deps: bump aws-sdk from 2.933.0 to 2.934.0 ([1b083a782](https://github.com/mozilla/fxa/commit/1b083a782))
- deps: bump accept-language from 2.0.17 to 3.0.18 ([971db14a5](https://github.com/mozilla/fxa/commit/971db14a5))

## 1.209.1

No changes.

## 1.209.0

### New features

- admin: disable account ([4c995b603](https://github.com/mozilla/fxa/commit/4c995b603))
- subscriptions: update sub plan upgrade eligibility logic ([5bb3f9bc4](https://github.com/mozilla/fxa/commit/5bb3f9bc4))
- auth: convert remaining auth-server db use to direct db access ([a561ae1f3](https://github.com/mozilla/fxa/commit/a561ae1f3))

### Other changes

- deps: update some deps ([b89dc6079](https://github.com/mozilla/fxa/commit/b89dc6079))
- deps: update deps and start ignoring @types/\* in dependabot ([694ff5f6a](https://github.com/mozilla/fxa/commit/694ff5f6a))
- deps: bump aws-sdk from 2.930.0 to 2.932.0 ([af63d7a2b](https://github.com/mozilla/fxa/commit/af63d7a2b))
- deps: bump graphql from 15.5.0 to 15.5.1 ([990030034](https://github.com/mozilla/fxa/commit/990030034))
- deps: bump stripe from 8.154.0 to 8.156.0 ([80db58c93](https://github.com/mozilla/fxa/commit/80db58c93))
- deps: bump @nestjs/core from 7.6.17 to 7.6.18 ([135d90fda](https://github.com/mozilla/fxa/commit/135d90fda))
- deps: bump aws-sdk from 2.928.0 to 2.930.0 ([b6ec6ce5b](https://github.com/mozilla/fxa/commit/b6ec6ce5b))
- deps: bump @sentry/node from 6.7.0 to 6.7.1 ([b78095131](https://github.com/mozilla/fxa/commit/b78095131))
- deps: bump aws-sdk from 2.926.0 to 2.928.0 ([94684a588](https://github.com/mozilla/fxa/commit/94684a588))
- deps: bump @sentry/integrations from 6.6.0 to 6.7.1 ([68e04e8a1](https://github.com/mozilla/fxa/commit/68e04e8a1))
- deps: bump @sentry/node from 6.5.1 to 6.7.0 ([b6119a2c7](https://github.com/mozilla/fxa/commit/b6119a2c7))
- deps: update pm2 / dedupe ([5d7653fa6](https://github.com/mozilla/fxa/commit/5d7653fa6))
- deps: bump apollo-server from 2.25.0 to 2.25.1 ([7a55f6ab1](https://github.com/mozilla/fxa/commit/7a55f6ab1))
- deps: bump aws-sdk from 2.923.0 to 2.926.0 ([22c59811a](https://github.com/mozilla/fxa/commit/22c59811a))
- deps: bump @sentry/integrations from 6.5.1 to 6.6.0 ([4a123dddf](https://github.com/mozilla/fxa/commit/4a123dddf))

## 1.208.4

No changes.

## 1.208.3

No changes.

## 1.208.2

No changes.

## 1.208.1

No changes.

## 1.208.0

### New features

- payments: Use custom action button label if specified in PaymentConfirmation ([617be5182](https://github.com/mozilla/fxa/commit/617be5182))

### Refactorings

- db: move more auth-db functions into fxa-shared ([d5b587472](https://github.com/mozilla/fxa/commit/d5b587472))

### Other changes

- deps: bump stripe from 8.153.0 to 8.154.0 ([e1292ff7c](https://github.com/mozilla/fxa/commit/e1292ff7c))
- deps: updated some deps ([fa895572c](https://github.com/mozilla/fxa/commit/fa895572c))
- deps: updated pm2 ([34704ba14](https://github.com/mozilla/fxa/commit/34704ba14))
- deps: updated sentry/\* packages ([9095a1c13](https://github.com/mozilla/fxa/commit/9095a1c13))
- deps: bump apollo-server from 2.24.1 to 2.25.0 ([00b502af8](https://github.com/mozilla/fxa/commit/00b502af8))
- deps: bump aws-sdk from 2.920.0 to 2.923.0 ([3cb5b950c](https://github.com/mozilla/fxa/commit/3cb5b950c))
- deps-dev: bump @types/node from 14.14.5 to 15.12.2 ([1fd38c54d](https://github.com/mozilla/fxa/commit/1fd38c54d))
- deps: bump stripe from 8.149.0 to 8.153.0 ([d80d64d43](https://github.com/mozilla/fxa/commit/d80d64d43))
- deps: bump hot-shots from 8.3.1 to 8.3.2 ([0cb43b6aa](https://github.com/mozilla/fxa/commit/0cb43b6aa))
- deps: bump aws-sdk from 2.919.0 to 2.920.0 ([434cb0a53](https://github.com/mozilla/fxa/commit/434cb0a53))
- deps: bump aws-sdk from 2.913.0 to 2.919.0 ([a616dc89a](https://github.com/mozilla/fxa/commit/a616dc89a))
- deps-dev: bump @types/redis from 2.8.28 to 2.8.29 ([7a3df7c82](https://github.com/mozilla/fxa/commit/7a3df7c82))
- deps-dev: bump jsdom from 16.5.3 to 16.6.0 ([15c547814](https://github.com/mozilla/fxa/commit/15c547814))
- deps: updated knex ([e02c6720e](https://github.com/mozilla/fxa/commit/e02c6720e))

## 1.207.1

No changes.

## 1.207.0

### New features

- auth: create script to send subscription renewal reminder emails ([178cec80a](https://github.com/mozilla/fxa/commit/178cec80a))

### Other changes

- deps: bump mocha from 7.2.0 to 8.4.0 ([4b11eab5f](https://github.com/mozilla/fxa/commit/4b11eab5f))
- deps: bump @types/sinon from 10.0.0 to 10.0.1 ([5381ac95f](https://github.com/mozilla/fxa/commit/5381ac95f))
- deps: bump stripe from 8.148.0 to 8.149.0 ([07559e710](https://github.com/mozilla/fxa/commit/07559e710))
- deps: update some deps ([6fce48032](https://github.com/mozilla/fxa/commit/6fce48032))
- deps: added "yarn outdated" plugin + updated some deps ([952e4f388](https://github.com/mozilla/fxa/commit/952e4f388))
- auth: clean up subscription-reminders script ([05229412d](https://github.com/mozilla/fxa/commit/05229412d))
- deps: bump apollo-server from 2.23.0 to 2.24.1 ([5ee603c3c](https://github.com/mozilla/fxa/commit/5ee603c3c))

## 1.206.1

No changes.

## 1.206.0

### Other changes

- deps-dev: bump @types/jest from 26.0.22 to 26.0.23 ([8b9c2f364](https://github.com/mozilla/fxa/commit/8b9c2f364))
- deps: bump stripe from 8.147.0 to 8.148.0 ([af1b4fdfa](https://github.com/mozilla/fxa/commit/af1b4fdfa))
- deps: bump mozlog from 3.0.1 to 3.0.2 ([f46bd3472](https://github.com/mozilla/fxa/commit/f46bd3472))
- deps-dev: bump ts-jest from 26.5.5 to 26.5.6 ([2680b5840](https://github.com/mozilla/fxa/commit/2680b5840))
- auth-server: update stripe ([b283b768e](https://github.com/mozilla/fxa/commit/b283b768e))
- deps-dev: bump @types/superagent from 4.1.10 to 4.1.11 ([fce865e63](https://github.com/mozilla/fxa/commit/fce865e63))
- deps: update typescript to v4 ([2e9ff2e14](https://github.com/mozilla/fxa/commit/2e9ff2e14))
- deps: bump redis from 3.1.0 to 3.1.1 ([27c0f6c60](https://github.com/mozilla/fxa/commit/27c0f6c60))
- deps: update react-scripts to v4 ([477eddca4](https://github.com/mozilla/fxa/commit/477eddca4))
- deps: updated pm2 ([0847e2545](https://github.com/mozilla/fxa/commit/0847e2545))
- deps: bump aws-sdk from 2.883.0 to 2.896.0 ([a45963d14](https://github.com/mozilla/fxa/commit/a45963d14))
- settings: remove settings_version from metrics ([367b8eea0](https://github.com/mozilla/fxa/commit/367b8eea0))
- deps: update @nestjs/\* ([ffa22162f](https://github.com/mozilla/fxa/commit/ffa22162f))
- deps: bump apollo-server from 2.19.2 to 2.23.0 ([e257f75ac](https://github.com/mozilla/fxa/commit/e257f75ac))

## 1.205.0

### New features

- emails: add tables and models for email history ([16212769d](https://github.com/mozilla/fxa/commit/16212769d))

### Other changes

- l10n: add eu to supported languages ([72d77ba2e](https://github.com/mozilla/fxa/commit/72d77ba2e))
- deps-dev: bump jsdom from 16.4.0 to 16.5.3 ([8f3c2219c](https://github.com/mozilla/fxa/commit/8f3c2219c))
- deps-dev: bump @types/mocha from 8.2.1 to 8.2.2 ([0723fa7f7](https://github.com/mozilla/fxa/commit/0723fa7f7))
- deps-dev: bump ts-loader from 8.0.12 to 9.0.0 ([5fcc9cffe](https://github.com/mozilla/fxa/commit/5fcc9cffe))
- deps: bump @types/sinon from 9.0.8 to 10.0.0 ([26debdc2d](https://github.com/mozilla/fxa/commit/26debdc2d))
- deps-dev: bump ts-jest from 26.5.4 to 26.5.5 ([66ab577c0](https://github.com/mozilla/fxa/commit/66ab577c0))

## 1.204.7

No changes.

## 1.204.6

No changes.

## 1.204.5

No changes.

## 1.204.4

No changes.

## 1.204.3

No changes.

## 1.204.2

No changes.

## 1.204.1

### Bug fixes

- release: Add changelog notes and bump version for 204 ([5b8356e11](https://github.com/mozilla/fxa/commit/5b8356e11))

## 1.204.0

### Bug fixes

- stop reporting apollo errors ([acb735aa9](https://github.com/mozilla/fxa/commit/acb735aa9))
- l10n: use en-CA not en-GB for settings and payments ([ef404738d](https://github.com/mozilla/fxa/commit/ef404738d))
- auth-server: handle empty responses ([be6e22c81](https://github.com/mozilla/fxa/commit/be6e22c81))

### Other changes

- deps: bump generic-pool from 3.7.2 to 3.7.8 ([30b800739](https://github.com/mozilla/fxa/commit/30b800739))
- deps-dev: bump ts-jest from 26.4.3 to 26.5.4 ([dc136b213](https://github.com/mozilla/fxa/commit/dc136b213))
- deps: bump aws-sdk from 2.879.0 to 2.883.0 ([47ddfc9bb](https://github.com/mozilla/fxa/commit/47ddfc9bb))

## 1.203.5

No changes.

## 1.203.4

No changes.

## 1.203.3

No changes.

## 1.203.2

No changes.

## 1.203.1

No changes.

## 1.203.0

### Other changes

- deps: bump @nestjs/core from 7.6.14 to 7.6.15 ([adfbdd3b3](https://github.com/mozilla/fxa/commit/adfbdd3b3))
- deps: bump objection from 2.2.7 to 2.2.15 ([626f62e58](https://github.com/mozilla/fxa/commit/626f62e58))
- deps: bump @nestjs/core from 7.6.13 to 7.6.14 ([a335f90c7](https://github.com/mozilla/fxa/commit/a335f90c7))
- deps: bump class-transformer from 0.3.1 to 0.4.0 ([66bec644c](https://github.com/mozilla/fxa/commit/66bec644c))
- deps: bump @nestjs/mapped-types from 0.3.0 to 0.4.0 ([aedb056a1](https://github.com/mozilla/fxa/commit/aedb056a1))
- deps-dev: bump @types/redis from 2.8.27 to 2.8.28 ([e6d19228f](https://github.com/mozilla/fxa/commit/e6d19228f))

## 1.202.3

### Bug fixes

- settings: fix session ttl in settings ([b9abd02da](https://github.com/mozilla/fxa/commit/b9abd02da))

## 1.202.2

No changes.

## 1.202.1

No changes.

## 1.202.0

### New features

- auth-server: handle IPN for billing agreement cancelled Because: ([381b00471](https://github.com/mozilla/fxa/commit/381b00471))
- l10n: Add support for new locales ([23f26e217](https://github.com/mozilla/fxa/commit/23f26e217))

### Bug fixes

- l10n: Add 'hi' locale support ([213ac944a](https://github.com/mozilla/fxa/commit/213ac944a))

### Other changes

- Add a new event property to Checkout related Amplitude events ([045a6544d](https://github.com/mozilla/fxa/commit/045a6544d))
- deps: bump @nestjs/core from 7.6.12 to 7.6.13 ([e0611af3b](https://github.com/mozilla/fxa/commit/e0611af3b))
- deps: bump generic-pool from 3.7.1 to 3.7.2 ([52648911e](https://github.com/mozilla/fxa/commit/52648911e))
- deps-dev: bump @types/mocha from 7.0.2 to 8.2.1 ([1ccd661a1](https://github.com/mozilla/fxa/commit/1ccd661a1))
- deps: bump rxjs from 6.6.3 to 6.6.6 ([62c3c2447](https://github.com/mozilla/fxa/commit/62c3c2447))
- deps: bump @nestjs/graphql from 7.9.9 to 7.9.10 ([a6b3030cc](https://github.com/mozilla/fxa/commit/a6b3030cc))
- deps: bump aws-sdk from 2.849.0 to 2.851.0 ([ba6f4b37e](https://github.com/mozilla/fxa/commit/ba6f4b37e))
- deps: bump @nestjs/common from 7.6.4 to 7.6.13 ([386ccc471](https://github.com/mozilla/fxa/commit/386ccc471))

## 1.201.1

No changes.

## 1.201.0

### New features

- settings: finish implementing delete avatar ([77aa4fd8d](https://github.com/mozilla/fxa/commit/77aa4fd8d))

### Other changes

- deps: bump @nestjs/graphql from 7.9.8 to 7.9.9 ([e6b62e0e0](https://github.com/mozilla/fxa/commit/e6b62e0e0))
- deps: bump @nestjs/config from 0.6.1 to 0.6.3 ([41b3ea4af](https://github.com/mozilla/fxa/commit/41b3ea4af))
- deps: bump aws-sdk from 2.841.0 to 2.849.0 ([1e3e08e4b](https://github.com/mozilla/fxa/commit/1e3e08e4b))
- fxa-settings: add avatar delete mutation ([510c2faef](https://github.com/mozilla/fxa/commit/510c2faef))
- deps: bump @nestjs/core from 7.5.5 to 7.6.12 ([11b786463](https://github.com/mozilla/fxa/commit/11b786463))
- deps: bump aws-sdk from 2.822.0 to 2.841.0 ([69f41b166](https://github.com/mozilla/fxa/commit/69f41b166))

## 1.200.0

### New features

- fxa-settings: avatar uploads ([edaf607ead](https://github.com/mozilla/fxa/commit/edaf607ead))

### Bug fixes

- settings: when gql-api switched to nestjs the auth error changed ([7817de9390](https://github.com/mozilla/fxa/commit/7817de9390))

### Other changes

- deps: bump @nestjs/graphql from 7.9.1 to 7.9.8 ([2e1c276997](https://github.com/mozilla/fxa/commit/2e1c276997))
- deps: bump @nestjs/mapped-types from 0.1.1 to 0.3.0 ([50b07cab0a](https://github.com/mozilla/fxa/commit/50b07cab0a))
- deps: bump graphql from 15.4.0 to 15.5.0 ([eae1a35dd0](https://github.com/mozilla/fxa/commit/eae1a35dd0))

## 1.199.0

### New features

- auth-server: add paypal IPN handler ([8d5c253fe](https://github.com/mozilla/fxa/commit/8d5c253fe))
- shared: add paypal BA model commands ([3aae010a7](https://github.com/mozilla/fxa/commit/3aae010a7))

### Bug fixes

- metrics: fixed 'fxa - activity' metric ([a28ceeb74](https://github.com/mozilla/fxa/commit/a28ceeb74))

### Other changes

- deps: bump knex from 0.21.12 to 0.21.16 ([8ff4bb2b5](https://github.com/mozilla/fxa/commit/8ff4bb2b5))
- deps: bump @sentry/node from 6.0.0 to 6.0.1 ([3b6838b18](https://github.com/mozilla/fxa/commit/3b6838b18))
- deps: bump objection from 2.2.3 to 2.2.7 ([875a1ffbb](https://github.com/mozilla/fxa/commit/875a1ffbb))
- deps-dev: bump @nestjs/testing from 7.5.5 to 7.6.5 ([ed20e1585](https://github.com/mozilla/fxa/commit/ed20e1585))
- deps: bump @sentry/node from 5.29.1 to 6.0.0 ([147825a5b](https://github.com/mozilla/fxa/commit/147825a5b))
- deps: bump apollo-server from 2.19.0 to 2.19.2 ([48896ad58](https://github.com/mozilla/fxa/commit/48896ad58))

## 1.198.2

### Bug fixes

- metrics: fixed 'fxa - activity' metric ([bdd645c48](https://github.com/mozilla/fxa/commit/bdd645c48))

## 1.198.1

### Other changes

- 4e70b3f04 merge main->train-198 ([4e70b3f04](https://github.com/mozilla/fxa/commit/4e70b3f04))

## 1.198.0

### Other changes

- deps: update eslint to v7 ([7cf502be2](https://github.com/mozilla/fxa/commit/7cf502be2))
- deps: bump graphql from 14.6.0 to 15.4.0 ([d28e79655](https://github.com/mozilla/fxa/commit/d28e79655))
- deps: removed fxa-notifier-aws dep ([71c8bc171](https://github.com/mozilla/fxa/commit/71c8bc171))

## 1.197.3

No changes.

## 1.197.2

No changes.

## 1.197.1

No changes.

## 1.197.0

### New features

- metrics: add nav timing metrics for new settings ([b1f2650a4](https://github.com/mozilla/fxa/commit/b1f2650a4))

### Refactorings

- auth: use native promises in all production / non-test code ([ea2ab78c1](https://github.com/mozilla/fxa/commit/ea2ab78c1))

### Other changes

- deps: bump @nestjs/common from 7.5.5 to 7.6.4 ([afc29280a](https://github.com/mozilla/fxa/commit/afc29280a))
- deps: bump moment from 2.25.3 to 2.29.1 ([76acfdd63](https://github.com/mozilla/fxa/commit/76acfdd63))

## 1.196.0

### New features

- gql-api: add customs check on query/mutations ([80fc6da3b](https://github.com/mozilla/fxa/commit/80fc6da3b))

### Bug fixes

- shared: don't report NestJS HttpExceptions ([e187a25f7](https://github.com/mozilla/fxa/commit/e187a25f7))
- settings: Moved client email validation to fxa-shared ([db96a7c50](https://github.com/mozilla/fxa/commit/db96a7c50))
- capture GraphQL errors in field resolvers ([007c47833](https://github.com/mozilla/fxa/commit/007c47833))

### Other changes

- deps: updated @sentry/integrations ([9efc0c5bf](https://github.com/mozilla/fxa/commit/9efc0c5bf))
- deps: bump @sentry/node from 5.23.0 to 5.29.1 ([0bc414ad2](https://github.com/mozilla/fxa/commit/0bc414ad2))
- deps: bump redis from 2.8.0 to 3.0.2 ([3edfabfab](https://github.com/mozilla/fxa/commit/3edfabfab))
- deps-dev: bump ts-loader from 8.0.9 to 8.0.12 ([5f342dbca](https://github.com/mozilla/fxa/commit/5f342dbca))
- deps: updated @nestjs/\* deps ([4496c9649](https://github.com/mozilla/fxa/commit/4496c9649))
- deps: bump @nestjs/graphql from 7.7.0 to 7.9.1 ([48c46cbb6](https://github.com/mozilla/fxa/commit/48c46cbb6))

## 1.195.4

No changes.

## 1.195.3

No changes.

## 1.195.2

No changes.

## 1.195.1

### New features

- gql-api: add customs check on query/mutations ([10e0af619](https://github.com/mozilla/fxa/commit/10e0af619))

## 1.195.0

### Other changes

- deps: bump @sentry/browser from 5.27.1 to 5.27.6 ([461dee802](https://github.com/mozilla/fxa/commit/461dee802))

## 1.194.0

### New features

- event-broker: capture error context ([59a6d1530](https://github.com/mozilla/fxa/commit/59a6d1530))

### Other changes

- deps: bump knex from 0.21.4 to 0.21.12 ([7b7222ca1](https://github.com/mozilla/fxa/commit/7b7222ca1))
- deps: bump hot-shots from 7.8.0 to 8.2.0 ([b5c99456d](https://github.com/mozilla/fxa/commit/b5c99456d))
- deps-dev: bump jest from 26.6.1 to 26.6.3 ([239c3e824](https://github.com/mozilla/fxa/commit/239c3e824))
- deps: bump @nestjs/mapped-types from 0.1.0 to 0.1.1 ([e2b3767ef](https://github.com/mozilla/fxa/commit/e2b3767ef))
- deps-dev: bump ts-loader from 8.0.4 to 8.0.9 ([69e5f91f2](https://github.com/mozilla/fxa/commit/69e5f91f2))

## 1.193.1

No changes.

## 1.193.0

### Other changes

- deps-dev: bump ts-jest from 26.1.0 to 26.4.3 ([b6974132f](https://github.com/mozilla/fxa/commit/b6974132f))
- deps: bump @sentry/browser from 5.17.0 to 5.27.1 ([fcc11be76](https://github.com/mozilla/fxa/commit/fcc11be76))
- deps: update node version to 14 ([6c2b253c1](https://github.com/mozilla/fxa/commit/6c2b253c1))
- deps-dev: bump jest from 26.4.2 to 26.6.1 ([f2546787b](https://github.com/mozilla/fxa/commit/f2546787b))
- deps-dev: bump jsdom from 16.2.2 to 16.4.0 ([d892ab883](https://github.com/mozilla/fxa/commit/d892ab883))

## 1.192.0

### New features

- subscriptions: handle 'customer.created' Stripe event ([4134ba197](https://github.com/mozilla/fxa/commit/4134ba197))

### Other changes

- deps: bump @nestjs/graphql from 7.6.0 to 7.7.0 ([69e938f06](https://github.com/mozilla/fxa/commit/69e938f06))
- deps: bump @types/sinon from 9.0.7 to 9.0.8 ([f74dce522](https://github.com/mozilla/fxa/commit/f74dce522))

## 1.191.1

No changes.

## 1.191.0

### Other changes

- deps-dev: bump @types/redis from 2.8.20 to 2.8.27 ([f5e9d0451](https://github.com/mozilla/fxa/commit/f5e9d0451))
- deps: bump @types/sinon from 9.0.5 to 9.0.7 ([253383773](https://github.com/mozilla/fxa/commit/253383773))

## 1.190.1

No changes.

## 1.190.0

### New features

- auth: Add Create/Delete for Account-Customer Relationship ([147bbe3f6](https://github.com/mozilla/fxa/commit/147bbe3f6))
- auth: create script to populate accountCustomers table ([b1dfccf6b](https://github.com/mozilla/fxa/commit/b1dfccf6b))
- settings: emit settings view Amplitude event ([c34a98bd8](https://github.com/mozilla/fxa/commit/c34a98bd8))
- shared: add CRUD methods for maintaining fxa user and customer relationship ([01122d032](https://github.com/mozilla/fxa/commit/01122d032))

## 1.189.1

No changes.

## 1.189.0

### New features

- admin-server: convert to NestJS ([69f44d78e](https://github.com/mozilla/fxa/commit/69f44d78e))

### Refactorings

- db access: 76536e5fe refactor(db access) - Extract direct db access from fxa-graphql-api to fxa-shared ([76536e5fe](https://github.com/mozilla/fxa/commit/76536e5fe))

### Other changes

- fxa-shared: add nestjs module docs ([dd9faea0a](https://github.com/mozilla/fxa/commit/dd9faea0a))
- deps-dev: bump ts-loader from 6.2.2 to 8.0.4 ([c8aff3f11](https://github.com/mozilla/fxa/commit/c8aff3f11))
- deps: fixed yarn dependency warnings ([b32addf86](https://github.com/mozilla/fxa/commit/b32addf86))
- monorepo: move deps to correct sub-packages ([a8cc232b9](https://github.com/mozilla/fxa/commit/a8cc232b9))

## 1.188.1

No changes.

## 1.188.0

### New features

- subscriptions: add product specific app/service support field ([e5c6d77e8](https://github.com/mozilla/fxa/commit/e5c6d77e8))
- fxa-shared: refactor nestjs shared modules ([a9cf3836b](https://github.com/mozilla/fxa/commit/a9cf3836b))

### Refactorings

- fxa-shared: cleanup sentry and add exc route ([4561064c9](https://github.com/mozilla/fxa/commit/4561064c9))

### Other changes

- deps-dev: bump jest from 24.9.0 to 26.4.2 ([fad65917c](https://github.com/mozilla/fxa/commit/fad65917c))

## 1.187.3

No changes.

## 1.187.2

No changes.

## 1.187.1

No changes.

## 1.187.0

No changes.

## 1.186.2

No changes.

## 1.186.1

No changes.

## 1.186.0

### Other changes

- deps: update yarn version and root level deps ([da2e99729](https://github.com/mozilla/fxa/commit/da2e99729))

## 1.185.1

No changes.

## 1.185.0

### Other changes

- update typescript ([245568d56](https://github.com/mozilla/fxa/commit/245568d56))
- dependency updates ([aaa549ed6](https://github.com/mozilla/fxa/commit/aaa549ed6))

## 1.184.1

No changes.

## 1.184.0

No changes.

## 1.183.1

No changes.

## 1.183.0

No changes.

## 1.182.2

No changes.

## 1.182.1

No changes.

## 1.182.0

### Bug fixes

- auth: added exports to fxa-shared package.json ([31c8d650a](https://github.com/mozilla/fxa/commit/31c8d650a))
- payments: de-dupe and correct some differing types between fxa-shared and fxa-payments-server Redux store ([e695bc9fb](https://github.com/mozilla/fxa/commit/e695bc9fb))

### Refactorings

- auth-server: convert subscriptions to TS ([b94d0c99b](https://github.com/mozilla/fxa/commit/b94d0c99b))

## 1.181.2

No changes.

## 1.181.1

No changes.

## 1.181.0

### Other changes

- styles: make subscription icon background configurable as metadata ([ab231fa37](https://github.com/mozilla/fxa/commit/ab231fa37))

## 1.180.1

No changes.

## 1.180.0

### New features

- payments: Support new download URLs for legal links in emails ([28ebf9572](https://github.com/mozilla/fxa/commit/28ebf9572))

## 1.179.4

No changes.

## 1.179.3

No changes.

## 1.179.2

No changes.

## 1.179.1

No changes.

## 1.179.0

### New features

- auth-server: add stripe object filtering ([de82e10d3](https://github.com/mozilla/fxa/commit/de82e10d3))

## 1.178.1

No changes.

## 1.178.0

### Bug fixes

- build: added postinstall to fxa-shared ([39345629b](https://github.com/mozilla/fxa/commit/39345629b))

### Other changes

- deps: update deps ([27cd24c63](https://github.com/mozilla/fxa/commit/27cd24c63))
- l10n: add en-US to shared list of supported locales ([56d735061](https://github.com/mozilla/fxa/commit/56d735061))
- docs: Replace 'master' with 'main' throughout ([20a0acf8b](https://github.com/mozilla/fxa/commit/20a0acf8b))

## 1.177.1

No changes.

## 1.177.0

### New features

- auth-server: use ToS ## 1.176.0 privacy links from Stripe metadata in subplat emails ([6b2817090](https://github.com/mozilla/fxa/commit/6b2817090))

### Bug fixes

- shared: ensure \*.ts tests run ([ea09677c3](https://github.com/mozilla/fxa/commit/ea09677c3))

### Other changes

- deps: updated dependencies ([3fa952919](https://github.com/mozilla/fxa/commit/3fa952919))
- pm2: Add ISO timestamp to pm2 log lines ([2c5630adb](https://github.com/mozilla/fxa/commit/2c5630adb))

## 1.176.0

No changes.

## 1.175.0

### New features

- metrics: add subscription payment source country to Amplitude events ([f60887595](https://github.com/mozilla/fxa/commit/f60887595))

## 1.174.2

No changes.

## 1.174.1

No changes.

## 1.174.0

### New features

- settings-redesign: add settings_version event property for fxa_pref amplitude events ([06a02d586](https://github.com/mozilla/fxa/commit/06a02d586))

### Bug fixes

- local-dev: added fxa-shared and fxa-react to pm2 ([c3780546b](https://github.com/mozilla/fxa/commit/c3780546b))

### Refactorings

- l10n: update supported languages ([2d0e5ba21](https://github.com/mozilla/fxa/commit/2d0e5ba21))

## 1.173.0

### Bug fixes

- build: fix paths to fxa-shared ([21fe09b72](https://github.com/mozilla/fxa/commit/21fe09b72))
- docker: removed need for fxa-shared postinstall script ([b3b3d2c0e](https://github.com/mozilla/fxa/commit/b3b3d2c0e))

### Refactorings

- tsconfig: consolidate common tsconfig options ([e565285b7](https://github.com/mozilla/fxa/commit/e565285b7))
- packages: use workspace references ([81575019a](https://github.com/mozilla/fxa/commit/81575019a))

### Other changes

- deps: update some dependencies ([fec460f6d](https://github.com/mozilla/fxa/commit/fec460f6d))
- format: mass reformat with prettier 2 and single config ([cc595fc2b](https://github.com/mozilla/fxa/commit/cc595fc2b))

## 1.172.2

No changes.

## 1.172.1

No changes.

## 1.172.0

### New features

- cad: Add metrics for the CAD via QR code ([2f9729154](https://github.com/mozilla/fxa/commit/2f9729154))

## 1.171.1

No changes.

## 1.171.0

### Bug fixes

- deps: Upgrade mocha to resolve yargs-parser nsp advisory 1500 ([8246673ba](https://github.com/mozilla/fxa/commit/8246673ba))

## 1.170.3

No changes.

## 1.170.2

No changes.

## 1.170.1

No changes.

## 1.170.0

### New features

- newsletters: Add newsletters experiment metrics ([134a7fea3](https://github.com/mozilla/fxa/commit/134a7fea3))
- settings: add sentry setup ([9a9aaade7](https://github.com/mozilla/fxa/commit/9a9aaade7))

### Bug fixes

- l10n: temporary (hopefully) fix for l10n CI build ([90c407f5e](https://github.com/mozilla/fxa/commit/90c407f5e))

### Other changes

- all: update readmes across all packages to improve testing documentation ([099163e94](https://github.com/mozilla/fxa/commit/099163e94))

## 1.169.3

No changes.

## 1.169.2

No changes.

## 1.169.1

No changes.

## 1.169.0

No changes.

## 1.168.3

No changes.

## 1.168.2

No changes.

## 1.168.1

No changes.

## 1.168.0

### New features

- docker: created fxa-builder docker image ([d4da8a360](https://github.com/mozilla/fxa/commit/d4da8a360))
- metrics: transform a "raw" Amplitude event into a HTTP payload ([ee5df17c6](https://github.com/mozilla/fxa/commit/ee5df17c6))

### Other changes

- cleanup: Remove the `marketingOptIn` param ([8a1446d43](https://github.com/mozilla/fxa/commit/8a1446d43))

## 1.167.1

No changes.

## 1.167.0

### Refactorings

- config: replace 127.0.0.1 with localhost ([1dd1b038d](https://github.com/mozilla/fxa/commit/1dd1b038d))

## 1.166.2

No changes.

## 1.166.1

No changes.

## 1.166.0

### Bug fixes

- coverage: Report coverage ([d42aef600](https://github.com/mozilla/fxa/commit/d42aef600))
- metrics: update language property on Amplitude schema ([4f2c4493b](https://github.com/mozilla/fxa/commit/4f2c4493b))

### Refactorings

- emails: move all email normalization and equality checks to helper functions ([ce1930f4b](https://github.com/mozilla/fxa/commit/ce1930f4b))

## 1.165.1

No changes.

## 1.165.0

### New features

- metrics: validate Amplitude events with a JSON schema ([63dadbc2c](https://github.com/mozilla/fxa/commit/63dadbc2c))

## 1.164.1

No changes.

## 1.164.0

No changes.

## 1.163.2

No changes.

## 1.163.1

No changes.

## 1.163.0

### Other changes

- deps: updated fxa-shared deps and added vuln exception for minimist ([595d424f3](https://github.com/mozilla/fxa/commit/595d424f3))

## 1.162.3

No changes.

## 1.162.2

No changes.

## 1.162.1

No changes.

## 1.162.0

### Bug fixes

- monorepo: update default node version across packages ([0f2d54071](https://github.com/mozilla/fxa/commit/0f2d54071))

### Refactorings

- ci: major refactor of CircleCI workflow ([7e77b0a29](https://github.com/mozilla/fxa/commit/7e77b0a29))

### Other changes

- deps: Updates to address nsp advisory 1488 ([e47bc55ba](https://github.com/mozilla/fxa/commit/e47bc55ba))

## 1.161.2

No changes.

## 1.161.1

No changes.

## 1.161.0

No changes.

## 1.160.1

No changes.

## 1.160.0

No changes.

## 1.159.0

### Bug fixes

- metrics: add Amplitude events for /pair on content server ([a345e36bc](https://github.com/mozilla/fxa/commit/a345e36bc))

## 1.158.1

No changes.

## 1.158.0

### Bug fixes

- deps: Ignore hoek nsp warning https://npmjs.com/advisories/1468 ([6c0edfa9c](https://github.com/mozilla/fxa/commit/6c0edfa9c))

## 1.157.0

No changes.

## 1.156.0

No changes.

## 1.155.0

### Refactorings

- git: merge all package gitignores into single root-level gitignore (a238c3d27)

## 1.154.0

No changes.

## 1.153.0

### New features

- metrics: add Amplitude events for subscription upgrades (d5acb5a65)

## 1.152.1

No changes.

## 1.152.0

No changes.

## 1.151.5

No changes.

## 1.151.4

No changes.

## 1.151.3

No changes.

## 1.151.2

No changes.

## 1.151.1

### Bug fixes

- emails: Add email templates for adding secondary email, recovery key, and both after account verified (7e329ffb3)

## 1.151.0

### New features

- sign-up: validate email domain with DNS (3facc9c30)
- audit: run npm audit on push instead of in ci (ccd3c2b07)
- metrics: Allow RPs to submit a generic 'engage' event to amplitude (9cfd5ec79)

### Other changes

- monorepo: eslint consolidation (0a5e3950f)

## 1.150.9

No changes.

## 1.150.8

No changes.

## 1.150.7

No changes.

## 1.150.6

No changes.

## 1.150.5

No changes.

## 1.150.4

No changes.

## 1.150.3

No changes.

## 1.150.2

### New features

- metrics: Allow RPs to submit a generic 'engage' event to amplitude (e6653e5af)

## 1.150.1

No changes.

## 1.150.0

### New features

- experiments: Add experiments support in fxa-shared (c17e6c754)

### Bug fixes

- payments: correctly append event time to amplitude events (9163183e8)
- metrics: Add metrics for recovery key, emails, and 2FA (fedc92bcc)
- payments: Append time property to amplitude events (6c3fe91c4)

## 1.149.4

### Bug fixes

- payments: correctly append event time to amplitude events (ec04e7e82)

## 1.149.3

No changes.

## 1.149.2

No changes.

## 1.149.1

### Bug fixes

- payments: Append time property to amplitude events (07b01d9ca)
- metrics: Add metrics for recovery key, emails, and 2FA (4d69b9b93)

## 1.149.0

### New features

- metrics: add flow perf metrics to payments server pages (b99457e70)
- payments: complete post-metrics endpoint (4ef358149)

### Bug fixes

- metrics: Update app_version to send complete train version number (6f698a6ce)

### Refactorings

- routes: Extract Express routing helpers into fxa-shared (e471b29c2)

## 1.148.8

No changes.

## 1.148.7

No changes.

## 1.148.6

No changes.

## 1.148.5

No changes.

## 1.148.4

### New features

- payments: complete post-metrics endpoint (f7998ad02)

## 1.148.3

No changes.

## 1.148.2

### New features

- metrics: add product_id and plan_id to more amplitude events (ed501fa1c)

### Other changes

- release: Merge branch 'train-147' into train-148-merge-147 (66e170d45)

## 1.148.1

No changes.

## 1.148.0

### New features

- add vscode tasks for running tests and debugger (dac5e8b98)

## 1.147.5

No changes.

## 1.147.4

No changes.

## 1.147.3

No changes.

## 1.147.2

No changes.

## 1.147.1

No changes.

## 1.147.0

### Bug fixes

- docs: update feature-flag readme with monorepo details (f9a49a667)

## 1.146.4

No changes.

## 1.146.3

No changes.

## 1.146.2

No changes.

## 1.146.1

No changes.

## 1.146.0

### New features

- metrics: add support form metrics (b9e7e08df)

### Other changes

- deps: fxa-shared npm audit changes (c8dd3862f)

## 1.145.5

No changes.

## 1.145.4

No changes.

## 1.145.3

No changes.

## 1.145.2

No changes.

## 1.145.1

No changes.

## 1.145.0

### New features

- metrics: add subscription events and new top funnel event (0224188c3)
- metrics: change name of button event (16f553bba)
- metrics: allow get-metrics-flow to take form_type button (1304e1b2b)

### Bug fixes

- build: fixed fxa-shared build on `npm install` (be709e07d)

### Other changes

- ts: convert fxa-shared/l10n/localizeTimestamp to typescript (99f3fce63)
- ts: prepare fxa-shared for conversion to typescript (e4c7eef42)

## 1.144.4

No changes.

## 1.144.3

No changes.

## 1.144.2

No changes.

## 1.144.1

### New features

- metrics: change name of button event (c4a9e398b)
- metrics: allow get-metrics-flow to take form_type button (c49f6ee76)

## 1.144.0

### Bug fixes

- deps: use ../ paths to fxa-shared and fxa-geodb in content server (9669cc946)

### Other changes

- scripts: add fxa-shared and fxa-geodb to the release script (3920a7b74)

## 1.143.4

Prehistoric.<|MERGE_RESOLUTION|>--- conflicted
+++ resolved
@@ -1,14 +1,5 @@
 # Change history
 
-<<<<<<< HEAD
-## 1.228.6
-
-No changes.
-
-## 1.228.5
-
-No changes.
-=======
 ## 1.229.0
 
 ### New features
@@ -25,7 +16,14 @@
 
 - all: d584a10bc maintenance(all) - Prepare for new sentry ([d584a10bc](https://github.com/mozilla/fxa/commit/d584a10bc))
 - auth: Remove confusing / unneded config from OauthRedis constructor ([fdbe83fd8](https://github.com/mozilla/fxa/commit/fdbe83fd8))
->>>>>>> c0bdf481
+
+## 1.228.6
+
+No changes.
+
+## 1.228.5
+
+No changes.
 
 ## 1.228.4
 
