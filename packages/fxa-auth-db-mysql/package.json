--- conflicted
+++ resolved
@@ -28,11 +28,7 @@
   },
   "license": "MPL-2.0",
   "dependencies": {
-<<<<<<< HEAD
-    "@sentry/node": "^6.9.0",
-=======
     "@sentry/node": "^6.10.0",
->>>>>>> ed5bd794
     "base64url": "3.0.1",
     "bluebird": "^3.7.2",
     "convict": "^6.1.0",
