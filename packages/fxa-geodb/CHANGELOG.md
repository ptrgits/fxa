--- conflicted
+++ resolved
@@ -1,6 +1,5 @@
 # Change history
 
-<<<<<<< HEAD
 ## 1.147.0
 
 ### Bug fixes
@@ -10,11 +9,10 @@
 ### Other changes
 
 - deps: Update fxa-geodb to use nyc, not istanbul (ab5d2c2c6)
-=======
+
 ## 1.146.4
 
 No changes.
->>>>>>> d4e6280b
 
 ## 1.146.3
 
