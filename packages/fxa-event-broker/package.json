{
  "name": "fxa-event-broker",
  "version": "0.0.0",
  "description": "Firefox Accounts Event Broker",
  "scripts": {
    "audit": "npm audit --json | audit-filter --nsp-config=.nsprc --audit=-",
    "prebuild": "rimraf dist",
    "build": "nest build",
    "compile": "tsc --noEmit",
    "format": "prettier --write \"src/**/*.ts\" \"test/**/*.ts\"",
    "start": "yarn check:url localhost:9000/__heartbeat__ && pm2 start pm2.config.js",
    "start-prod": "node dist/packages/fxa-event-broker/src/main",
    "lint": "eslint {src,test}/**/*.ts",
    "test": "jest --runInBand",
    "test-unit": "JEST_JUNIT_OUTPUT_FILE=../../artifacts/tests/$npm_package_name/jest-unit.xml jest --coverage --forceExit --detectOpenHandles --logHeapUsage -t '^(?!.*?#integration).*' --ci --reporters=default --reporters=jest-junit",
    "test-integration": "JEST_JUNIT_OUTPUT_FILE=../../artifacts/tests/$npm_package_name/jest-integration.xml jest --coverage --logHeapUsage -t '#integration' --ci --reporters=default --reporters=jest-junit ",
    "test-watch": "jest --watch",
    "test-cov": "jest --coverage",
    "test-debug": "node --inspect-brk -r tsconfig-paths/register -r esbuild-register node_modules/.bin/jest --runInBand",
    "test-e2e": "jest --config ./test/jest-e2e.json",
    "stop": "pm2 stop pm2.config.js",
    "restart": "pm2 restart pm2.config.js",
    "delete": "pm2 delete pm2.config.js"
  },
  "repository": {
    "type": "git",
    "url": "git+https://github.com/mozilla/fxa.git"
  },
  "author": "Mozilla (https://mozilla.org/)",
  "license": "MPL-2.0",
  "bugs": {
    "url": "https://github.com/mozilla/fxa/issues"
  },
  "homepage": "https://github.com/mozilla/fxa#readme",
  "readmeFilename": "README.md",
  "dependencies": {
    "@aws-sdk/client-sqs": "^3.369.0",
    "@google-cloud/firestore": "^6.6.0",
    "@google-cloud/pubsub": "^2.19.4",
    "@grpc/grpc-js": "^1.1.3",
    "@hapi/hoek": "^11.0.2",
    "@sentry/node": "^7.66.0",
    "@types/sinon": "10.0.1",
    "axios": "^0.26.0",
    "class-transformer": "^0.5.1",
    "class-validator": "^0.14.0",
    "convict": "^6.2.4",
    "convict-format-with-moment": "^6.2.0",
    "convict-format-with-validator": "^6.2.0",
    "express": "^4.17.3",
    "fxa-jwtool": "^0.7.2",
    "fxa-shared": "workspace:*",
<<<<<<< HEAD
    "google-auth-library": "^8.8.0",
    "graphql": "^16.8.0",
=======
    "google-auth-library": "^9.2.0",
    "graphql": "^15.6.1",
>>>>>>> c6885a4b
    "hot-shots": "^10.0.0",
    "joi": "^17.8.3",
    "jwks-rsa": "^3.0.0",
    "mozlog": "^3.0.2",
    "passport": "^0.6.0",
    "passport-jwt": "^4.0.0",
    "reflect-metadata": "^0.1.13",
    "rimraf": "^5.0.0",
    "rxjs": "^7.8.1",
    "sqs-consumer": "^7.2.1",
    "uuid": "^9.0.0"
  },
  "devDependencies": {
    "@types/chance": "^1.1.2",
    "@types/convict": "^5.2.2",
    "@types/express": "^4.17.12",
    "@types/jest": "^26.0.23",
    "@types/node": "^18.18.2",
    "@types/passport": "^1.0.6",
    "@types/passport-jwt": "^3.0.5",
    "@types/rimraf": "3.0.0",
    "@types/supertest": "^2.0.11",
    "@types/uuid": "^8.3.0",
    "@typescript-eslint/eslint-plugin": "^5.59.0",
    "@typescript-eslint/parser": "^6.10.0",
    "audit-filter": "^0.5.0",
    "chance": "^1.1.8",
    "esbuild": "^0.17.15",
    "esbuild-register": "^3.2.0",
    "eslint": "^7.32.0",
    "eslint-config-prettier": "^8.7.0",
    "eslint-config-react-app": "^7.0.1",
    "eslint-plugin-import": "^2.28.0",
    "factory-bot-ts": "^0.1.5",
    "jest": "27.5.1",
    "nock": "^13.3.0",
    "p-event": "^6.0.0",
    "pm2": "^5.3.0",
    "prettier": "^2.3.1",
    "supertest": "^6.3.0",
    "ts-jest": "^29.1.0",
    "ts-loader": "^8.4.0",
    "tsconfig-paths": "^4.2.0",
    "typesafe-node-firestore": "^1.4.1",
    "typescript": "^5.2.2"
  },
  "jest": {
    "moduleFileExtensions": [
      "js",
      "json",
      "ts"
    ],
    "rootDir": "src",
    "testRegex": ".spec.ts$",
    "transform": {
      "^.+\\.(t|j)s$": [
        "ts-jest",
        {
          "isolatedModules": true
        }
      ]
    },
    "coverageDirectory": "../coverage",
    "testEnvironment": "node"
  },
  "nx": {
    "tags": [
      "scope:broker"
    ]
  }
}<|MERGE_RESOLUTION|>--- conflicted
+++ resolved
@@ -50,13 +50,8 @@
     "express": "^4.17.3",
     "fxa-jwtool": "^0.7.2",
     "fxa-shared": "workspace:*",
-<<<<<<< HEAD
-    "google-auth-library": "^8.8.0",
+    "google-auth-library": "^9.2.0",
     "graphql": "^16.8.0",
-=======
-    "google-auth-library": "^9.2.0",
-    "graphql": "^15.6.1",
->>>>>>> c6885a4b
     "hot-shots": "^10.0.0",
     "joi": "^17.8.3",
     "jwks-rsa": "^3.0.0",
