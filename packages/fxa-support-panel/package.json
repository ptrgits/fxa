--- conflicted
+++ resolved
@@ -1,10 +1,6 @@
 {
   "name": "fxa-support-panel",
-<<<<<<< HEAD
   "version": "1.243.5",
-=======
-  "version": "1.244.0",
->>>>>>> db7e82a7
   "description": "Small app to help customer support access FxA details",
   "directories": {
     "test": "test"
