{
  "name": "fxa-support-panel",
<<<<<<< HEAD
  "version": "1.226.3",
=======
  "version": "1.226.4",
>>>>>>> 32426510
  "description": "Small app to help customer support access FxA details",
  "directories": {
    "test": "test"
  },
  "scripts": {
    "prebuild": "rimraf dist",
    "build": "nest build",
    "lint": "eslint *",
    "audit": "npm audit --json | audit-filter --nsp-config=.nsprc --audit=-",
    "watch": "tsc -w",
    "start": "pm2 start pm2.config.js",
    "stop": "pm2 stop pm2.config.js",
    "restart": "pm2 restart pm2.config.js",
    "delete": "pm2 delete pm2.config.js",
    "test": "jest --runInBand && yarn test:e2e",
    "test:watch": "jest --watch",
    "test:cov": "jest --coverage",
    "test:debug": "node --inspect-brk -r tsconfig-paths/register -r esbuild-register node_modules/.bin/jest --runInBand",
    "test:e2e": "jest --runInBand --config ./test/jest-e2e.json"
  },
  "private": true,
  "repository": {
    "type": "git",
    "url": "https://github.com/mozilla/fxa.git"
  },
  "bugs": "https://github.com/mozilla/fxa/issues/",
  "homepage": "https://github.com/mozilla/fxa/",
  "license": "MPL-2.0",
  "author": "Mozilla (https://mozilla.org/)",
  "readmeFilename": "README.md",
  "dependencies": {
    "@nestjs/common": "^8.3.1",
    "@nestjs/config": "^1.1.6",
    "@nestjs/core": "^8.3.1",
    "@nestjs/mapped-types": "^1.0.1",
    "@nestjs/platform-express": "^8.3.1",
    "@sentry/integrations": "^6.16.1",
    "@sentry/node": "^6.16.1",
    "class-transformer": "^0.5.1",
    "class-validator": "^0.13.2",
    "convict": "^6.2.1",
    "convict-format-with-moment": "^6.2.0",
    "convict-format-with-validator": "^6.2.0",
    "express": "^4.17.2",
    "fxa-shared": "workspace:*",
    "handlebars": "^4.7.7",
    "hbs": "^4.2.0",
    "helmet": "^5.0.0",
    "mozlog": "^3.0.2",
    "reflect-metadata": "^0.1.13",
    "rimraf": "^3.0.2",
    "rxjs": "^7.2.0",
    "semver": "^7.3.5",
    "superagent": "^7.1.1",
    "tslib": "^2.3.1",
    "typesafe-joi": "^2.1.0"
  },
  "devDependencies": {
    "@nestjs/cli": "^8.2.1",
    "@types/convict": "^5.2.2",
    "@types/eslint": "7.2.13",
    "@types/hbs": "^4",
    "@types/node": "^16.11.3",
    "@types/superagent": "4.1.11",
    "@types/supertest": "^2.0.11",
    "audit-filter": "^0.5.0",
    "esbuild": "^0.14.2",
    "esbuild-register": "^3.2.0",
    "eslint": "^7.32.0",
    "jest": "27.5.1",
    "pm2": "^5.1.2",
    "prettier": "^2.3.1",
    "supertest": "^6.2.2",
    "ts-jest": "^27.1.3",
    "typescript": "^4.5.2"
  },
  "jest": {
    "moduleFileExtensions": [
      "js",
      "json",
      "ts"
    ],
    "rootDir": "src",
    "testRegex": ".spec.ts$",
    "transform": {
      "^.+\\.(t|j)s$": "ts-jest"
    },
    "coverageDirectory": "./coverage",
    "testEnvironment": "node"
  }
}<|MERGE_RESOLUTION|>--- conflicted
+++ resolved
@@ -1,10 +1,6 @@
 {
   "name": "fxa-support-panel",
-<<<<<<< HEAD
-  "version": "1.226.3",
-=======
   "version": "1.226.4",
->>>>>>> 32426510
   "description": "Small app to help customer support access FxA details",
   "directories": {
     "test": "test"
