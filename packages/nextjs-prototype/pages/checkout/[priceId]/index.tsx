import { useEffect, useState } from 'react';
import SubscriptionTitle from '../../../components/SubscriptionTitle';
<<<<<<< HEAD
import PriceDetails from '../../../components/PriceDetails';
import CouponForm from '../../../components/CouponForm';
=======
import PriceDetails, { PriceInfo } from '../../../components/PriceDetails';
>>>>>>> 6e6746b1
import AccountsInfo from '../../../components/AccountsInfo';
import TermsAndConditions from '../../../components/TermsAndConditions';
import PaymentForm from '../../../components/PaymentForm';
import {
  mockHCMSFetch,
  mockInvoicePreviewFetch,
  Plan,
  priceDetailsProps,
} from '../../../data/mock';
import {
  buildAdditionalStyles,
  buildPriceDetails,
  buildTermsPropsFromPriceConfig,
} from '../../../lib/checkout/helpers';

/**
 * ????? Open Questions ?????
 *
 * Question 1. As much as possible, should we aim/try to build the checkout to be SSG over SSR?
 *
 * Question 2. From my understanding, I don't think a total SSG page would be possible. Since the
 *    price and tax data can change depending on the users IP address, SSG won't work in this case.
 *    Do you agree, or did I miss something?
 *
 * Question 3. Assuming agreement on 2., would Incremental Static Regeneration, work in this case?
 *    I had a quick look, and from my understanding it also won't really work. Although, I think we
 *    could do some fun things to maybe make it work.
 *
 * Question 4. So does that make a client side fetch the best option?
 *
 * Question 5. Should we just abandon SSG and go full SSR?
 */

// Generates `/checkout/123` (is the ID set in priceDetailsprops in data/mock)
export async function getStaticPaths() {
  // Add logic to dynamically fetch IDs from hCMS (or for the prototype the mock GraphQL)
  return {
    paths: [{ params: { priceId: priceDetailsProps.priceInfo.id } }],
    fallback: false, // can also be true or 'blocking'
  };
}

export async function getStaticProps() {
  // Fetch price config from the hCMS. (Currently mocked out, returning static data)
  const hCmsPriceConfig = await mockHCMSFetch();
  return {
    // Passed to the page component as props
    props: { priceConfig: hCmsPriceConfig },
  };
}

export default function CheckoutPricePage({
  priceConfig,
}: {
  priceConfig: Plan;
}) {
  const [paymentsDisabled, setPaymentsDisabled] = useState(true);
  const [priceInfo, setPriceInfo] = useState<PriceInfo | null>(null);
  const [isLoading, setLoading] = useState(false);

  // Investigate how to only execute this once
  const terms = buildTermsPropsFromPriceConfig(priceConfig);
  const additionalStyles = buildAdditionalStyles(priceConfig);

  // Once we switch to GraphQL also switch to Vercel SWR
  // https://nextjs.org/docs/basic-features/data-fetching/client-side#client-side-data-fetching-with-swr
  useEffect(() => {
    setLoading(true);
    mockInvoicePreviewFetch().then((res) => {
      const compiledPriceInfo = buildPriceDetails(priceConfig, res);
      setPriceInfo(compiledPriceInfo);
      setLoading(false);
    });
  }, []);

  return (
    <main className="main-content">
      <SubscriptionTitle screenType="create" />
<<<<<<< HEAD
      <article className="component-card border-t-0 min-h-full mb-6 pt-4 px-4 pb-14 rounded-t-lg text-grey-600 tablet:rounded-t-none desktop:px-12 desktop:pb-12">
        <AccountsInfo signInUrl="" setPaymentsDisabled={setPaymentsDisabled} />
        <PaymentForm disabled={paymentsDisabled} />
        <TermsAndConditions terms={terms} />
      </article>
      <aside className="payment-panel">
        <PriceDetails
          priceInfo={priceDetailsProps.priceInfo}
          additionalStyles={priceDetailsProps.additionalStyles}
          infoBox={priceDetailsProps.infoBox}
        />
        <CouponForm />
      </aside>
    </main>
=======
      <div className="payment-panel">
        {isLoading || !priceInfo ? (
          <div>Loading</div>
        ) : (
          <PriceDetails
            priceInfo={priceInfo}
            additionalStyles={additionalStyles}
          />
        )}
      </div>
      <div className="component-card border-t-0 min-h-full mb-6 pt-4 px-4 pb-14 rounded-t-lg text-grey-600 tablet:rounded-t-none desktop:px-12 desktop:pb-12">
        <AccountsInfo signInUrl="" setPaymentsDisabled={setPaymentsDisabled} />
        <PaymentForm disabled={paymentsDisabled} />
        <TermsAndConditions terms={terms} />
      </div>
    </div>
>>>>>>> 6e6746b1
  );
}<|MERGE_RESOLUTION|>--- conflicted
+++ resolved
@@ -1,11 +1,7 @@
 import { useEffect, useState } from 'react';
 import SubscriptionTitle from '../../../components/SubscriptionTitle';
-<<<<<<< HEAD
-import PriceDetails from '../../../components/PriceDetails';
 import CouponForm from '../../../components/CouponForm';
-=======
 import PriceDetails, { PriceInfo } from '../../../components/PriceDetails';
->>>>>>> 6e6746b1
 import AccountsInfo from '../../../components/AccountsInfo';
 import TermsAndConditions from '../../../components/TermsAndConditions';
 import PaymentForm from '../../../components/PaymentForm';
@@ -84,23 +80,12 @@
   return (
     <main className="main-content">
       <SubscriptionTitle screenType="create" />
-<<<<<<< HEAD
       <article className="component-card border-t-0 min-h-full mb-6 pt-4 px-4 pb-14 rounded-t-lg text-grey-600 tablet:rounded-t-none desktop:px-12 desktop:pb-12">
         <AccountsInfo signInUrl="" setPaymentsDisabled={setPaymentsDisabled} />
         <PaymentForm disabled={paymentsDisabled} />
         <TermsAndConditions terms={terms} />
       </article>
       <aside className="payment-panel">
-        <PriceDetails
-          priceInfo={priceDetailsProps.priceInfo}
-          additionalStyles={priceDetailsProps.additionalStyles}
-          infoBox={priceDetailsProps.infoBox}
-        />
-        <CouponForm />
-      </aside>
-    </main>
-=======
-      <div className="payment-panel">
         {isLoading || !priceInfo ? (
           <div>Loading</div>
         ) : (
@@ -109,13 +94,8 @@
             additionalStyles={additionalStyles}
           />
         )}
-      </div>
-      <div className="component-card border-t-0 min-h-full mb-6 pt-4 px-4 pb-14 rounded-t-lg text-grey-600 tablet:rounded-t-none desktop:px-12 desktop:pb-12">
-        <AccountsInfo signInUrl="" setPaymentsDisabled={setPaymentsDisabled} />
-        <PaymentForm disabled={paymentsDisabled} />
-        <TermsAndConditions terms={terms} />
-      </div>
-    </div>
->>>>>>> 6e6746b1
+        <CouponForm />
+      </aside>
+    </main>
   );
 }