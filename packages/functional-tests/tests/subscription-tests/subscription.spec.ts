--- conflicted
+++ resolved
@@ -51,9 +51,7 @@
     await relier.clickEmailFirst();
     await login.submit();
     expect(await relier.isPro()).toBe(true);
-<<<<<<< HEAD
-=======
-  });*/
+  });
 });
 
 test.describe('metrics - flow metrics query params', () => {
@@ -132,6 +130,5 @@
       );
       expect(rpFlowParamsAfter).toStrictEqual(rpFlowParamsBefore);
     });
->>>>>>> 943710c2
   });
 });