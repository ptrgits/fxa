--- conflicted
+++ resolved
@@ -20,25 +20,6 @@
     const primary = await settings.primaryEmail.statusText();
     expect(primary).toEqual(newEmail);
   });
-<<<<<<< HEAD
-=======
-
-  // https://testrail.stage.mozaws.net/index.php?/cases/view/1293493
-  test('delete account #1293493', async ({
-    credentials,
-    pages: { settings, deleteAccount, page },
-  }) => {
-    test.slow();
-    await settings.goto();
-    await settings.clickDeleteAccount();
-    await deleteAccount.checkAllBoxes();
-    await deleteAccount.clickContinue();
-    await deleteAccount.setPassword(credentials.password);
-    await deleteAccount.submit();
-    const success = await page.waitForSelector('.success');
-    expect(await success.isVisible()).toBeTruthy();
-  });
->>>>>>> 1938de74
 });
 
 test.describe('severity-2 #smoke', () => {
