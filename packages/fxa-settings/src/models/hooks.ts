--- conflicted
+++ resolved
@@ -90,7 +90,7 @@
 export function useRelier() {
   const { relierFactory } = useContext(AppContext);
   if (relierFactory == null) {
-    throw new Error('Relier factory never initialized!')
+    throw new Error('Relier factory never initialized!');
   }
   return relierFactory.getRelier();
 }
@@ -117,11 +117,7 @@
         savedCallback.current();
       }
     }, delay);
-<<<<<<< HEAD
-    
-=======
 
->>>>>>> 60af4a88
     return () => window.clearInterval(id);
   }, [delay]);
 }