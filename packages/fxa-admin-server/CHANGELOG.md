<<<<<<< HEAD
## 1.209.0

### New features

- admin: disable account ([4c995b603](https://github.com/mozilla/fxa/commit/4c995b603))

### Other changes

- deps: update some deps ([b89dc6079](https://github.com/mozilla/fxa/commit/b89dc6079))
- deps: update deps and start ignoring @types/\* in dependabot ([694ff5f6a](https://github.com/mozilla/fxa/commit/694ff5f6a))
- deps: bump graphql from 15.5.0 to 15.5.1 ([990030034](https://github.com/mozilla/fxa/commit/990030034))
- deps: bump @nestjs/core from 7.6.17 to 7.6.18 ([135d90fda](https://github.com/mozilla/fxa/commit/135d90fda))
- deps: bump @nestjs/platform-express from 7.6.17 to 7.6.18 ([4d1c1c766](https://github.com/mozilla/fxa/commit/4d1c1c766))
- deps: bump @sentry/node from 6.7.0 to 6.7.1 ([b78095131](https://github.com/mozilla/fxa/commit/b78095131))
- deps: bump @sentry/integrations from 6.6.0 to 6.7.1 ([68e04e8a1](https://github.com/mozilla/fxa/commit/68e04e8a1))
- deps: bump @sentry/node from 6.5.1 to 6.7.0 ([b6119a2c7](https://github.com/mozilla/fxa/commit/b6119a2c7))
- deps: update pm2 / dedupe ([5d7653fa6](https://github.com/mozilla/fxa/commit/5d7653fa6))
- deps: bump apollo-server from 2.25.0 to 2.25.1 ([7a55f6ab1](https://github.com/mozilla/fxa/commit/7a55f6ab1))
- deps: bump apollo-server-express from 2.25.0 to 2.25.1 ([20cd65b9c](https://github.com/mozilla/fxa/commit/20cd65b9c))
- deps: bump @sentry/integrations from 6.5.1 to 6.6.0 ([4a123dddf](https://github.com/mozilla/fxa/commit/4a123dddf))
=======
## 1.208.4

No changes.

## 1.208.3

No changes.
>>>>>>> b460bb83

## 1.208.2

No changes.

## 1.208.1

No changes.

## 1.208.0

### Other changes

- deps: updated some deps ([fa895572c](https://github.com/mozilla/fxa/commit/fa895572c))
- deps: updated pm2 ([34704ba14](https://github.com/mozilla/fxa/commit/34704ba14))
- deps: updated sentry/\* packages ([9095a1c13](https://github.com/mozilla/fxa/commit/9095a1c13))
- deps: bump apollo-server from 2.24.1 to 2.25.0 ([00b502af8](https://github.com/mozilla/fxa/commit/00b502af8))
- deps-dev: bump @types/node from 14.14.5 to 15.12.2 ([1fd38c54d](https://github.com/mozilla/fxa/commit/1fd38c54d))
- admin: remove unnecessary columns from admin panel queries ([0c65675bf](https://github.com/mozilla/fxa/commit/0c65675bf))
- deps: bump apollo-server-express from 2.24.1 to 2.25.0 ([cc4bbc0a1](https://github.com/mozilla/fxa/commit/cc4bbc0a1))
- deps: updated knex ([e02c6720e](https://github.com/mozilla/fxa/commit/e02c6720e))

## 1.207.1

No changes.

## 1.207.0

### New features

- admin: capstone admin panel enhancements ([1be2c7dca](https://github.com/mozilla/fxa/commit/1be2c7dca))

### Other changes

- deps-dev: bump @types/yargs from 16.0.3 to 17.0.0 ([d9a2dca5a](https://github.com/mozilla/fxa/commit/d9a2dca5a))
- deps: update some deps ([6fce48032](https://github.com/mozilla/fxa/commit/6fce48032))
- deps: added "yarn outdated" plugin + updated some deps ([952e4f388](https://github.com/mozilla/fxa/commit/952e4f388))
- deps: bump apollo-server from 2.23.0 to 2.24.1 ([5ee603c3c](https://github.com/mozilla/fxa/commit/5ee603c3c))
- deps: bump helmet from 4.5.0 to 4.6.0 ([e15ce79fd](https://github.com/mozilla/fxa/commit/e15ce79fd))

## 1.206.1

No changes.

## 1.206.0

### Other changes

- deps-dev: bump yargs from 16.2.0 to 17.0.1 ([4de3644a1](https://github.com/mozilla/fxa/commit/4de3644a1))
- deps: bump mozlog from 3.0.1 to 3.0.2 ([f46bd3472](https://github.com/mozilla/fxa/commit/f46bd3472))
- deps-dev: bump ts-jest from 26.5.5 to 26.5.6 ([2680b5840](https://github.com/mozilla/fxa/commit/2680b5840))
- deps: bump apollo-server-express from 2.23.0 to 2.24.0 ([7fbe841ad](https://github.com/mozilla/fxa/commit/7fbe841ad))
- deps: update typescript to v4 ([2e9ff2e14](https://github.com/mozilla/fxa/commit/2e9ff2e14))
- deps: update react-scripts to v4 ([477eddca4](https://github.com/mozilla/fxa/commit/477eddca4))
- deps: updated pm2 ([0847e2545](https://github.com/mozilla/fxa/commit/0847e2545))
- deps: update @nestjs/\* ([ffa22162f](https://github.com/mozilla/fxa/commit/ffa22162f))
- deps: bump apollo-server from 2.19.2 to 2.23.0 ([e257f75ac](https://github.com/mozilla/fxa/commit/e257f75ac))

## 1.205.0

### Other changes

- deps: bump helmet from 4.4.1 to 4.5.0 ([485850809](https://github.com/mozilla/fxa/commit/485850809))
- deps: bump apollo-server-express from 2.22.2 to 2.23.0 ([d08702119](https://github.com/mozilla/fxa/commit/d08702119))
- deps-dev: bump ts-jest from 26.5.4 to 26.5.5 ([66ab577c0](https://github.com/mozilla/fxa/commit/66ab577c0))
- 1bb2ad6f6 Created the TOTP model in database/model/totp.model.ts ([1bb2ad6f6](https://github.com/mozilla/fxa/commit/1bb2ad6f6))

## 1.204.7

No changes.

## 1.204.6

No changes.

## 1.204.5

No changes.

## 1.204.4

No changes.

## 1.204.3

No changes.

## 1.204.2

No changes.

## 1.204.1

### Bug fixes

- release: Add changelog notes and bump version for 204 ([5b8356e11](https://github.com/mozilla/fxa/commit/5b8356e11))

## 1.204.0

### Other changes

- deps-dev: bump ts-jest from 26.4.3 to 26.5.4 ([dc136b213](https://github.com/mozilla/fxa/commit/dc136b213))

## 1.203.5

No changes.

## 1.203.4

No changes.

## 1.203.3

No changes.

## 1.203.2

No changes.

## 1.203.1

No changes.

## 1.203.0

### Other changes

- deps: bump @nestjs/core from 7.6.14 to 7.6.15 ([adfbdd3b3](https://github.com/mozilla/fxa/commit/adfbdd3b3))
- deps: bump objection from 2.2.7 to 2.2.15 ([626f62e58](https://github.com/mozilla/fxa/commit/626f62e58))
- deps: update convict ([52e626866](https://github.com/mozilla/fxa/commit/52e626866))
- deps: bump apollo-server-express from 2.21.0 to 2.21.1 ([11bcc7d77](https://github.com/mozilla/fxa/commit/11bcc7d77))
- deps: bump @nestjs/core from 7.6.13 to 7.6.14 ([a335f90c7](https://github.com/mozilla/fxa/commit/a335f90c7))
- deps: bump class-transformer from 0.3.1 to 0.4.0 ([66bec644c](https://github.com/mozilla/fxa/commit/66bec644c))
- deps: bump @nestjs/mapped-types from 0.3.0 to 0.4.0 ([aedb056a1](https://github.com/mozilla/fxa/commit/aedb056a1))

## 1.202.3

No changes.

## 1.202.2

No changes.

## 1.202.1

No changes.

## 1.202.0

### Other changes

- deps: bump @types/convict from 5.2.1 to 5.2.2 ([afdfd3993](https://github.com/mozilla/fxa/commit/afdfd3993))
- deps: bump @nestjs/core from 7.6.12 to 7.6.13 ([e0611af3b](https://github.com/mozilla/fxa/commit/e0611af3b))
- deps: bump apollo-server-express from 2.19.2 to 2.21.0 ([9ec043299](https://github.com/mozilla/fxa/commit/9ec043299))
- deps-dev: bump yargs from 15.4.1 to 16.2.0 ([dc93e441a](https://github.com/mozilla/fxa/commit/dc93e441a))
- deps: bump rxjs from 6.6.3 to 6.6.6 ([62c3c2447](https://github.com/mozilla/fxa/commit/62c3c2447))
- deps: bump @nestjs/graphql from 7.9.9 to 7.9.10 ([a6b3030cc](https://github.com/mozilla/fxa/commit/a6b3030cc))
- deps: bump @nestjs/common from 7.6.4 to 7.6.13 ([386ccc471](https://github.com/mozilla/fxa/commit/386ccc471))

## 1.201.1

No changes.

## 1.201.0

### Other changes

- deps: bump @nestjs/graphql from 7.9.8 to 7.9.9 ([e6b62e0e0](https://github.com/mozilla/fxa/commit/e6b62e0e0))
- deps: bump @nestjs/config from 0.6.1 to 0.6.3 ([41b3ea4af](https://github.com/mozilla/fxa/commit/41b3ea4af))
- deps: bump @nestjs/platform-express from 7.6.11 to 7.6.12 ([1a216a0d8](https://github.com/mozilla/fxa/commit/1a216a0d8))
- deps-dev: bump supertest from 6.0.1 to 6.1.3 ([e7b4af55c](https://github.com/mozilla/fxa/commit/e7b4af55c))
- c02670eb5 fixed query to do a prefix search instead of subtext ([c02670eb5](https://github.com/mozilla/fxa/commit/c02670eb5))
- c82019882 final changes to autocomplete ([c82019882](https://github.com/mozilla/fxa/commit/c82019882))
- deps: bump @nestjs/core from 7.5.5 to 7.6.12 ([11b786463](https://github.com/mozilla/fxa/commit/11b786463))
- aa71fee2b done autocomplete ([aa71fee2b](https://github.com/mozilla/fxa/commit/aa71fee2b))
- 23ca9dca4 added query to return all emails in accountresolver.ts, added the gql commands to run query on account index: 23ca9dca4 added query to return all emails in accountresolver.ts, added the gql commands to run query on account index ([23ca9dca4](https://github.com/mozilla/fxa/commit/23ca9dca4))
- 93e2decfe updated back-end server to add a query to fetch all emails ([93e2decfe](https://github.com/mozilla/fxa/commit/93e2decfe))

## 1.200.0

### Other changes

- deps: bump @nestjs/platform-express from 7.5.5 to 7.6.11 ([ae4c586569](https://github.com/mozilla/fxa/commit/ae4c586569))
- deps: bump @nestjs/graphql from 7.9.1 to 7.9.8 ([2e1c276997](https://github.com/mozilla/fxa/commit/2e1c276997))
- deps: bump @nestjs/mapped-types from 0.1.1 to 0.3.0 ([50b07cab0a](https://github.com/mozilla/fxa/commit/50b07cab0a))
- deps: bump graphql from 15.4.0 to 15.5.0 ([eae1a35dd0](https://github.com/mozilla/fxa/commit/eae1a35dd0))

## 1.199.0

### Other changes

- deps: bump knex from 0.21.12 to 0.21.16 ([8ff4bb2b5](https://github.com/mozilla/fxa/commit/8ff4bb2b5))
- deps: bump helmet from 4.1.1 to 4.4.1 ([81cc8d6fb](https://github.com/mozilla/fxa/commit/81cc8d6fb))
- deps: bump @sentry/node from 6.0.0 to 6.0.1 ([3b6838b18](https://github.com/mozilla/fxa/commit/3b6838b18))
- deps: bump objection from 2.2.3 to 2.2.7 ([875a1ffbb](https://github.com/mozilla/fxa/commit/875a1ffbb))
- deps: bump @sentry/node from 5.29.1 to 6.0.0 ([147825a5b](https://github.com/mozilla/fxa/commit/147825a5b))
- deps: bump apollo-server from 2.19.0 to 2.19.2 ([48896ad58](https://github.com/mozilla/fxa/commit/48896ad58))

## 1.198.2

No changes.

## 1.198.1

### Other changes

- 4e70b3f04 merge main->train-198 ([4e70b3f04](https://github.com/mozilla/fxa/commit/4e70b3f04))

## 1.198.0

### Other changes

- deps: update eslint to v7 ([7cf502be2](https://github.com/mozilla/fxa/commit/7cf502be2))
- deps: bump graphql from 14.6.0 to 15.4.0 ([d28e79655](https://github.com/mozilla/fxa/commit/d28e79655))

## 1.197.3

No changes.

## 1.197.2

No changes.

## 1.197.1

No changes.

## 1.197.0

### Bug fixes

- use proper Sentry arguments ([16fc6592f](https://github.com/mozilla/fxa/commit/16fc6592f))

### Other changes

- deps: bump @nestjs/common from 7.5.5 to 7.6.4 ([afc29280a](https://github.com/mozilla/fxa/commit/afc29280a))

## 1.196.0

### New features

- admin-server: record x-forwarded-for correctly ([f379fddd3](https://github.com/mozilla/fxa/commit/f379fddd3))

### Bug fixes

- capture GraphQL errors in field resolvers ([007c47833](https://github.com/mozilla/fxa/commit/007c47833))

### Other changes

- deps: updated @sentry/integrations ([9efc0c5bf](https://github.com/mozilla/fxa/commit/9efc0c5bf))
- deps: bump @sentry/node from 5.23.0 to 5.29.1 ([0bc414ad2](https://github.com/mozilla/fxa/commit/0bc414ad2))
- deps-dev: bump @types/chance from 1.1.0 to 1.1.1 ([3938b8484](https://github.com/mozilla/fxa/commit/3938b8484))
- deps: updated @nestjs/\* deps ([4496c9649](https://github.com/mozilla/fxa/commit/4496c9649))
- deps: bump @nestjs/graphql from 7.7.0 to 7.9.1 ([48c46cbb6](https://github.com/mozilla/fxa/commit/48c46cbb6))
- deps-dev: bump supertest from 4.0.2 to 6.0.1 ([1a7f42dd0](https://github.com/mozilla/fxa/commit/1a7f42dd0))

## 1.195.4

No changes.

## 1.195.3

No changes.

## 1.195.2

No changes.

## 1.195.1

No changes.

## 1.195.0

### Other changes

- deps: bump @nestjs/platform-express from 7.4.4 to 7.5.4 ([4c14d038a](https://github.com/mozilla/fxa/commit/4c14d038a))

## 1.194.0

### Other changes

- deps: bump knex from 0.21.4 to 0.21.12 ([7b7222ca1](https://github.com/mozilla/fxa/commit/7b7222ca1))
- deps-dev: bump jest from 26.6.1 to 26.6.3 ([239c3e824](https://github.com/mozilla/fxa/commit/239c3e824))
- deps: bump @nestjs/mapped-types from 0.1.0 to 0.1.1 ([e2b3767ef](https://github.com/mozilla/fxa/commit/e2b3767ef))
- deps: bump graphql-tools from 6.2.6 to 7.0.1 ([28df7178a](https://github.com/mozilla/fxa/commit/28df7178a))

## 1.193.1

No changes.

## 1.193.0

### Other changes

- deps-dev: bump ts-jest from 26.1.0 to 26.4.3 ([b6974132f](https://github.com/mozilla/fxa/commit/b6974132f))
- deps: bump apollo-server from 2.16.1 to 2.19.0 ([8d7247246](https://github.com/mozilla/fxa/commit/8d7247246))
- deps: update node version to 14 ([6c2b253c1](https://github.com/mozilla/fxa/commit/6c2b253c1))
- deps-dev: bump jest from 26.4.2 to 26.6.1 ([f2546787b](https://github.com/mozilla/fxa/commit/f2546787b))

## 1.192.0

### Other changes

- deps: bump @nestjs/graphql from 7.6.0 to 7.7.0 ([69e938f06](https://github.com/mozilla/fxa/commit/69e938f06))

## 1.191.1

No changes.

## 1.191.0

### Bug fixes

- admin-panel: Fix connection to admin server in dev, remove unneeded Apollo dependencies, update README ([54925c489](https://github.com/mozilla/fxa/commit/54925c489))

## 1.190.1

No changes.

## 1.190.0

### Other changes

- deps: bump graphql-tools from 4.0.8 to 6.2.3 ([1ad5b0ecd](https://github.com/mozilla/fxa/commit/1ad5b0ecd))

## 1.189.1

No changes.

## 1.189.0

### New features

- admin-server: convert to NestJS ([69f44d78e](https://github.com/mozilla/fxa/commit/69f44d78e))

### Other changes

- monorepo: move deps to correct sub-packages ([a8cc232b9](https://github.com/mozilla/fxa/commit/a8cc232b9))

## 1.188.1

No changes.

## 1.188.0

No changes.

## 1.187.3

No changes.

## 1.187.2

No changes.

## 1.187.1

No changes.

## 1.187.0

### New features

- event-broker: migrate to NestJS ([553bb238d](https://github.com/mozilla/fxa/commit/553bb238d))

## 1.186.2

No changes.

## 1.186.1

No changes.

## 1.186.0

### Bug fixes

- release: fixes versioning and changelogs ([c81c76d15](https://github.com/mozilla/fxa/commit/c81c76d15))

### Other changes

- deps: update yarn version and root level deps ([da2e99729](https://github.com/mozilla/fxa/commit/da2e99729))

## 1.185.1<|MERGE_RESOLUTION|>--- conflicted
+++ resolved
@@ -1,4 +1,3 @@
-<<<<<<< HEAD
 ## 1.209.0
 
 ### New features
@@ -19,7 +18,7 @@
 - deps: bump apollo-server from 2.25.0 to 2.25.1 ([7a55f6ab1](https://github.com/mozilla/fxa/commit/7a55f6ab1))
 - deps: bump apollo-server-express from 2.25.0 to 2.25.1 ([20cd65b9c](https://github.com/mozilla/fxa/commit/20cd65b9c))
 - deps: bump @sentry/integrations from 6.5.1 to 6.6.0 ([4a123dddf](https://github.com/mozilla/fxa/commit/4a123dddf))
-=======
+
 ## 1.208.4
 
 No changes.
@@ -27,7 +26,6 @@
 ## 1.208.3
 
 No changes.
->>>>>>> b460bb83
 
 ## 1.208.2
 
