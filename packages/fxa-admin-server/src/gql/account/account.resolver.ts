/* This Source Code Form is subject to the terms of the Mozilla Public
 * License, v. 2.0. If a copy of the MPL was not distributed with this
 * file, You can obtain one at http://mozilla.org/MPL/2.0/. */
import { UseGuards } from '@nestjs/common';
import {
  Args,
  Query,
  ResolveField,
  Resolver,
  Root,
  Mutation,
} from '@nestjs/graphql';
import { MozLoggerService } from 'fxa-shared/nestjs/logger/logger.service';

import { CurrentUser } from '../../auth/auth-header.decorator';
import { GqlAuthHeaderGuard } from '../../auth/auth-header.guard';
import { DatabaseService } from '../../database/database.service';
import { Account } from '../../database/model';
import { uuidTransformer } from '../../database/transformers';
import { Account as AccountType } from '../../gql/model/account.model';
import { Email as EmailType } from '../../gql/model/emails.model';
import { SecurityEvents as SecurityEventsType } from '../../gql/model/security-events.model';
import { deleteAccount } from '../../shell/delete-account';

const ACCOUNT_COLUMNS = [
  'uid',
  'email',
  'emailVerified',
  'createdAt',
  'disabledAt',
];
const EMAIL_COLUMNS = [
  'createdAt',
  'email',
  'id',
  'isPrimary',
  'isVerified',
  'normalizedEmail',
  'uid',
];

const SECURITY_EVENTS_COLUMNS = [
  'uid',
  'nameId',
  'verified',
  'ipAddrHmac',
  'createdAt',
  'tokenVerificationId',
];
const TOTP_COLUMNS = [
  'uid',
  'sharedSecret',
  'epoch',
  'createdAt',
  'verified',
  'enabled',
];
const RECOVERYKEY_COLUMNS = [
  'uid',
  'recoveryData',
  'recoveryKeyIdHash',
  'createdAt',
  'verifiedAt',
  'enabled',
];
const SESSIONTOKEN_COLUMNS = [
  'tokenId',
  'tokenData',
  'uid',
  'createdAt',
  'uaBrowser',
  'uaBrowserVersion',
  'uaOS',
  'uaOSVersion',
  'uaDeviceType',
  'lastAccessTime',
  'uaFormFactor',
  'authAt',
  'verificationMethod',
  'verifiedAt',
  'mustVerify',
];

@UseGuards(GqlAuthHeaderGuard)
@Resolver((of: any) => AccountType)
export class AccountResolver {
  constructor(private log: MozLoggerService, private db: DatabaseService) {}

  @Query((returns) => AccountType, { nullable: true })
  public accountByUid(
    @Args('uid', { nullable: false }) uid: string,
    @CurrentUser() user: string
  ) {
    let uidBuffer;
    try {
      uidBuffer = uuidTransformer.to(uid);
    } catch (err) {
      return;
    }
    this.log.info('accountByUid', { uid, user });
    return this.db.account
      .query()
      .select(ACCOUNT_COLUMNS)
      .findOne({ uid: uidBuffer });
  }

  @Query((returns) => AccountType, { nullable: true })
  public accountByEmail(
    @Args('email', { nullable: false }) email: string,
    @CurrentUser() user: string
  ) {
    this.log.info('accountByEmail', { email, user });
    return this.db.account
      .query()
      .select(ACCOUNT_COLUMNS.map((c) => 'accounts.' + c))
      .innerJoin('emails', 'emails.uid', 'accounts.uid')
      .where('emails.normalizedEmail', email)
      .first();
  }

  @Query((returns) => [EmailType], { nullable: true })
  public getEmailsLike(@Args('search', { nullable: false }) search: string) {
    return this.db.emails
      .query()
      .select(EMAIL_COLUMNS)
      .where('email', 'like', `${search}%`)
      .limit(10);
  }

  @ResolveField()
  public async emailBounces(@Root() account: Account) {
    const uidBuffer = uuidTransformer.to(account.uid);
    // MySQL Query optimizer does weird things, use separate queries to force index use
    const emails = await this.db.emails
      .query()
      .select('emails.normalizedEmail')
      .where('emails.uid', uidBuffer);
    const result = await this.db.emailBounces.query().where(
      'emailBounces.email',
      'in',
      emails.map((x) => x.normalizedEmail)
    );
    return result;
  }

  @ResolveField()
  public async emails(@Root() account: Account) {
    const uidBuffer = uuidTransformer.to(account.uid);
    return await this.db.emails
      .query()
      .select(EMAIL_COLUMNS)
      .where('uid', uidBuffer);
  }

  @ResolveField()
<<<<<<< HEAD
  public async securityEvents(@Root() account: Account) {
    const uidBuffer = uuidTransformer.to(account.uid);
    return await this.db.securityEvents
      .query()
      .select(...SECURITY_EVENTS_COLUMNS, 'securityEventNames.name as name')
      .join(
        'securityEventNames',
        'securityEvents.nameId',
        'securityEventNames.id'
      )
      .where('uid', uidBuffer)
      .limit(10);
  }

  @Mutation((returns) => Boolean)
  public async disableAccount(
    @Args('uid') uid: string,
    @CurrentUser() user: string
  ) {
    const uidBuffer = uuidTransformer.to(uid);
    const result = await this.db.account
      .query()
      .update({ disabledAt: Date.now() })
      .where('uid', uidBuffer);
    return !!result;
  }

  @Mutation((returns) => Boolean)
  public async enableAccount(
    @Args('uid') uid: string,
    @CurrentUser() user: string
  ) {
    const uidBuffer = uuidTransformer.to(uid);
    const result = await this.db.account
      .query()
      .update({ disabledAt: 0 })
      .where('uid', uidBuffer);
    return !!result;
  }

  @Mutation((returns) => Boolean)
  public async deleteAccount(
    @Args('email') email: string,
    @CurrentUser() user: string
  ) {
    const result = await deleteAccount(email);
    this.log.info('deleteAccount', { user, email, success: result });
    return !!result;
=======
  public async totp(@Root() account: Account) {
    const uidBuffer = uuidTransformer.to(account.uid);
    return await this.db.totp
      .query()
      .select(TOTP_COLUMNS)
      .where('uid', uidBuffer);
  }

  @ResolveField()
  public async recoveryKeys(@Root() account: Account) {
    const uidBuffer = uuidTransformer.to(account.uid);
    return await this.db.recoveryKeys
      .query()
      .select(RECOVERYKEY_COLUMNS)
      .where('uid', uidBuffer);
  }

  @ResolveField()
  public async sessionTokens(@Root() account: Account) {
    const uidBuffer = uuidTransformer.to(account.uid);
    return await this.db.sessionTokens
      .query()
      .select(SESSIONTOKEN_COLUMNS)
      .where('uid', uidBuffer);
>>>>>>> 1bb2ad6f
  }
}<|MERGE_RESOLUTION|>--- conflicted
+++ resolved
@@ -153,7 +153,6 @@
   }
 
   @ResolveField()
-<<<<<<< HEAD
   public async securityEvents(@Root() account: Account) {
     const uidBuffer = uuidTransformer.to(account.uid);
     return await this.db.securityEvents
@@ -202,7 +201,8 @@
     const result = await deleteAccount(email);
     this.log.info('deleteAccount', { user, email, success: result });
     return !!result;
-=======
+  }
+
   public async totp(@Root() account: Account) {
     const uidBuffer = uuidTransformer.to(account.uid);
     return await this.db.totp
@@ -227,6 +227,5 @@
       .query()
       .select(SESSIONTOKEN_COLUMNS)
       .where('uid', uidBuffer);
->>>>>>> 1bb2ad6f
   }
 }