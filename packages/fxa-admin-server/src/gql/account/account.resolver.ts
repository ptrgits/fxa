--- conflicted
+++ resolved
@@ -4,18 +4,11 @@
 import { UseGuards } from '@nestjs/common';
 import {
   Args,
-<<<<<<< HEAD
-=======
   Mutation,
->>>>>>> 3daec98f
   Query,
   ResolveField,
   Resolver,
   Root,
-<<<<<<< HEAD
-  Mutation,
-=======
->>>>>>> 3daec98f
 } from '@nestjs/graphql';
 import { MozLoggerService } from 'fxa-shared/nestjs/logger/logger.service';
 
@@ -26,12 +19,9 @@
 import { uuidTransformer } from '../../database/transformers';
 import { Account as AccountType } from '../../gql/model/account.model';
 import { Email as EmailType } from '../../gql/model/emails.model';
-<<<<<<< HEAD
-import { SecurityEvents as SecurityEventsType } from '../../gql/model/security-events.model';
+//import { SecurityEvents as SecurityEventsType } from '../../gql/model/security-events.model';
 import { deleteAccount } from '../../shell/delete-account';
-=======
 import { resetPass } from '../../shell/reset-pass';
->>>>>>> 3daec98f
 
 const ACCOUNT_COLUMNS = [
   'uid',
