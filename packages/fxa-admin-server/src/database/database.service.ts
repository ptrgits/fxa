--- conflicted
+++ resolved
@@ -6,9 +6,6 @@
 import Knex from 'knex';
 
 import { AppConfig } from '../config';
-<<<<<<< HEAD
-import { Account, EmailBounces, Emails, SecurityEvents } from './model';
-=======
 import {
   Account,
   EmailBounces,
@@ -16,6 +13,7 @@
   Totp,
   RecoveryKeys,
   SessionTokens,
+  SecurityEvents,
 } from './model';
 
 function typeCasting(field: any, next: any) {
@@ -24,7 +22,6 @@
   }
   return next();
 }
->>>>>>> 1bb2ad6f
 
 @Injectable()
 export class DatabaseService {
@@ -32,13 +29,10 @@
   public account: typeof Account;
   public emails: typeof Emails;
   public emailBounces: typeof EmailBounces;
-<<<<<<< HEAD
   public securityEvents: typeof SecurityEvents;
-=======
   public totp: typeof Totp;
   public recoveryKeys: typeof RecoveryKeys;
   public sessionTokens: typeof SessionTokens;
->>>>>>> 1bb2ad6f
 
   constructor(configService: ConfigService<AppConfig>) {
     const dbConfig = configService.get('database') as AppConfig['database'];
@@ -49,13 +43,10 @@
     this.account = Account.bindKnex(this.knex);
     this.emails = Emails.bindKnex(this.knex);
     this.emailBounces = EmailBounces.bindKnex(this.knex);
-<<<<<<< HEAD
     this.securityEvents = SecurityEvents.bindKnex(this.knex);
-=======
     this.totp = Totp.bindKnex(this.knex);
     this.recoveryKeys = RecoveryKeys.bindKnex(this.knex);
     this.sessionTokens = SessionTokens.bindKnex(this.knex);
->>>>>>> 1bb2ad6f
   }
 
   async dbHealthCheck(): Promise<Record<string, any>> {
