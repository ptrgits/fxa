{
  "name": "fxa-admin-server",
<<<<<<< HEAD
  "version": "1.244.1",
=======
  "version": "1.243.5",
>>>>>>> f3ff2610
  "description": "FxA GraphQL Admin Server",
  "scripts": {
    "prebuild": "rimraf dist",
    "build": "yarn prebuild && yarn nest build && cp ./src/config/*.json ./dist/config",
    "compile": "tsc --noEmit",
    "lint": "eslint *",
    "audit": "npm audit --json | audit-filter --nsp-config=.nsprc --audit=-",
    "start": "yarn build && pm2 start pm2.config.js",
    "stop": "pm2 stop pm2.config.js",
    "start:prod": "node dist/main",
    "restart": "pm2 restart pm2.config.js",
    "delete": "pm2 delete pm2.config.js",
    "test": "yarn gen-keys && yarn test:default && yarn test:e2e ",
    "gen-keys": "node -r esbuild-register ./scripts/gen_keys.ts;",
    "test:default": "jest --runInBand --forceExit",
    "test:watch": "jest --watch",
    "test:cov": "jest --coverage",
    "test:debug": "node --inspect-brk -r tsconfig-paths/register -r esbuild-register node_modules/.bin/jest --runInBand",
    "test:e2e": "jest --runInBand --config ./test/jest-e2e.json --forceExit",
    "email-bounce": "node -r esbuild-register ./scripts/email-bounce.ts"
  },
  "repository": {
    "type": "git",
    "url": "git+https://github.com/mozilla/fxa.git"
  },
  "author": "Mozilla (https://mozilla.org/)",
  "license": "MPL-2.0",
  "bugs": {
    "url": "https://github.com/mozilla/fxa/issues"
  },
  "homepage": "https://github.com/mozilla/fxa#readme",
  "readmeFilename": "README.md",
  "dependencies": {
    "@golevelup/ts-jest": "^0.3.2",
    "@google-cloud/firestore": "^6.4.0",
    "@nestjs/common": "^9.1.2",
    "@nestjs/config": "^2.2.0",
    "@nestjs/core": "^9.1.1",
    "@nestjs/graphql": "^8.0.2",
    "@nestjs/platform-express": "^9.1.1",
    "class-transformer": "^0.5.1",
    "class-validator": "^0.13.2",
    "convict": "^6.2.3",
    "convict-format-with-moment": "^6.2.0",
    "convict-format-with-validator": "^6.2.0",
    "express": "^4.17.2",
    "fxa-auth-client": "workspace:*",
    "fxa-shared": "workspace:*",
    "googleapis": "^108.0.0",
    "graphql": "^15.6.1",
    "helmet": "^6.0.0",
    "hot-shots": "^9.3.0",
    "knex": "^2.3.0",
    "pem-jwk": "^2.0.0",
    "reflect-metadata": "^0.1.13",
    "rimraf": "^3.0.2",
    "rxjs": "^7.5.7",
    "stripe": "^10.7.0",
    "ts-morph": "^16.0.0",
    "tslib": "^2.4.0"
  },
  "devDependencies": {
    "@nestjs/cli": "^9.1.3",
    "@types/chance": "^1.1.2",
    "@types/convict": "^6.1.1",
    "@types/node": "^16.11.3",
    "@types/pem-jwk": "^2",
    "@types/supertest": "^2.0.11",
    "@types/yargs": "^17.0.0",
    "audit-filter": "^0.5.0",
    "chance": "^1.1.8",
    "esbuild": "^0.14.2",
    "esbuild-register": "^3.2.0",
    "eslint": "^8.18.0",
    "jest": "27.5.1",
    "pm2": "^5.2.2",
    "supertest": "^6.3.0",
    "ts-jest": "^29.0.0",
    "typescript": "^4.8.2",
    "yargs": "^17.0.1"
  },
  "jest": {
    "moduleFileExtensions": [
      "js",
      "json",
      "ts"
    ],
    "rootDir": "src",
    "testRegex": ".spec.ts$",
    "transform": {
      "^.+\\.(t|j)s$": "ts-jest"
    },
    "coverageDirectory": "../coverage",
    "testEnvironment": "node"
  }
}<|MERGE_RESOLUTION|>--- conflicted
+++ resolved
@@ -1,10 +1,6 @@
 {
   "name": "fxa-admin-server",
-<<<<<<< HEAD
   "version": "1.244.1",
-=======
-  "version": "1.243.5",
->>>>>>> f3ff2610
   "description": "FxA GraphQL Admin Server",
   "scripts": {
     "prebuild": "rimraf dist",
