{
  "name": "fxa-admin-server",
  "version": "1.211.0",
  "description": "FxA GraphQL Admin Server",
  "scripts": {
    "prebuild": "rimraf dist",
    "build": "nest build",
    "lint": "eslint *",
    "audit": "npm audit --json | audit-filter --nsp-config=.nsprc --audit=-",
    "start": "pm2 start pm2.config.js",
    "stop": "pm2 stop pm2.config.js",
    "start:prod": "node dist/main",
    "restart": "pm2 restart pm2.config.js",
    "test": "jest && yarn test:e2e",
    "test:watch": "jest --watch",
    "test:cov": "jest --coverage",
    "test:debug": "node --inspect-brk -r tsconfig-paths/register -r ts-node/register node_modules/.bin/jest --runInBand",
    "test:e2e": "jest --config ./test/jest-e2e.json",
    "email-bounce": "ts-node ./scripts/email-bounce.ts"
  },
  "repository": {
    "type": "git",
    "url": "git+https://github.com/mozilla/fxa.git"
  },
  "author": "Mozilla (https://mozilla.org/)",
  "license": "MPL-2.0",
  "bugs": {
    "url": "https://github.com/mozilla/fxa/issues"
  },
  "homepage": "https://github.com/mozilla/fxa#readme",
  "readmeFilename": "README.md",
  "dependencies": {
<<<<<<< HEAD
    "@nestjs/common": "^7.6.18",
    "@nestjs/config": "^1.0.0",
    "@nestjs/core": "^7.6.18",
    "@nestjs/graphql": "^7.11.0",
    "@nestjs/mapped-types": "^0.4.1",
    "@nestjs/platform-express": "^7.6.18",
    "@sentry/integrations": "^6.8.0",
    "@sentry/node": "^6.9.0",
=======
    "@nestjs/common": "^8.0.4",
    "@nestjs/config": "^1.0.1",
    "@nestjs/core": "^8.0.4",
    "@nestjs/graphql": "^8.0.2",
    "@nestjs/mapped-types": "^1.0.0",
    "@nestjs/platform-express": "^8.0.4",
    "@sentry/integrations": "^6.10.0",
    "@sentry/node": "^6.10.0",
>>>>>>> ed5bd794
    "apollo-server": "^2.25.2",
    "apollo-server-express": "^2.25.2",
    "class-transformer": "^0.4.0",
    "class-validator": "^0.13.1",
    "convict": "^6.1.0",
    "convict-format-with-moment": "^6.0.1",
    "convict-format-with-validator": "^6.2.0",
    "express": "^4.17.1",
    "fxa-shared": "workspace:*",
    "graphql": "^15.5.1",
    "graphql-tools": "^7.0.5",
    "helmet": "^4.6.0",
    "knex": "^0.95.7",
    "mozlog": "^3.0.2",
    "mysql": "^2.18.1",
    "objection": "^2.2.15",
    "reflect-metadata": "^0.1.13",
    "rimraf": "^3.0.2",
<<<<<<< HEAD
    "rxjs": "^6.6.6",
=======
    "rxjs": "^7.2.0",
>>>>>>> ed5bd794
    "tslib": "^2.3.0"
  },
  "devDependencies": {
    "@types/chance": "^1.1.2",
    "@types/convict": "^5.2.2",
    "@types/graphql": "^14.5.0",
    "@types/node": "^15.12.2",
    "@types/rimraf": "3.0.0",
    "@types/supertest": "^2.0.11",
    "@types/yargs": "^17.0.0",
    "audit-filter": "^0.5.0",
    "chai": "^4.3.4",
    "chance": "^1.1.7",
    "eslint": "^7.29.0",
    "jest": "26.6.0",
    "pm2": "^5.1.0",
    "prettier": "^2.3.1",
    "proxyquire": "^2.1.3",
    "supertest": "^6.1.4",
    "ts-jest": "26.5.6",
    "ts-node": "^10.0.0",
    "tsconfig-paths": "^3.9.0",
    "typescript": "^4.2.4",
    "yargs": "^17.0.1"
  },
  "jest": {
    "moduleFileExtensions": [
      "js",
      "json",
      "ts"
    ],
    "rootDir": "src",
    "testRegex": ".spec.ts$",
    "transform": {
      "^.+\\.(t|j)s$": "ts-jest"
    },
    "coverageDirectory": "../coverage",
    "testEnvironment": "node"
  }
}<|MERGE_RESOLUTION|>--- conflicted
+++ resolved
@@ -30,16 +30,6 @@
   "homepage": "https://github.com/mozilla/fxa#readme",
   "readmeFilename": "README.md",
   "dependencies": {
-<<<<<<< HEAD
-    "@nestjs/common": "^7.6.18",
-    "@nestjs/config": "^1.0.0",
-    "@nestjs/core": "^7.6.18",
-    "@nestjs/graphql": "^7.11.0",
-    "@nestjs/mapped-types": "^0.4.1",
-    "@nestjs/platform-express": "^7.6.18",
-    "@sentry/integrations": "^6.8.0",
-    "@sentry/node": "^6.9.0",
-=======
     "@nestjs/common": "^8.0.4",
     "@nestjs/config": "^1.0.1",
     "@nestjs/core": "^8.0.4",
@@ -48,7 +38,6 @@
     "@nestjs/platform-express": "^8.0.4",
     "@sentry/integrations": "^6.10.0",
     "@sentry/node": "^6.10.0",
->>>>>>> ed5bd794
     "apollo-server": "^2.25.2",
     "apollo-server-express": "^2.25.2",
     "class-transformer": "^0.4.0",
@@ -67,11 +56,7 @@
     "objection": "^2.2.15",
     "reflect-metadata": "^0.1.13",
     "rimraf": "^3.0.2",
-<<<<<<< HEAD
-    "rxjs": "^6.6.6",
-=======
     "rxjs": "^7.2.0",
->>>>>>> ed5bd794
     "tslib": "^2.3.0"
   },
   "devDependencies": {
