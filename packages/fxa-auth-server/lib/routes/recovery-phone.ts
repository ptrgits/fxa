/* This Source Code Form is subject to the terms of the Mozilla Public
 * License, v. 2.0. If a copy of the MPL was not distributed with this
 * file, You can obtain one at http://mozilla.org/MPL/2.0/. */

import {
  RecoveryPhoneService,
  RecoveryPhoneNotEnabled,
  RecoveryNumberNotSupportedError,
  RecoveryNumberInvalidFormatError,
  RecoveryNumberAlreadyExistsError,
  RecoveryNumberNotExistsError,
  SmsSendRateLimitExceededError,
  RecoveryNumberRemoveMissingBackupCodes,
} from '@fxa/accounts/recovery-phone';
import {
  AccountManager,
  VerificationMethods,
} from '@fxa/shared/account/account';
import * as isA from 'joi';
import { GleanMetricsType } from '../metrics/glean';
import { AuthLogger, AuthRequest, SessionTokenAuthCredential } from '../types';
import { E164_NUMBER } from './validators';
import AppError from '../error';

const { Container } = require('typedi');

enum RecoveryPhoneStatus {
  SUCCESS = 'success',
  FAILURE = 'failure',
}

export type Customs = {
  check: (req: AuthRequest, email: string, action: string) => Promise<void>;
};

class RecoveryPhoneHandler {
  private readonly recoveryPhoneService: RecoveryPhoneService;
  private readonly accountManager: AccountManager;

  constructor(
    private readonly customs: Customs,
    private readonly log: AuthLogger,
    private readonly glean: GleanMetricsType
  ) {
    this.recoveryPhoneService = Container.get(RecoveryPhoneService);
    this.accountManager = Container.get(AccountManager);
  }

  async sendCode(request: AuthRequest) {
    const { uid, email } = request.auth
      .credentials as SessionTokenAuthCredential;

    if (!email) {
      throw AppError.invalidToken();
    }

    await this.customs.check(request, email, 'recoveryPhoneSendCode');

    let status = false;
    try {
      status = await this.recoveryPhoneService.sendCode(uid);
    } catch (error) {
      if (error instanceof RecoveryNumberNotExistsError) {
        throw AppError.recoveryPhoneNumberDoesNotExist();
      }

      if (error instanceof SmsSendRateLimitExceededError) {
        throw AppError.smsSendRateLimitExceeded();
      }

      if (error instanceof RecoveryPhoneNotEnabled) {
        throw AppError.featureNotEnabled();
      }

      throw AppError.backendServiceFailure(
        'RecoveryPhoneService',
        'sendCode',
        { uid },
        error
      );
    }

    if (status) {
      await this.glean.twoStepAuthPhoneCode.sent(request);
      return { status: RecoveryPhoneStatus.SUCCESS };
    }

    await this.glean.twoStepAuthPhoneCode.sendError(request);
    return { status: RecoveryPhoneStatus.FAILURE };
  }

  async setupPhoneNumber(request: AuthRequest) {
    const { uid, email } = request.auth
      .credentials as SessionTokenAuthCredential;

    const { phoneNumber } = request.payload as unknown as {
      phoneNumber: string;
    };

    if (!email) {
      throw AppError.invalidToken();
    }
    await this.customs.check(request, email, 'recoveryPhoneCreate');

    try {
      const result = await this.recoveryPhoneService.setupPhoneNumber(
        uid,
        phoneNumber
      );
      if (result) {
        await this.glean.twoStepAuthPhoneCode.sent(request);
        return { status: RecoveryPhoneStatus.SUCCESS };
      }
      await this.glean.twoStepAuthPhoneCode.sendError(request);
      return { status: RecoveryPhoneStatus.FAILURE };
    } catch (error) {
      if (error instanceof RecoveryPhoneNotEnabled) {
        throw AppError.featureNotEnabled();
      }

      await this.glean.twoStepAuthPhoneCode.sendError(request);

      if (
        error instanceof RecoveryNumberInvalidFormatError ||
        error instanceof RecoveryNumberNotSupportedError ||
        error instanceof RecoveryNumberAlreadyExistsError
      ) {
        throw AppError.invalidPhoneNumber();
      }

      if (error instanceof SmsSendRateLimitExceededError) {
        throw AppError.smsSendRateLimitExceeded();
      }

      throw AppError.backendServiceFailure(
        'RecoveryPhoneService',
        'setupPhoneNumber',
        { uid },
        error
      );
    }
  }

  async confirmCode(request: AuthRequest, isSetup: boolean) {
    const {
      id: sessionTokenId,
      uid,
      email,
    } = request.auth.credentials as SessionTokenAuthCredential;

    const { code } = request.payload as unknown as {
      code: string;
    };

    if (!email) {
      throw AppError.invalidToken();
    }

    await this.customs.check(request, email, 'recoveryPhoneConfirmCode');

    let success = false;
    try {
      if (isSetup) {
        // This is the initial setup case, where a user is validating an sms
        // code on their phone for the first time. It does NOT impact the totp
        // token's database state.
        success = await this.recoveryPhoneService.confirmSetupCode(uid, code);
      } else {
        // This is a sign in attempt. This will check the code, and if valid, mark the
        // session token verified. This session will have a security level that allows
        // the user to remove totp devices.
        success = await this.recoveryPhoneService.confirmSigninCode(uid, code);

        // Mark session as verified
        if (success) {
          await this.accountManager.verifySession(
            uid,
            sessionTokenId,
            VerificationMethods.sms2fa
          );
        }
      }
    } catch (error) {
      if (error instanceof RecoveryPhoneNotEnabled) {
        throw AppError.featureNotEnabled();
      }

      if (error instanceof RecoveryNumberAlreadyExistsError) {
        throw AppError.recoveryPhoneNumberAlreadyExists();
      }

      throw AppError.backendServiceFailure(
        'RecoveryPhoneService',
        'confirmCode',
        { uid },
        error
      );
    }

    if (success) {
      await this.glean.twoStepAuthPhoneCode.complete(request);
      return { status: RecoveryPhoneStatus.SUCCESS };
    }

    throw AppError.invalidOrExpiredOtpCode();
  }

  async destroy(request: AuthRequest) {
    const { uid } = request.auth.credentials as unknown as { uid: string };

    let success = false;
    try {
      success = await this.recoveryPhoneService.removePhoneNumber(uid);
    } catch (error) {
<<<<<<< HEAD
      if (error instanceof RecoveryPhoneNotEnabled) {
        throw AppError.featureNotEnabled();
=======
      if (error instanceof RecoveryNumberNotExistsError) {
        throw AppError.recoveryPhoneNumberDoesNotExist();
      }

      if (error instanceof RecoveryNumberRemoveMissingBackupCodes) {
        throw AppError.recoveryPhoneRemoveMissingRecoveryCodes();
>>>>>>> 1dddd2b7
      }

      throw AppError.backendServiceFailure(
        'RecoveryPhoneService',
        'destroy',
        { uid },
        error
      );
    }

    if (success) {
      await this.glean.twoStepAuthPhoneRemove.success(request);
    }

    return {};
  }

  /**
   * Check if a user can setup phone number, ie in correct region and does
   * not already have a confirmed phone number.
   *
   * @param request
   */
  async available(request: AuthRequest) {
    const { uid, email } = request.auth
      .credentials as unknown as SessionTokenAuthCredential;

    if (!email || !uid) {
      throw AppError.invalidToken();
    }

    // Maxmind countryCode is two-letter ISO country code (ex `US` for the United States)
    // This is the same format as the `region` field in the recovery phone config
    const location = request.app.geo?.location;

    if (!location || !location.countryCode) {
      return {
        available: false,
      };
    }

    try {
      const available = await this.recoveryPhoneService.available(
        uid,
        location.countryCode
      );

      return {
        available,
      };
    } catch (error) {
      if (error instanceof RecoveryPhoneNotEnabled) {
        // In this case we won't throw an AppError. Unlike other endpoints,
        // this drives whether or not the feature shows up in the UI, so
        // if the recovery phone services isn't enabled, we can simply
        // return available false.
        return {
          available: false,
        };
      }

      throw AppError.backendServiceFailure(
        'RecoveryPhoneService',
        'destroy',
        { uid },
        error
      );
    }
  }

  async exists(request: AuthRequest) {
    const { uid, emailVerified, mustVerify, tokenVerified } = request.auth
      .credentials as SessionTokenAuthCredential;
    const payload = request.payload as unknown as { phoneNumberMask: number };
    let phoneNumberMask = payload?.phoneNumberMask;

    // To ensure no data is leaked, we will never expose the full phone number, if
    // the session is not verified. e.g. The user has entered the correct password,
    // but failed to provide 2FA.
    if (
      phoneNumberMask === undefined &&
      (!emailVerified || (mustVerify && !tokenVerified))
    ) {
      phoneNumberMask = 4;
    }

    try {
      return await this.recoveryPhoneService.hasConfirmed(uid, phoneNumberMask);
    } catch (error) {
      if (error instanceof RecoveryPhoneNotEnabled) {
        throw AppError.featureNotEnabled();
      }

      throw AppError.backendServiceFailure(
        'RecoveryPhoneService',
        'destroy',
        { uid },
        error
      );
    }
  }
}

export const recoveryPhoneRoutes = (
  log: AuthLogger,
  customs: Customs,
  glean: GleanMetricsType
) => {
  const recoveryPhoneHandler = new RecoveryPhoneHandler(customs, log, glean);
  const routes = [
    // TODO: See blocked tasks for FXA-10354
    {
      method: 'POST',
      path: '/recovery_phone/create',
      options: {
        auth: {
          strategies: ['sessionToken'],
        },
        validate: {
          payload: isA.object({
            phoneNumber: isA.string().regex(E164_NUMBER).required(),
          }),
        },
      },
      handler: function (request: AuthRequest) {
        return recoveryPhoneHandler.setupPhoneNumber(request);
      },
    },
    {
      method: 'POST',
      path: '/recovery_phone/available',
      options: {
        auth: {
          strategies: ['sessionToken'],
        },
      },
      handler: function (request: AuthRequest) {
        return recoveryPhoneHandler.available(request);
      },
    },
    {
      method: 'POST',
      path: '/recovery_phone/confirm',
      options: {
        auth: {
          strategies: ['sessionToken'],
        },
        validate: {
          payload: isA.object({
            code: isA.string().min(6).max(8),
          }),
        },
      },
      handler: function (request: AuthRequest) {
        return recoveryPhoneHandler.confirmCode(request, true);
      },
    },
    {
      method: 'POST',
      path: '/recovery_phone/signin/send_code',
      options: {
        auth: {
          strategies: ['sessionToken'],
        },
      },
      handler: function (request: AuthRequest) {
        return recoveryPhoneHandler.sendCode(request);
      },
    },
    {
      method: 'POST',
      path: '/recovery_phone/signin/confirm',
      options: {
        auth: {
          strategies: ['sessionToken'],
        },
      },
      handler: function (request: AuthRequest) {
        return recoveryPhoneHandler.confirmCode(request, false);
      },
    },
    {
      method: 'DELETE',
      path: '/recovery_phone',
      options: {
        auth: {
          strategies: ['sessionToken'],
        },
      },
      handler: function (request: AuthRequest) {
        return recoveryPhoneHandler.destroy(request);
      },
    },
    {
      method: 'GET',
      path: '/recovery_phone',
      options: {
        auth: {
          strategy: 'sessionToken',
        },
      },
      handler: function (request: AuthRequest) {
        return recoveryPhoneHandler.exists(request);
      },
    },
  ];

  return routes;
};<|MERGE_RESOLUTION|>--- conflicted
+++ resolved
@@ -212,17 +212,16 @@
     try {
       success = await this.recoveryPhoneService.removePhoneNumber(uid);
     } catch (error) {
-<<<<<<< HEAD
       if (error instanceof RecoveryPhoneNotEnabled) {
         throw AppError.featureNotEnabled();
-=======
+      }
+
       if (error instanceof RecoveryNumberNotExistsError) {
         throw AppError.recoveryPhoneNumberDoesNotExist();
       }
 
       if (error instanceof RecoveryNumberRemoveMissingBackupCodes) {
         throw AppError.recoveryPhoneRemoveMissingRecoveryCodes();
->>>>>>> 1dddd2b7
       }
 
       throw AppError.backendServiceFailure(
