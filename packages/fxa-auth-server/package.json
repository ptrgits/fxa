{
  "name": "fxa-auth-server",
<<<<<<< HEAD
  "version": "1.57.1",
=======
  "version": "1.58.0",
>>>>>>> be6000e1
  "description": "Firefox Accounts, an identity provider for Mozilla cloud services",
  "bin": {
    "fxa-auth": "./bin/key_server.js"
  },
  "directories": {
    "test": "test"
  },
  "scripts": {
    "test": "NODE_ENV=dev CORS_ORIGIN=http://foo/ scripts/test-local.sh && grunt",
    "start": "NODE_ENV=dev scripts/start-local.sh 2>&1",
    "start-mysql": "NODE_ENV=dev scripts/start-local-mysql.sh 2>&1",
    "test-quick": "npm run tq",
    "test-e2e": "NODE_ENV=dev tap test/e2e 2>/dev/null",
    "tq": "NODE_ENV=dev tap test/local 2>/dev/null && NODE_ENV=dev CORS_ORIGIN=https://bar/ scripts/test-remote-quick.js",
    "test-remote": "MAILER_HOST=restmail.net MAILER_PORT=80 CORS_ORIGIN=http://baz/ tap --timeout=300 --tap test/remote"
  },
  "repository": {
    "type": "git",
    "url": "git://github.com/mozilla/fxa-auth-server.git"
  },
  "bugs": "https://github.com/mozilla/fxa-auth-server/issues/",
  "homepage": "https://github.com/mozilla/fxa-auth-server/",
  "license": "MPL-2.0",
  "author": "Mozilla (https://mozilla.org/)",
  "readmeFilename": "README.md",
  "dependencies": {
    "aws-sdk": "2.2.10",
    "binary-split": "0.1.2",
    "bluebird": "2.10.2",
    "convict": "1.0.1",
    "email-addresses": "2.0.2",
    "envc": "2.4.0",
    "fxa-auth-mailer": "git+https://github.com/mozilla/fxa-auth-mailer.git#master",
    "fxa-jwtool": "0.7.1",
    "hapi": "8.8.1",
    "hapi-auth-hawk": "3.0.1",
    "hapi-fxa-oauth": "2.2.0",
    "hkdf": "0.0.2",
    "joi": "6.9.1",
    "mozlog": "2.0.3",
    "node-statsd": "0.1.1",
    "node-uap": "git+https://github.com/shane-tomlinson/node-uap.git#13fa830e8",
    "openid": "1.0.0",
    "poolee": "1.0.0",
    "request": "2.65.0",
    "scrypt-hash": "1.1.13",
    "through": "2.3.8",
    "uuid": "1.4.1"
  },
  "devDependencies": {
    "ass": "git://github.com/jrgm/ass.git#5be99ee7abc9fcf63f9ebcc37b151b9c822146d1",
    "commander": "2.8.1",
    "eslint-config-fxa": "1.6.0",
    "fxa-auth-db-mysql": "git+https://github.com/mozilla/fxa-auth-db-mysql.git#master",
    "fxa-conventional-changelog": "1.1.0",
    "grunt": "0.4.5",
    "grunt-bump": "0.3.1",
    "grunt-cli": "0.1.13",
    "grunt-conventional-changelog": "5.0.0",
    "grunt-copyright": "0.2.0",
    "grunt-eslint": "15.0.0",
    "grunt-nsp": "2.1.2",
    "hawk": "2.3.1",
    "jws": "3.0.0",
    "load-grunt-tasks": "3.1.0",
    "mailparser": "0.5.1",
    "nock": "1.7.1",
    "proxyquire": "1.6.0",
    "simplesmtp": "0.3.35",
    "sinon": "1.15.4",
    "sjcl": "1.0.2",
    "tap": "0.7.1",
    "ws": "1.0.1"
  }
}<|MERGE_RESOLUTION|>--- conflicted
+++ resolved
@@ -1,10 +1,6 @@
 {
   "name": "fxa-auth-server",
-<<<<<<< HEAD
-  "version": "1.57.1",
-=======
   "version": "1.58.0",
->>>>>>> be6000e1
   "description": "Firefox Accounts, an identity provider for Mozilla cloud services",
   "bin": {
     "fxa-auth": "./bin/key_server.js"
