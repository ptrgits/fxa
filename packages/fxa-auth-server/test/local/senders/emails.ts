/* This Source Code Form is subject to the terms of the Mozilla Public
 * License, v. 2.0. If a copy of the MPL was not distributed with this
 * file, You can obtain one at http://mozilla.org/MPL/2.0/. */

const ROOT_DIR = '../../..';

// We import chai from this local file to get the configuration with truncation disabled.
import chai from '../../chaiWithoutTruncation';
import mocks from '../../mocks';
import proxyquire from 'proxyquire';
import sinon from 'sinon';
import { URL } from 'url';
import {
  MOCK_LOCATION_ALL,
  MOCK_LOCATION_CITY_COUNTRY,
  MOCK_LOCATION_COUNTRY,
  MOCK_LOCATION_STATE_COUNTRY,
} from '../../../lib/senders/emails/partials/userLocation/mocks';
import {
  MOCK_DEVICE_ALL,
  MOCK_DEVICE_BROWSER,
  MOCK_DEVICE_BROWSER_OS,
  MOCK_DEVICE_OS,
  MOCK_DEVICE_OS_VERSION,
} from '../../../lib/senders/emails/partials/userDevice/mocks';

const moment = require('moment-timezone');
const config = require(`${ROOT_DIR}/config`).getProperties();
const { assert } = chai;
if (!config.smtp.prependVerificationSubdomain.enabled) {
  config.smtp.prependVerificationSubdomain.enabled = true;
}
if (!config.smtp.sesConfigurationSet) {
  config.smtp.sesConfigurationSet = 'ses-config';
}

config.smtp.user = 'test';
config.smtp.password = 'test';
config.smtp.subscriptionTermsUrl = 'http://example.com/terms';

// Force enable the subscription transactional emails
config.subscriptions.transactionalEmails.enabled = true;

const TEMPLATE_VERSIONS = require(`${ROOT_DIR}/lib/senders/emails/templates/_versions.json`);

const SUBSCRIPTION_TERMS_URL = 'https://example.com/subscription-product/terms';
const SUBSCRIPTION_PRIVACY_URL =
  'https://example.com/subscription-product/privacy';
const SUBSCRIPTION_CANCELLATION_SURVEY_URL =
  'https://survey.alchemer.com/s3/6534408/Privacy-Security-Product-Cancellation-of-Service-Q4-21';
const SUBSCRIPTION_CANCELLATION_SURVEY_URL_CUSTOM =
  'https://www.mozilla.com/links/survey/custom';
const productMetadata = {
  'product:termsOfServiceDownloadURL': SUBSCRIPTION_TERMS_URL,
  'product:privacyNoticeDownloadURL': SUBSCRIPTION_PRIVACY_URL,
};

const MESSAGE = {
  // Note: acceptLanguage is not just a single locale
  acceptLanguage: 'en;q=0.8,en-US;q=0.5,en;q=0.3"',
  appStoreLink: 'https://example.com/app-store',
  code: 'abc123',
  date: moment().tz('America/Los_Angeles').format('dddd, ll'),
  deviceId: 'foo',
  location: MOCK_LOCATION_ALL,
  email: 'a@b.com',
  flowBeginTime: Date.now(),
  flowId: '0123456789abcdef0123456789abcdef0123456789abcdef0123456789abcdef',
  ip: '219.129.234.194',
  locations: [],
  numberRemaining: 2,
  primaryEmail: 'c@d.com',
  service: 'sync',
  time: moment().tz('America/Los_Angeles').format('LTS (z)'),
  timeZone: 'America/Los_Angeles',
  tokenCode: 'abc123',
  type: 'secondary',
  device: MOCK_DEVICE_ALL,
  uid: 'uid',
  metricsEnabled: true,
  unblockCode: 'AS6334PK',
  cardType: 'MasterCard',
  icon: 'https://accounts-static.cdn.mozilla.net/product-icons/mozilla-vpn-email.png',
  invoiceDate: new Date(1584747098816),
  invoiceLink:
    'https://pay.stripe.com/invoice/acct_1GCAr3BVqmGyQTMa/invst_GyHjTyIXBg8jj5yjt7Z0T4CCG3hfGtp',
  invoiceNumber: '8675309',
  invoiceTotalInCents: 999999.9,
  invoiceSubtotalInCents: 1000200.0,
  invoiceDiscountAmountInCents: 200,
  invoiceTotalCurrency: 'eur',
  lastFour: '5309',
  mozillaSupportUrl: 'https://support.mozilla.org',
  nextInvoiceDate: new Date(1587339098816),
  paymentAmountOldInCents: 9999099.9,
  paymentAmountOldCurrency: 'jpy',
  paymentAmountNewInCents: 12312099.9,
  paymentAmountNewCurrency: 'gbp',
  paymentProratedInCents: 523099.9,
  paymentProratedCurrency: 'usd',
  payment_provider: 'stripe',
  planSuccessActionButtonURL: 'http://getfirefox.com/',
  planId: 'plan-example',
  planInterval: 'day',
  planIntervalCount: 2,
  playStoreLink: 'https://example.com/play-store',
  productIconURLNew:
    'https://accounts-static.cdn.mozilla.net/product-icons/mozilla-vpn-email.png',
  productIconURLOld:
    'https://accounts-static.cdn.mozilla.net/product-icons/mozilla-vpn-email.png',
  productId: 'wibble',
  productMetadata,
  productName: 'Firefox Fortress',
  productNameOld: 'Product A',
  productNameNew: 'Product B',
  productPaymentCycleNew: 'month',
  productPaymentCycleOld: 'year',
  providerName: 'Google',
  reminderLength: 14,
  secondaryEmail: 'secondary@email.com',
  serviceLastActiveDate: new Date(1587339098816),
  subscription: {
    productName: 'Cooking with Foxkeh',
    planId: 'plan-example',
    productId: 'wibble',
  },
  subscriptions: [
    { productName: 'Firefox Fortress' },
    { productName: 'Cooking with Foxkeh' },
  ],
  showPaymentMethod: true,
  discountType: 'forever',
  discountDuration: null,
};

const MESSAGE_WITH_PLAN_CONFIG = {
  ...MESSAGE,
  planConfig: {
    urls: {
      termsOfServiceDownload: 'https://subplat.example.com/tos',
      privacyNoticeDownload: 'https://subplat.example.com/privacy',
      cancellationSurvey: 'https://subplat.example.com/survey',
    },
    locales: {
      fr: {
        urls: {
          termsOfServiceDownload: 'https://subplat.example.co.fr/tos',
          privacyNoticeDownload: 'https://subplat.example.co.fr/privacy',
          cancellationSurvey: 'https://subplat.example.co.fr/survey',
        },
      },
    },
  },
};

const MESSAGE_FORMATTED = {
  // Note: Intl.NumberFormat rounds 1/10 cent up
  invoiceTotal: '€10,000.00',
  paymentAmountOld: '¥99,991',
  paymentAmountNew: '£123,121.00',
  paymentProrated: '$5,231.00',
  invoiceSubtotal: '€10,002.00',
  invoiceDiscountAmount: '€2.00',
};

// key = query param name, value = MESSAGE property name
const MESSAGE_PARAMS = new Map([
  ['code', 'code'],
  ['deviceId', 'deviceId'],
  ['email', 'email'],
  ['flowBeginTime', 'flowBeginTime'],
  ['flowId', 'flowId'],
  ['primary_email_verified', 'email'],
  ['plan_id', 'planId'],
  ['product_id', 'productId'],
  ['product_name', 'productName'],
  ['secondary_email_verified', 'email'],
  ['service', 'service'],
  ['token', 'token'],
  ['uid', 'uid'],
  ['unblockCode', 'unblockCode'],
]);

interface Test {
  test: 'equal' | 'include' | 'notInclude';
  expected: string;
}

// prettier-ignore
const COMMON_TESTS = new Map<string, Test | any>([
  ['from', { test: 'equal', expected: config.smtp.sender }],
  ['sender', { test: 'equal', expected: config.smtp.sender }],
  [
    'headers',
    new Map([
      ['X-Device-Id', { test: 'equal', expected: MESSAGE.deviceId }],
      ['X-Flow-Begin-Time', { test: 'equal', expected: MESSAGE.flowBeginTime }],
      ['X-Flow-Id', { test: 'equal', expected: MESSAGE.flowId }],
      ['X-Service-Id', { test: 'equal', expected: MESSAGE.service }],
      [
        'X-SES-CONFIGURATION-SET',
        { test: 'equal', expected: config.smtp.sesConfigurationSet },
      ],
      ['X-Uid', { test: 'equal', expected: MESSAGE.uid }],
    ]),
  ],
  [
    'text',
    [
      // Ensure no HTML character entities appear in plaintext emails, &amp; etc
      { test: 'notMatch', expected: /(?:&#x?[0-9a-f]+;)|(?:&[a-z]+;)/i },
    ],
  ],
]);

const COMMON_METRICS_OPT_OUT_TESTS: { test: string; expected: string }[] = [
  { test: 'notInclude', expected: 'utm_source=email' },
  { test: 'notInclude', expected: 'utm_medium=email' },
  { test: 'notInclude', expected: 'utm_campaign=' },
  { test: 'notInclude', expected: 'utm_context=' },
];

// prettier-ignore
const TESTS: [string, any, Record<string, any>?][] = [
  ['cadReminderFirstEmail', new Map<string, Test | any>([
    ['subject', { test: 'equal', expected: 'Reminder! Let’s sync Firefox' }],
    ['headers', new Map([
      ['X-Link', { test: 'equal', expected: configUrl('syncUrl', 'cad-reminder-first', 'connect-device') }],
      ['X-SES-MESSAGE-TAGS', { test: 'equal', expected: sesMessageTagsHeaderValue('cadReminderFirst') }],
      ['X-Template-Name', { test: 'equal', expected: 'cadReminderFirst' }],
      ['X-Template-Version', { test: 'equal', expected: TEMPLATE_VERSIONS.cadReminderFirst }],
    ])],
    ['html', [
      { test: 'include', expected: 'It takes two to sync' },
      { test: 'include', expected: 'Take your tabs across all your devices. Get your bookmarks, passwords, and other data everywhere you use Firefox. It’s like having magic in your Firefox account!' },
      { test: 'include', expected: 'It only takes a sec to sync.' },
      { test: 'include', expected: decodeUrl(configHref('syncUrl', 'cad-reminder-first', 'connect-device')) },
      { test: 'include', expected: decodeUrl(config.smtp.androidUrl) },
      { test: 'include', expected: decodeUrl(config.smtp.iosUrl) },
      { test: 'include', expected: 'another device' },
      { test: 'include', expected: decodeUrl(configHref('privacyUrl', 'cad-reminder-first', 'privacy')) },
      { test: 'include', expected: decodeUrl(configHref('supportUrl', 'cad-reminder-first', 'support')) },
      { test: 'include', expected: 'alt="Firefox logo"' },
      { test: 'include', expected: 'alt="Devices"' },
      { test: 'include', expected: `alt="Download Firefox on the App Store"` },
      { test: 'include', expected: `alt="Download Firefox on Google Play"` },
      { test: 'notInclude', expected: 'alt="Sync devices"' },
      { test: 'notInclude', expected: 'alt="Mozilla logo"' },
      { test: 'notInclude', expected: config.smtp.firefoxDesktopUrl },
    ]],
    ['text', [
      { test: 'include', expected: 'It takes two to sync' },
      { test: 'include', expected: 'Take your tabs across all your devices. Get your bookmarks, passwords, and other data everywhere you use Firefox. It’s like having magic in your Firefox account!' },
      { test: 'include', expected: 'It only takes a sec to sync.' },
      { test: 'include', expected: `Mozilla Privacy Policy\n${configUrl('privacyUrl', 'cad-reminder-first', 'privacy')}` },
      { test: 'include', expected: config.smtp.syncUrl },
      { test: 'notInclude', expected: config.smtp.androidUrl },
      { test: 'notInclude', expected: config.smtp.iosUrl },
      { test: 'notInclude', expected: 'utm_source=email' },
    ]],
  ]),
    {updateTemplateValues: x => (
      {...x, productName: undefined})}],

  ['cadReminderSecondEmail', new Map<string, Test | any>([
    ['subject', { test: 'equal', expected: 'Don’t miss out! Let’s finish your sync setup' }],
    ['headers', new Map([
      ['X-Link', { test: 'equal', expected: configUrl('syncUrl', 'cad-reminder-second', 'connect-device') }],
      ['X-SES-MESSAGE-TAGS', { test: 'equal', expected: sesMessageTagsHeaderValue('cadReminderSecond') }],
      ['X-Template-Name', { test: 'equal', expected: 'cadReminderSecond' }],
      ['X-Template-Version', { test: 'equal', expected: TEMPLATE_VERSIONS.cadReminderSecond }],
    ])],
    ['html', [
      { test: 'include', expected: 'Don’t forget to sync!' },
      { test: 'include', expected: 'Sync your bookmarks, passwords, open tabs and more — everywhere you use Firefox.' },
      { test: 'include', expected: 'Plus, your data is always encrypted. Only you and devices you approve can see it.' },
      { test: 'include', expected: decodeUrl(configHref('syncUrl', 'cad-reminder-second', 'connect-device')) },
      { test: 'include', expected: decodeUrl(config.smtp.androidUrl) },
      { test: 'include', expected: decodeUrl(config.smtp.iosUrl) },
      { test: 'include', expected: decodeUrl(configHref('privacyUrl', 'cad-reminder-second', 'privacy')) },
      { test: 'include', expected: decodeUrl(configHref('supportUrl', 'cad-reminder-second', 'support')) },
      { test: 'include', expected: 'alt="Firefox logo"' },
      { test: 'include', expected: 'alt="Devices"' },
    ]],
    ['text', [
      { test: 'include', expected: 'Don’t forget to sync!' },
      { test: 'include', expected: 'Sync your bookmarks, passwords, open tabs and more — everywhere you use Firefox.' },
      { test: 'include', expected: 'Plus, your data is always encrypted. Only you and devices you approve can see it.' },
      { test: 'include', expected: `Mozilla Privacy Policy\n${configUrl('privacyUrl', 'cad-reminder-second', 'privacy')}` },
      { test: 'include', expected: config.smtp.syncUrl },
      { test: 'notInclude', expected: config.smtp.androidUrl },
      { test: 'notInclude', expected: config.smtp.iosUrl },
      { test: 'notInclude', expected: 'utm_source=email' },
    ]],
  ])],

  ['fraudulentAccountDeletionEmail', new Map<string, Test | any>([
    ['subject', { test: 'equal', expected: 'Your Firefox account was deleted' }],
    ['headers', new Map([
      ['X-SES-MESSAGE-TAGS', { test: 'equal', expected: sesMessageTagsHeaderValue('fraudulentAccountDeletion') }],
      ['X-Template-Name', { test: 'equal', expected: 'fraudulentAccountDeletion' }],
      ['X-Template-Version', { test: 'equal', expected: TEMPLATE_VERSIONS.fraudulentAccountDeletion }],
    ])],
    ['html', [
      { test: 'include', expected: 'Your account was deleted' },
      { test: 'include', expected: 'Recently, a Firefox account was created and a subscription was charged using this email address. As we do with all new accounts, we asked that you confirm your account by first validating this email address.' },
      { test: 'include', expected: 'At present, we see that the account was never confirmed. Since this step was not completed, we are not sure if this was an authorized subscription. As a result, the Firefox account registered to this email address was deleted and your subscription was canceled with all charges reimbursed.' },
      { test: 'include', expected: decodeUrl(configHref('privacyUrl', 'account-deletion', 'privacy')) },
      { test: 'include', expected: 'https://support.mozilla.org' },
      { test: 'notInclude', expected: 'https://accounts.firefox.com/support' },
      { test: 'notInclude', expected: 'utm_source=email' },
    ]],
    ['text', [
      { test: 'include', expected: 'Your account was deleted' },
      { test: 'include', expected: 'Recently, a Firefox account was created and a subscription was charged using this email address. As we do with all new accounts, we asked that you confirm your account by first validating this email address.' },
      { test: 'include', expected: 'At present, we see that the account was never confirmed. Since this step was not completed, we are not sure if this was an authorized subscription. As a result, the Firefox account registered to this email address was deleted and your subscription was canceled with all charges reimbursed.' },
      { test: 'include', expected: `Mozilla Privacy Policy:\n${configUrl('privacyUrl', 'account-deletion', 'privacy')}` },
      { test: 'include', expected: 'https://support.mozilla.org' },
      { test: 'notInclude', expected: 'https://accounts.firefox.com/support' },
      { test: 'notInclude', expected: 'utm_source=email' },
    ]],
  ])],

  ['lowRecoveryCodesEmail', new Map<string, Test | any>([
    ['subject', [
<<<<<<< HEAD
      { test: 'include', expected: '2 backup authentication codes remaining' }
=======
      { test: 'include', expected: 'Only 2 backup authentication codes left!' }
>>>>>>> d6f942d3
    ]],
    ['headers', new Map([
      ['X-Link', { test: 'equal', expected: configUrl('accountRecoveryCodesUrl', 'low-recovery-codes', 'recovery-codes', 'low_recovery_codes=true', 'email', 'uid') }],
      ['X-SES-MESSAGE-TAGS', { test: 'equal', expected: sesMessageTagsHeaderValue('lowRecoveryCodes') }],
      ['X-Template-Name', { test: 'equal', expected: 'lowRecoveryCodes' }],
      ['X-Template-Version', { test: 'equal', expected: TEMPLATE_VERSIONS.lowRecoveryCodes }],
    ])],
    ['html', [
<<<<<<< HEAD
      { test: 'include', expected: '2 backup authentication codes remaining' },
=======
      { test: 'include', expected: 'Time to create more backup authentication codes' },
>>>>>>> d6f942d3
      { test: 'include', expected: decodeUrl(configHref('accountRecoveryCodesUrl', 'low-recovery-codes', 'recovery-codes', 'low_recovery_codes=true', 'email', 'uid')) },
      { test: 'include', expected: decodeUrl(configHref('privacyUrl', 'low-recovery-codes', 'privacy')) },
      { test: 'include', expected: decodeUrl(configHref('supportUrl', 'low-recovery-codes', 'support')) },
      { test: 'include', expected: 'alt="Firefox logo"' },
      { test: 'notInclude', expected: 'utm_source=email' },
    ]],
    ['text', [
<<<<<<< HEAD
      { test: 'include', expected: 'Low backup authentication codes remaining' },
      { test: 'include', expected: `Generate codes:\n${configUrl('accountRecoveryCodesUrl', 'low-recovery-codes', 'recovery-codes', 'low_recovery_codes=true', 'email', 'uid')}` },
=======
      { test: 'include', expected: 'You only have two codes left' },
      { test: 'include', expected: `Create codes:\n${configUrl('accountRecoveryCodesUrl', 'low-recovery-codes', 'recovery-codes', 'low_recovery_codes=true', 'email', 'uid')}` },
>>>>>>> d6f942d3
      { test: 'include', expected: `Mozilla Privacy Policy\n${configUrl('privacyUrl', 'low-recovery-codes', 'privacy')}` },
      { test: 'include', expected: `For more info, visit Mozilla Support: ${configUrl('supportUrl', 'low-recovery-codes', 'support')}` },
      { test: 'notInclude', expected: 'utm_source=email' },
    ]],
  ])],
  ['lowRecoveryCodesEmail', new Map<string, Test | any>([
    ['subject', [
<<<<<<< HEAD
      { test: 'include', expected: '1 backup authentication code remaining' }
    ]]]),
=======
      { test: 'include', expected: 'Only 1 backup authentication code left' }
    ]],
    ['html', [
      { test: 'include', expected: 'You’re on your last backup authentication code' },
      { test: 'include', expected: decodeUrl(configHref('accountRecoveryCodesUrl', 'low-recovery-codes', 'recovery-codes', 'low_recovery_codes=true', 'email', 'uid')) },
      { test: 'include', expected: decodeUrl(configHref('privacyUrl', 'low-recovery-codes', 'privacy')) },
      { test: 'include', expected: decodeUrl(configHref('supportUrl', 'low-recovery-codes', 'support')) },
      { test: 'include', expected: 'alt="Firefox logo"' },
      { test: 'notInclude', expected: 'utm_source=email' },
    ]],
    ['text', [
      { test: 'include', expected: 'Backup authentication codes help you restore your info when you forget your password.' },
      { test: 'include', expected: `Create codes:\n${configUrl('accountRecoveryCodesUrl', 'low-recovery-codes', 'recovery-codes', 'low_recovery_codes=true', 'email', 'uid')}` },
      { test: 'include', expected: `Mozilla Privacy Policy\n${configUrl('privacyUrl', 'low-recovery-codes', 'privacy')}` },
      { test: 'include', expected: `For more info, visit Mozilla Support: ${configUrl('supportUrl', 'low-recovery-codes', 'support')}` },
      { test: 'notInclude', expected: 'utm_source=email' },
    ]],
  ]),
>>>>>>> d6f942d3
      {updateTemplateValues: values => ({...values, numberRemaining: 1 })}],
  ['lowRecoveryCodesEmail', new Map<string, Test | any>([
    ['subject', [
      { test: 'include', expected: 'No backup authentication codes left' }
    ]],
    ['html', [
      { test: 'include', expected: 'You’re out of backup authentication codes!' },
      { test: 'include', expected: decodeUrl(configHref('accountRecoveryCodesUrl', 'low-recovery-codes', 'recovery-codes', 'low_recovery_codes=true', 'email', 'uid')) },
      { test: 'include', expected: decodeUrl(configHref('privacyUrl', 'low-recovery-codes', 'privacy')) },
      { test: 'include', expected: decodeUrl(configHref('supportUrl', 'low-recovery-codes', 'support')) },
      { test: 'include', expected: 'alt="Firefox logo"' },
      { test: 'notInclude', expected: 'utm_source=email' },
    ]],
    ['text', [
      { test: 'include', expected: 'You’re out of backup authentication codes!' },
      { test: 'include', expected: `Create codes:\n${configUrl('accountRecoveryCodesUrl', 'low-recovery-codes', 'recovery-codes', 'low_recovery_codes=true', 'email', 'uid')}` },
      { test: 'include', expected: `Mozilla Privacy Policy\n${configUrl('privacyUrl', 'low-recovery-codes', 'privacy')}` },
      { test: 'include', expected: `For more info, visit Mozilla Support: ${configUrl('supportUrl', 'low-recovery-codes', 'support')}` },
      { test: 'notInclude', expected: 'utm_source=email' },
    ]],
  ]),
      {updateTemplateValues: values => ({...values, numberRemaining: 0 })}],

  ['postVerifyEmail', new Map<string, Test | any>([
    ['subject', { test: 'equal', expected: 'Welcome to Firefox!' }],
    ['headers', new Map([
      ['X-Link', { test: 'equal', expected: configUrl('syncUrl', 'account-verified', 'connect-device') }],
      ['X-SES-MESSAGE-TAGS', { test: 'equal', expected: sesMessageTagsHeaderValue('postVerify') }],
      ['X-Template-Name', { test: 'equal', expected: 'postVerify' }],
      ['X-Template-Version', { test: 'equal', expected: TEMPLATE_VERSIONS.postVerify }],
    ])],
    ['html', [
      { test: 'include', expected: 'We’re delighted to see you!' },
      { test: 'include', expected: 'Want to see the same tab on two devices?' },
      { test: 'include', expected: 'It’s easy! Just install Firefox on another device and log in to sync. It’s like magic!' },
      { test: 'include', expected: '(Psst… It also means you can get your bookmarks, passwords, and other Firefox data everywhere you’re signed in.)' },
      { test: 'include', expected: decodeUrl(configHref('syncUrl', 'account-verified', 'connect-device')) },
      { test: 'include', expected: decodeUrl(config.smtp.androidUrl) },
      { test: 'include', expected: decodeUrl(config.smtp.iosUrl) },
      { test: 'include', expected: 'another desktop device' },
      { test: 'include', expected: decodeUrl(configHref('privacyUrl', 'account-verified', 'privacy')) },
      { test: 'include', expected: decodeUrl(configHref('supportUrl', 'account-verified', 'support')) },
      { test: 'include', expected: decodeUrl(config.smtp.firefoxDesktopUrl) },
      { test: 'include', expected: 'alt="Firefox logo"' },
      { test: 'include', expected: 'alt="Devices"' },
    ]],
    ['text', [
      { test: 'include', expected: 'We’re delighted to see you!' },
      { test: 'include', expected: 'Want to see the same tab on two devices?' },
      { test: 'include', expected: 'It’s easy! Just install Firefox on another device and log in to sync. It’s like magic!' },
      { test: 'include', expected: `Mozilla Privacy Policy\n${configUrl('privacyUrl', 'account-verified', 'privacy')}` },
      { test: 'include', expected: `For more info` },
      { test: 'include', expected: configUrl('supportUrl', 'account-verified', 'support') },
      { test: 'include', expected: config.smtp.syncUrl },
      { test: 'notInclude', expected: config.smtp.androidUrl },
      { test: 'notInclude', expected: config.smtp.iosUrl },
      { test: 'notInclude', expected: 'utm_source=email' },
    ]],
  ])],

  ['postRemoveSecondaryEmail', new Map<string, Test | any>([
    ['subject', { test: 'equal', expected: 'Secondary email removed' }],
    ['headers', new Map([
      ['X-Link', { test: 'equal', expected: configUrl('accountSettingsUrl', 'account-email-removed', 'account-email-removed', 'email', 'uid') }],
      ['X-SES-MESSAGE-TAGS', { test: 'equal', expected: sesMessageTagsHeaderValue('postRemoveSecondary') }],
      ['X-Template-Name', { test: 'equal', expected: 'postRemoveSecondary' }],
      ['X-Template-Version', { test: 'equal', expected: TEMPLATE_VERSIONS.postRemoveSecondary }],
    ])],
    ['html', [
      { test: 'include', expected: decodeUrl(configHref('accountSettingsUrl', 'account-email-removed', 'account-email-removed', 'email', 'uid')) },
      { test: 'include', expected: decodeUrl(configHref('privacyUrl', 'account-email-removed', 'privacy')) },
      { test: 'include', expected: decodeUrl(configHref('supportUrl', 'account-email-removed', 'support')) },
      { test: 'notInclude', expected: 'utm_source=email' },
    ]],
    ['text', [
      { test: 'include', expected: 'Secondary email removed' },
      { test: 'include', expected: `Manage account:\n${configUrl('accountSettingsUrl', 'account-email-removed', 'account-email-removed', 'email', 'uid')}` },
      { test: 'include', expected: `Mozilla Privacy Policy\n${configUrl('privacyUrl', 'account-email-removed', 'privacy')}` },
      { test: 'include', expected: `For more info, visit Mozilla Support: ${configUrl('supportUrl', 'account-email-removed', 'support')}` },
      { test: 'notInclude', expected: 'utm_source=email' },
    ]],
  ])],

  ['verificationReminderFirstEmail', new Map<string, Test | any>([
    ['subject', { test: 'equal', expected: 'Remember to confirm your account' }],
    ['headers', new Map([
      ['X-Link', { test: 'equal', expected: configUrl('verificationUrl', 'first-verification-reminder', 'confirm-email', 'code', 'reminder=first', 'uid') }],
      ['X-SES-MESSAGE-TAGS', { test: 'equal', expected: sesMessageTagsHeaderValue('verificationReminderFirst') }],
      ['X-Template-Name', { test: 'equal', expected: 'verificationReminderFirst' }],
      ['X-Template-Version', { test: 'equal', expected: TEMPLATE_VERSIONS.verificationReminderFirst }],
      ['X-Verify-Code', { test: 'equal', expected: MESSAGE.code }],
    ])],
    ['html', [
      { test: 'include', expected: 'Remember to confirm your account' },
      { test: 'include', expected: 'Welcome to Firefox' },
      { test: 'include', expected: decodeUrl(configHref('privacyUrl', 'first-verification-reminder', 'privacy')) },
      { test: 'include', expected: decodeUrl(configHref('supportUrl', 'first-verification-reminder', 'support')) },
      { test: 'include', expected: decodeUrl(configHref('verificationUrl', 'first-verification-reminder', 'confirm-email', 'code', 'reminder=first', 'uid')) },
      { test: 'notInclude', expected: 'utm_source=email' },
    ]],
    ['text', [
      { test: 'include', expected: 'Welcome to Firefox' },
      { test: 'include', expected: `Mozilla Privacy Policy\n${configUrl('privacyUrl', 'first-verification-reminder', 'privacy')}` },
      { test: 'include', expected: `For more info, visit Mozilla Support: ${configUrl('supportUrl', 'first-verification-reminder', 'support')}` },
      { test: 'include', expected: `Confirm account:\n${configUrl('verificationUrl', 'first-verification-reminder', 'confirm-email', 'code', 'reminder=first', 'uid')}` },
      { test: 'notInclude', expected: 'utm_source=email' },
    ]],
  ])],

  ['verificationReminderSecondEmail', new Map<string, Test | any>([
    ['subject', { test: 'equal', expected: 'Remember to confirm your account' }],
    ['headers', new Map([
      ['X-Link', { test: 'equal', expected: configUrl('verificationUrl', 'second-verification-reminder', 'confirm-email', 'code', 'reminder=second', 'uid') }],
      ['X-SES-MESSAGE-TAGS', { test: 'equal', expected: sesMessageTagsHeaderValue('verificationReminderSecond') }],
      ['X-Template-Name', { test: 'equal', expected: 'verificationReminderSecond' }],
      ['X-Template-Version', { test: 'equal', expected: TEMPLATE_VERSIONS.verificationReminderSecond }],
      ['X-Verify-Code', { test: 'equal', expected: MESSAGE.code }],
    ])],
    ['html', [
      { test: 'include', expected: decodeUrl(configHref('privacyUrl', 'second-verification-reminder', 'privacy')) },
      { test: 'include', expected: decodeUrl(configHref('supportUrl', 'second-verification-reminder', 'support')) },
      { test: 'include', expected: decodeUrl(configHref('verificationUrl', 'second-verification-reminder', 'confirm-email', 'code', 'reminder=second', 'uid')) },
      { test: 'notInclude', expected: 'utm_source=email' },
    ]],
    ['text', [
      { test: 'include', expected: `Mozilla Privacy Policy\n${configUrl('privacyUrl', 'second-verification-reminder', 'privacy')}` },
      { test: 'include', expected: `For more info, visit Mozilla Support: ${configUrl('supportUrl', 'second-verification-reminder', 'support')}` },
      { test: 'include', expected: `Confirm account:\n${configUrl('verificationUrl', 'second-verification-reminder', 'confirm-email', 'code', 'reminder=second', 'uid')}` },
      { test: 'notInclude', expected: 'utm_source=email' },
    ]],
  ])],

  ['verificationReminderFinalEmail', new Map<string, Test | any>([
    ['subject', { test: 'equal', expected: 'Final reminder to confirm your account' }],
    ['headers', new Map([
      ['X-Link', { test: 'equal', expected: configUrl('verificationUrl', 'final-verification-reminder', 'confirm-email', 'code', 'reminder=final', 'uid') }],
      ['X-SES-MESSAGE-TAGS', { test: 'equal', expected: sesMessageTagsHeaderValue('verificationReminderFinal') }],
      ['X-Template-Name', { test: 'equal', expected: 'verificationReminderFinal' }],
      ['X-Template-Version', { test: 'equal', expected: TEMPLATE_VERSIONS.verificationReminderFinal }],
      ['X-Verify-Code', { test: 'equal', expected: MESSAGE.code }],
    ])],
    ['html', [
      { test: 'include', expected: decodeUrl(configHref('privacyUrl', 'final-verification-reminder', 'privacy')) },
      { test: 'include', expected: decodeUrl(configHref('supportUrl', 'final-verification-reminder', 'support')) },
      { test: 'include', expected: decodeUrl(configHref('verificationUrl', 'final-verification-reminder', 'confirm-email', 'code', 'reminder=final', 'uid')) },
      { test: 'notInclude', expected: 'utm_source=email' },
    ]],
    ['text', [
      { test: 'include', expected: `Mozilla Privacy Policy\n${configUrl('privacyUrl', 'final-verification-reminder', 'privacy')}` },
      { test: 'include', expected: `For more info, visit Mozilla Support: ${configUrl('supportUrl', 'final-verification-reminder', 'support')}` },
      { test: 'include', expected: `Confirm account:\n${configUrl('verificationUrl', 'final-verification-reminder', 'confirm-email', 'code', 'reminder=final', 'uid')}` },
      { test: 'notInclude', expected: 'utm_source=email' },
    ]],
  ])],

  ['verifyEmail', new Map<string, Test | any>([
    ['subject', { test: 'equal', expected: 'Finish creating your account' }],
    ['headers', new Map([
      ['X-Link', { test: 'equal', expected: configUrl('verificationUrl', 'welcome', 'activate', 'uid', 'code', 'service') }],
      ['X-SES-MESSAGE-TAGS', { test: 'equal', expected: sesMessageTagsHeaderValue('verify') }],
      ['X-Template-Name', { test: 'equal', expected: 'verify' }],
      ['X-Template-Version', { test: 'equal', expected: TEMPLATE_VERSIONS.verify }],
      ['X-Verify-Code', { test: 'equal', expected: MESSAGE.code }],
    ])],
    ['html', [
      { test: 'include', expected: 'Finish creating your account' },
      { test: 'include', expected: 'Open the internet with Firefox' },
      { test: 'include', expected: 'Confirm your account and get the most out of Firefox everywhere you sign in starting with:' },
      { test: 'include', expected: decodeUrl(configHref('privacyUrl', 'welcome', 'privacy')) },
      { test: 'include', expected: decodeUrl(configHref('supportUrl', 'welcome', 'support')) },
      { test: 'include', expected: decodeUrl(configHref('verificationUrl', 'welcome', 'activate', 'uid', 'code', 'service')) },
      { test: 'include', expected: `IP address: ${MESSAGE.ip}` },
      { test: 'include', expected: `${MESSAGE.location.city}, ${MESSAGE.location.stateCode}, ${MESSAGE.location.country} (estimated)` },
      { test: 'include', expected: `${MESSAGE.device.uaBrowser} on ${MESSAGE.device.uaOS} ${MESSAGE.device.uaOSVersion}` },
      { test: 'include', expected: 'alt="Sync devices"' },
      { test: 'notInclude', expected: 'alt="Firefox logo"' },
      { test: 'notInclude', expected: 'utm_source=email' },
    ]],
    ['text', [
      { test: 'include', expected: 'Open the internet with Firefox' },
      { test: 'include', expected: 'Confirm your account and get the most out of Firefox everywhere you sign in starting with:' },
      { test: 'include', expected: `Mozilla Privacy Policy\n${configUrl('privacyUrl', 'welcome', 'privacy')}` },
      { test: 'include', expected: `For more info, visit Mozilla Support: ${configUrl('supportUrl', 'welcome', 'support')}` },
      { test: 'include', expected: `Confirm account:\n${configUrl('verificationUrl', 'welcome', 'activate', 'uid', 'code', 'service')}` },
      { test: 'notInclude', expected: 'utm_source=email' },
    ]],
  ])],

  ['verifyShortCodeEmail', new Map<string, Test | any>([
    ['subject', { test: 'equal', expected: 'Confirm your account' }],
    ['headers', new Map([
      ['X-SES-MESSAGE-TAGS', { test: 'equal', expected: sesMessageTagsHeaderValue('verify') }],
      ['X-Template-Name', { test: 'equal', expected: 'verifyShortCode' }],
      ['X-Template-Version', { test: 'equal', expected: TEMPLATE_VERSIONS.verifyShortCode }],
      ['X-Verify-Short-Code', { test: 'equal', expected: MESSAGE.code }],
    ])],
    ['html', [
      { test: 'include', expected: 'Confirm your account' },
      { test: 'include', expected: 'Open the internet with Firefox' },
      { test: 'include', expected: decodeUrl(configHref('privacyUrl', 'welcome', 'privacy')) },
      { test: 'include', expected: decodeUrl(configHref('supportUrl', 'welcome', 'support')) },
      { test: 'include', expected: `IP address: ${MESSAGE.ip}` },
      { test: 'include', expected: `${MESSAGE.location.city}, ${MESSAGE.location.stateCode}, ${MESSAGE.location.country} (estimated)` },
      { test: 'include', expected: `${MESSAGE.device.uaBrowser} on ${MESSAGE.device.uaOS} ${MESSAGE.device.uaOSVersion}` },
      { test: 'include', expected: `${MESSAGE.date}` },
      { test: 'exists', expected: `${MESSAGE.time}` },
      { test: 'include', expected: 'Use this confirmation code:' },
      { test: 'include', expected: MESSAGE.code },
      { test: 'notInclude', expected: 'utm_source=email' },
    ]],
    ['text', [
      { test: 'include', expected: 'Open the internet with Firefox' },
      { test: 'include', expected: `Mozilla Privacy Policy\n${configUrl('privacyUrl', 'welcome', 'privacy')}` },
      { test: 'include', expected: `For more info, visit Mozilla Support: ${configUrl('supportUrl', 'welcome', 'support')}` },
      { test: 'include', expected: `IP address: ${MESSAGE.ip}` },
      { test: 'include', expected: `${MESSAGE.location.city}, ${MESSAGE.location.stateCode}, ${MESSAGE.location.country} (estimated)` },
      { test: 'include', expected: `${MESSAGE.date}` },
      { test: 'exists', expected: `${MESSAGE.time}` },
      { test: 'include', expected: `Use this confirmation code:\n${MESSAGE.code}` },
      { test: 'notInclude', expected: 'utm_source=email' },
    ]],
  ])],

  ['verifySecondaryCodeEmail', new Map<string, Test | any>([
    ['subject', { test: 'equal', expected: 'Confirm secondary email' }],
    ['headers', new Map([
      ['X-SES-MESSAGE-TAGS', { test: 'equal', expected: sesMessageTagsHeaderValue('verifySecondaryCode') }],
      ['X-Template-Name', { test: 'equal', expected: 'verifySecondaryCode' }],
      ['X-Template-Version', { test: 'equal', expected: TEMPLATE_VERSIONS.verifySecondaryCode }],
    ])],
    ['html', [
      { test: 'include', expected: 'Confirm secondary email' },
      { test: 'include', expected: decodeUrl(configHref('privacyUrl', 'welcome-secondary', 'privacy')) },
      { test: 'include', expected: decodeUrl(configHref('supportUrl', 'welcome-secondary', 'support')) },
      { test: 'include', expected: `A request to use ${MESSAGE.email} as a secondary email address has been made from the following Firefox account:` },
      { test: 'include', expected: `IP address: ${MESSAGE.ip}` },
      { test: 'include', expected: `${MESSAGE.location.city}, ${MESSAGE.location.stateCode}, ${MESSAGE.location.country} (estimated)` },
      { test: 'include', expected: `${MESSAGE.device.uaBrowser} on ${MESSAGE.device.uaOS} ${MESSAGE.device.uaOSVersion}` },
      { test: 'include', expected: 'Use this confirmation code:' },
      { test: 'include', expected: `${MESSAGE.code}` },
      { test: 'include', expected: 'It expires in 5 minutes. Once confirmed, this address will begin receiving security notifications and confirmations.' },
      { test: 'include', expected: `${MESSAGE.date}` },
      { test: 'exists', expected: `${MESSAGE.time}` },
      { test: 'notInclude', expected: 'utm_source=email' },
    ]],
    ['text', [
      { test: 'include', expected: configUrl('privacyUrl', 'welcome-secondary', 'privacy') },
      { test: 'include', expected: configUrl('supportUrl', 'welcome-secondary', 'support') },
      { test: 'include', expected: 'Confirm secondary email' },
      { test: 'include', expected: `A request to use ${MESSAGE.email} as a secondary email address has been made from the following Firefox account:` },
      { test: 'include', expected: `IP address: ${MESSAGE.ip}` },
      { test: 'include', expected: `${MESSAGE.location.city}, ${MESSAGE.location.stateCode}, ${MESSAGE.location.country} (estimated)` },
      { test: 'include', expected: `${MESSAGE.device.uaBrowser} on ${MESSAGE.device.uaOS} ${MESSAGE.device.uaOSVersion}` },
      { test: 'include', expected: 'Use this confirmation code:' },
      { test: 'include', expected: `${MESSAGE.code}` },
      { test: 'include', expected: 'It expires in 5 minutes. Once confirmed, this address will begin receiving security notifications and confirmations.' },
      { test: 'include', expected: `${MESSAGE.date}` },
      { test: 'exists', expected: `${MESSAGE.time}` },
      { test: 'notInclude', expected: 'utm_source=email' },
    ]],
  ])],
  ['verifySecondaryCodeEmail', new Map<string, Test | any>([
    ['html', COMMON_METRICS_OPT_OUT_TESTS],
    ['text', COMMON_METRICS_OPT_OUT_TESTS]]),
      {updateTemplateValues: values => ({...values, metricsEnabled: false })}],

  ['passwordResetEmail', new Map<string, Test | any>([
    ['subject', { test: 'equal', expected: 'Password updated' }],
    ['headers', new Map([
      ['X-SES-MESSAGE-TAGS', { test: 'equal', expected: sesMessageTagsHeaderValue('passwordReset') }],
      ['X-Template-Name', { test: 'equal', expected: 'passwordReset' }],
      ['X-Template-Version', { test: 'equal', expected: TEMPLATE_VERSIONS.passwordReset }],
    ])],
    ['html', [
      { test: 'include', expected: 'Password updated' },
      { test: 'include', expected: 'Your account password was changed' },
      { test: 'include', expected: decodeUrl(configHref('initiatePasswordResetUrl', 'password-reset-success', 'reset-password', 'email', 'reset_password_confirm=false', 'email_to_hash_with=')) },
      { test: 'include', expected: decodeUrl(configHref('privacyUrl', 'password-reset-success', 'privacy')) },
      { test: 'include', expected: decodeUrl(configHref('supportUrl', 'password-reset-success', 'support')) },
      { test: 'notInclude', expected: 'utm_source=email' },
    ]],
    ['text', [
      { test: 'include', expected: 'Your account password was changed' },
      { test: 'include', expected: configUrl('initiatePasswordResetUrl', 'password-reset-success', 'reset-password', 'email', 'reset_password_confirm=false', 'email_to_hash_with=') },
      { test: 'include', expected: `Mozilla Privacy Policy\n${configUrl('privacyUrl', 'password-reset-success', 'privacy')}` },
      { test: 'include', expected: `For more info, visit Mozilla Support: ${configUrl('supportUrl', 'password-reset-success', 'support')}` },
      { test: 'notInclude', expected: 'utm_source=email' },
    ]],
  ])],

  ['postAddLinkedAccountEmail', new Map<string, Test | any>([
    ['subject', { test: 'equal', expected: 'New account linked to Firefox' }],
    ['headers', new Map([
      ['X-Link', { test: 'equal', expected: configUrl('initiatePasswordChangeUrl', 'account-linked', 'change-password', 'email') }],
      ['X-Linked-Account-Provider-Id', { test: 'equal', expected: 'Google'}],
      ['X-SES-MESSAGE-TAGS', { test: 'equal', expected: sesMessageTagsHeaderValue('postAddLinkedAccount') }],
      ['X-Template-Name', { test: 'equal', expected: 'postAddLinkedAccount' }],
      ['X-Template-Version', { test: 'equal', expected: TEMPLATE_VERSIONS.postAddLinkedAccount }],
    ])],
    ['html', [
      { test: 'include', expected: 'New account linked to Firefox' },
      { test: 'include', expected: decodeUrl(configHref('accountSettingsUrl', 'account-linked', 'manage-account', 'email', 'uid')) },
      { test: 'include', expected: decodeUrl(configHref('initiatePasswordChangeUrl', 'account-linked', 'change-password', 'email')) },
      { test: 'include', expected: decodeUrl(configHref('privacyUrl', 'account-linked', 'privacy')) },
      { test: 'include', expected: decodeUrl(configHref('supportUrl', 'account-linked', 'support')) },
      { test: 'include', expected: `IP address: ${MESSAGE.ip}` },
      { test: 'include', expected: `${MESSAGE.location.city}, ${MESSAGE.location.stateCode}, ${MESSAGE.location.country} (estimated)` },
      { test: 'include', expected: `${MESSAGE.device.uaBrowser} on ${MESSAGE.device.uaOS} ${MESSAGE.device.uaOSVersion}` },
      { test: 'include', expected: `${MESSAGE.date}` },
      { test: 'exists', expected: `${MESSAGE.time}` },
      { test: 'notInclude', expected: 'utm_source=email' },
    ]],
    ['text', [
      { test: 'include', expected: 'New account linked to Firefox' },
      { test: 'include', expected: `Manage account:\n${configUrl('accountSettingsUrl', 'account-linked', 'manage-account', 'email', 'uid')}` },
      { test: 'include', expected: `change your password:\n${configUrl('initiatePasswordChangeUrl', 'account-linked', 'change-password', 'email')}` },
      { test: 'include', expected: `Mozilla Privacy Policy\n${configUrl('privacyUrl', 'account-linked', 'privacy')}` },
      { test: 'include', expected: `For more info, visit Mozilla Support: ${configUrl('supportUrl', 'account-linked', 'support')}` },
      { test: 'include', expected: `IP address: ${MESSAGE.ip}` },
      { test: 'include', expected: `${MESSAGE.location.city}, ${MESSAGE.location.stateCode}, ${MESSAGE.location.country} (estimated)` },
      { test: 'include', expected: `${MESSAGE.device.uaBrowser} on ${MESSAGE.device.uaOS} ${MESSAGE.device.uaOSVersion}` },
      { test: 'include', expected: `${MESSAGE.date}` },
      { test: 'exists', expected: `${MESSAGE.time}` },
      { test: 'notInclude', expected: 'utm_source=email' },
    ]],
  ])],

  ['newDeviceLoginEmail', new Map<string, Test | any>([
    ['subject', { test: 'equal', expected: 'New sign-in to Mock Relier' }],
    ['headers', new Map([
      ['X-Link', { test: 'equal', expected: configUrl('initiatePasswordChangeUrl', 'new-device-signin', 'change-password', 'email') }],
      ['X-SES-MESSAGE-TAGS', { test: 'equal', expected: sesMessageTagsHeaderValue('newDeviceLogin') }],
      ['X-Template-Name', { test: 'equal', expected: 'newDeviceLogin' }],
      ['X-Template-Version', { test: 'equal', expected: TEMPLATE_VERSIONS.newDeviceLogin }],
    ])],
    ['html', [
      { test: 'include', expected: 'New sign-in to Mock Relier' },
      { test: 'include', expected: decodeUrl(configHref('accountSettingsUrl', 'new-device-signin', 'manage-account', 'email', 'uid')) },
      { test: 'include', expected: decodeUrl(configHref('initiatePasswordChangeUrl', 'new-device-signin', 'change-password', 'email')) },
      { test: 'include', expected: decodeUrl(configHref('privacyUrl', 'new-device-signin', 'privacy')) },
      { test: 'include', expected: decodeUrl(configHref('supportUrl', 'new-device-signin', 'support')) },
      { test: 'include', expected: `IP address: ${MESSAGE.ip}` },
      { test: 'include', expected: `${MESSAGE.location.city}, ${MESSAGE.location.stateCode}, ${MESSAGE.location.country} (estimated)` },
      { test: 'include', expected: `${MESSAGE.device.uaBrowser} on ${MESSAGE.device.uaOS} ${MESSAGE.device.uaOSVersion}` },
      { test: 'include', expected: `${MESSAGE.date}` },
      { test: 'exists', expected: `${MESSAGE.time}` },
      { test: 'notInclude', expected: 'utm_source=email' },
    ]],
    ['text', [
      { test: 'include', expected: 'Your Firefox account was used to sign in' },
      { test: 'include', expected: `Not you? Change your password:\n${configUrl('initiatePasswordChangeUrl', 'new-device-signin', 'change-password', 'email')}` },
      { test: 'include', expected: `Manage account:\n${configUrl('accountSettingsUrl', 'new-device-signin', 'manage-account', 'email', 'uid')}` },
      { test: 'include', expected: `Mozilla Privacy Policy\n${configUrl('privacyUrl', 'new-device-signin', 'privacy')}` },
      { test: 'include', expected: `For more info, visit Mozilla Support: ${configUrl('supportUrl', 'new-device-signin', 'support')}` },
      { test: 'include', expected: `IP address: ${MESSAGE.ip}` },
      { test: 'include', expected: `${MESSAGE.location.city}, ${MESSAGE.location.stateCode}, ${MESSAGE.location.country} (estimated)` },
      { test: 'include', expected: `${MESSAGE.device.uaBrowser} on ${MESSAGE.device.uaOS} ${MESSAGE.device.uaOSVersion}` },
      { test: 'include', expected: `${MESSAGE.date}` },
      { test: 'exists', expected: `${MESSAGE.time}` },
      { test: 'notInclude', expected: 'utm_source=email' },
    ]],
  ])],

  ['passwordChangedEmail', new Map<string, Test | any>([
    ['subject', { test: 'equal', expected: 'Password updated' }],
    ['headers', new Map([
      ['X-SES-MESSAGE-TAGS', { test: 'equal', expected: sesMessageTagsHeaderValue('passwordChanged') }],
      ['X-Template-Name', { test: 'equal', expected: 'passwordChanged' }],
      ['X-Template-Version', { test: 'equal', expected: TEMPLATE_VERSIONS.passwordChanged }],
    ])],
    ['html', [
      { test: 'include', expected: 'Password updated' },
      { test: 'include', expected: 'Password changed successfully' },
      { test: 'include', expected: decodeUrl(configHref('initiatePasswordResetUrl', 'password-changed-success', 'reset-password', 'email', 'reset_password_confirm=false', 'email_to_hash_with=')) },
      { test: 'include', expected: decodeUrl(configHref('privacyUrl', 'password-changed-success', 'privacy')) },
      { test: 'include', expected: decodeUrl(configHref('supportUrl', 'password-changed-success', 'support')) },
      { test: 'include', expected: `IP address: ${MESSAGE.ip}` },
      { test: 'include', expected: `${MESSAGE.location.city}, ${MESSAGE.location.stateCode}, ${MESSAGE.location.country} (estimated)` },
      { test: 'include', expected: `${MESSAGE.device.uaBrowser} on ${MESSAGE.device.uaOS} ${MESSAGE.device.uaOSVersion}` },
      { test: 'include', expected: `${MESSAGE.date}` },
      { test: 'exists', expected: `${MESSAGE.time}` },
      { test: 'notInclude', expected: 'utm_source=email' },
    ]],
    ['text', [
      { test: 'include', expected: 'Password changed successfully' },
      { test: 'include', expected: configUrl('initiatePasswordResetUrl', 'password-changed-success', 'reset-password', 'email', 'reset_password_confirm=false', 'email_to_hash_with=') },
      { test: 'include', expected: `Mozilla Privacy Policy\n${configUrl('privacyUrl', 'password-changed-success', 'privacy')}` },
      { test: 'include', expected: `For more info, visit Mozilla Support: ${configUrl('supportUrl', 'password-changed-success', 'support')}` },
      { test: 'include', expected: `IP address: ${MESSAGE.ip}` },
      { test: 'include', expected: `${MESSAGE.location.city}, ${MESSAGE.location.stateCode}, ${MESSAGE.location.country} (estimated)` },
      { test: 'include', expected: `${MESSAGE.device.uaBrowser} on ${MESSAGE.device.uaOS} ${MESSAGE.device.uaOSVersion}` },
      { test: 'include', expected: `${MESSAGE.date}` },
      { test: 'exists', expected: `${MESSAGE.time}` },
      { test: 'notInclude', expected: 'utm_source=email' },
    ]],
  ])],

  ['unblockCodeEmail', new Map<string, Test | any>([
    ['subject', { test: 'equal', expected: 'Account authorization code' }],
    ['headers', new Map([
      ['X-Report-SignIn-Link', { test: 'equal', expected: configUrl('reportSignInUrl', 'new-unblock', 'report', 'uid', 'unblockCode') }],
      ['X-SES-MESSAGE-TAGS', { test: 'equal', expected: sesMessageTagsHeaderValue('unblockCode') }],
      ['X-Template-Name', { test: 'equal', expected: 'unblockCode' }],
      ['X-Template-Version', { test: 'equal', expected: TEMPLATE_VERSIONS.unblockCode }],
      ['X-Unblock-Code', { test: 'equal', expected: MESSAGE.unblockCode }],
    ])],
    ['html', [
      { test: 'include', expected: 'Account authorization code' },
      { test: 'include', expected: 'Is this you signing in?' },
      { test: 'include', expected: decodeUrl(configHref('privacyUrl', 'new-unblock', 'privacy')) },
      { test: 'include', expected: decodeUrl(configHref('reportSignInUrl', 'new-unblock', 'report', 'uid', 'unblockCode')) },
      { test: 'include', expected: `IP address: ${MESSAGE.ip}` },
      { test: 'include', expected: `${MESSAGE.location.city}, ${MESSAGE.location.stateCode}, ${MESSAGE.location.country} (estimated)` },
      { test: 'include', expected: `${MESSAGE.device.uaBrowser} on ${MESSAGE.device.uaOS} ${MESSAGE.device.uaOSVersion}` },
      { test: 'include', expected: MESSAGE.unblockCode },
      { test: 'include', expected: `${MESSAGE.date}` },
      { test: 'exists', expected: `${MESSAGE.time}` },
      { test: 'notInclude', expected: 'utm_source=email' },
    ]],
    ['text', [
      { test: 'include', expected: 'Is this you signing in?' },
      { test: 'include', expected: `Mozilla Privacy Policy\n${configUrl('privacyUrl', 'new-unblock', 'privacy')}` },
      { test: 'include', expected: configUrl('reportSignInUrl', 'new-unblock', 'report', 'uid', 'unblockCode') },
      { test: 'include', expected: `IP address: ${MESSAGE.ip}` },
      { test: 'include', expected: `${MESSAGE.location.city}, ${MESSAGE.location.stateCode}, ${MESSAGE.location.country} (estimated)` },
      { test: 'include', expected: `${MESSAGE.device.uaBrowser} on ${MESSAGE.device.uaOS} ${MESSAGE.device.uaOSVersion}` },
      { test: 'include', expected: `If yes, here is the authorization code you need: ${MESSAGE.unblockCode}` },
      { test: 'include', expected: `${MESSAGE.date}` },
      { test: 'exists', expected: `${MESSAGE.time}` },
      { test: 'notInclude', expected: 'utm_source=email' },
    ]],
  ])],

  ['verifyPrimaryEmail', new Map<string, Test | any>([
    ['subject', { test: 'equal', expected: 'Confirm primary email' }],
    ['headers', new Map([
      ['X-Link', { test: 'equal', expected: configUrl('verifyPrimaryEmailUrl', 'welcome-primary', 'activate', 'code', 'uid', 'type=primary', 'primary_email_verified', 'service') }],
      ['X-SES-MESSAGE-TAGS', { test: 'equal', expected: sesMessageTagsHeaderValue('verifyPrimary') }],
      ['X-Template-Name', { test: 'equal', expected: 'verifyPrimary' }],
      ['X-Template-Version', { test: 'equal', expected: TEMPLATE_VERSIONS.verifyPrimary }],
      ['X-Verify-Code', { test: 'equal', expected: MESSAGE.code }],
    ])],
    ['html', [
      { test: 'include', expected: 'Confirm primary email' },
      { test: 'include', expected: 'Confirm primary email' },
      { test: 'include', expected: decodeUrl(configHref('initiatePasswordChangeUrl', 'welcome-primary', 'change-password', 'email')) },
      { test: 'include', expected: decodeUrl(configHref('privacyUrl', 'welcome-primary', 'privacy')) },
      { test: 'include', expected: decodeUrl(configHref('supportUrl', 'welcome-primary', 'support')) },
      { test: 'include', expected: decodeUrl(configHref('verifyPrimaryEmailUrl', 'welcome-primary', 'activate', 'code', 'uid', 'type=primary', 'primary_email_verified', 'service')) },
      { test: 'include', expected: `IP address: ${MESSAGE.ip}` },
      { test: 'include', expected: `${MESSAGE.location.city}, ${MESSAGE.location.stateCode}, ${MESSAGE.location.country} (estimated)` },
      { test: 'include', expected: `${MESSAGE.device.uaBrowser} on ${MESSAGE.device.uaOS} ${MESSAGE.device.uaOSVersion}` },
      { test: 'include', expected: `${MESSAGE.date}` },
      { test: 'exists', expected: `${MESSAGE.time}` },
      { test: 'notInclude', expected: 'utm_source=email' },
    ]],
    ['text', [
      { test: 'include', expected: 'Confirm primary email' },
      { test: 'include', expected: `please change your password.\n${configUrl('initiatePasswordChangeUrl', 'welcome-primary', 'change-password', 'email')}` },
      { test: 'include', expected: `Mozilla Privacy Policy\n${configUrl('privacyUrl', 'welcome-primary', 'privacy')}` },
      { test: 'include', expected: `For more info, visit Mozilla Support: ${configUrl('supportUrl', 'welcome-primary', 'support')}` },
      { test: 'include', expected: `Confirm email:\n${configUrl('verifyPrimaryEmailUrl', 'welcome-primary', 'activate', 'code', 'uid', 'type=primary', 'primary_email_verified', 'service')}` },
      { test: 'include', expected: `IP address: ${MESSAGE.ip}` },
      { test: 'include', expected: `${MESSAGE.location.city}, ${MESSAGE.location.stateCode}, ${MESSAGE.location.country} (estimated)` },
      { test: 'include', expected: `${MESSAGE.device.uaBrowser} on ${MESSAGE.device.uaOS} ${MESSAGE.device.uaOSVersion}` },
      { test: 'include', expected: `${MESSAGE.date}` },
      { test: 'exists', expected: `${MESSAGE.time}` },
      { test: 'notInclude', expected: 'utm_source=email' },
    ]],
  ])],

  ['verifyLoginEmail', new Map<string, Test | any>([
    ['subject', { test: 'equal', expected: 'Confirm sign-in' }],
    ['headers', new Map([
      ['X-Link', { test: 'equal', expected: configUrl('verifyLoginUrl', 'new-signin', 'confirm-signin', 'code', 'uid', 'service') }],
      ['X-SES-MESSAGE-TAGS', { test: 'equal', expected: sesMessageTagsHeaderValue('verifyLogin') }],
      ['X-Template-Name', { test: 'equal', expected: 'verifyLogin' }],
      ['X-Template-Version', { test: 'equal', expected: TEMPLATE_VERSIONS.verifyLogin }],
    ])],
    ['html', [
      { test: 'include', expected: 'Confirm sign-in' },
      { test: 'include', expected: 'Did you sign in to Mock Relier?' },
      { test: 'include', expected: decodeUrl(configHref('initiatePasswordChangeUrl', 'new-signin', 'change-password', 'email')) },
      { test: 'include', expected: decodeUrl(configHref('privacyUrl', 'new-signin', 'privacy')) },
      { test: 'include', expected: decodeUrl(configHref('verifyLoginUrl', 'new-signin', 'confirm-signin', 'code', 'uid', 'service')) },
      { test: 'include', expected: `IP address: ${MESSAGE.ip}` },
      { test: 'include', expected: `${MESSAGE.location.city}, ${MESSAGE.location.stateCode}, ${MESSAGE.location.country} (estimated)` },
      { test: 'include', expected: `${MESSAGE.device.uaBrowser} on ${MESSAGE.device.uaOS} ${MESSAGE.device.uaOSVersion}` },
      { test: 'include', expected: `${MESSAGE.date}` },
      { test: 'exists', expected: `${MESSAGE.time}` },
      { test: 'notInclude', expected: 'utm_source=email' },
    ]],
    ['text', [
      { test: 'include', expected: 'Did you sign in to Mock Relier?' },
      { test: 'include', expected: `Mozilla Privacy Policy\n${configUrl('privacyUrl', 'new-signin', 'privacy')}` },
      { test: 'include', expected: `Confirm sign-in\n${configUrl('verifyLoginUrl', 'new-signin', 'confirm-signin', 'code', 'uid', 'service')}` },
      { test: 'include', expected: `IP address: ${MESSAGE.ip}` },
      { test: 'include', expected: `${MESSAGE.location.city}, ${MESSAGE.location.stateCode}, ${MESSAGE.location.country} (estimated)` },
      { test: 'include', expected: `${MESSAGE.device.uaBrowser} on ${MESSAGE.device.uaOS} ${MESSAGE.device.uaOSVersion}` },
      { test: 'include', expected: `${MESSAGE.date}` },
      { test: 'exists', expected: `${MESSAGE.time}` },
      { test: 'notInclude', expected: 'utm_source=email' },
    ]],
  ])],

  ['verifyLoginCodeEmail', new Map<string, Test | any>([
    ['subject', { test: 'equal', expected: 'Sign-in code for Mock Relier' }],
    ['headers', new Map([
      ['X-SES-MESSAGE-TAGS', { test: 'equal', expected: sesMessageTagsHeaderValue('verifyLoginCode') }],
      ['X-Signin-Verify-Code', { test: 'equal', expected: MESSAGE.code }],
      ['X-Template-Name', { test: 'equal', expected: 'verifyLoginCode' }],
      ['X-Template-Version', { test: 'equal', expected: TEMPLATE_VERSIONS.verifyLoginCode }],
    ])],
    ['html', [
      { test: 'include', expected: 'Sign-in code for Mock Relier' },
      { test: 'include', expected: 'Is this you signing in?' },
      { test: 'include', expected: decodeUrl(configHref('initiatePasswordChangeUrl', 'new-signin-verify-code', 'change-password', 'email')) },
      { test: 'include', expected: decodeUrl(configHref('privacyUrl', 'new-signin-verify-code', 'privacy')) },
      { test: 'include', expected: decodeUrl(configHref('supportUrl', 'new-signin-verify-code', 'support')) },
      { test: 'include', expected: MESSAGE.code },
      { test: 'include', expected: `${MESSAGE.date}` },
      { test: 'exists', expected: `${MESSAGE.time}` },
      { test: 'notInclude', expected: 'utm_source=email' },
    ]],
    ['text', [
      { test: 'include', expected: 'Is this you signing in?' },
      { test: 'include', expected: `please change your password.\n${configUrl('initiatePasswordChangeUrl', 'new-signin-verify-code', 'change-password', 'email')}` },
      { test: 'include', expected: `Mozilla Privacy Policy\n${configUrl('privacyUrl', 'new-signin-verify-code', 'privacy')}` },
      { test: 'include', expected: `For more info, visit Mozilla Support: ${configUrl('supportUrl', 'new-signin-verify-code', 'support')}` },
      { test: 'include', expected: `If yes, here is the confirmation code:\n${MESSAGE.code}` },
      { test: 'include', expected: `${MESSAGE.date}` },
      { test: 'exists', expected: `${MESSAGE.time}` },
      { test: 'notInclude', expected: 'utm_source=email' },
    ]],
  ])],

  ['recoveryEmail', new Map<string, Test | any>([
    ['subject', { test: 'equal', expected: 'Reset your password' }],
    ['headers', new Map([
      ['X-SES-MESSAGE-TAGS', { test: 'equal', expected: sesMessageTagsHeaderValue('recovery') }],
      ['X-Template-Name', { test: 'equal', expected: 'recovery' }],
      ['X-Template-Version', { test: 'equal', expected: TEMPLATE_VERSIONS.recovery }],
    ])],
    ['html', [
      { test: 'include', expected: 'Forgot your password?' },
      { test: 'include', expected: 'Create new password' },
      { test: 'include', expected: decodeUrl(configHref('privacyUrl', 'forgot-password', 'privacy')) },
      { test: 'include', expected: decodeUrl(configHref('supportUrl', 'forgot-password', 'support')) },
      { test: 'include', expected: `IP address: ${MESSAGE.ip}` },
      { test: 'include', expected: `${MESSAGE.location.city}, ${MESSAGE.location.stateCode}, ${MESSAGE.location.country} (estimated)` },
      { test: 'include', expected: `${MESSAGE.device.uaBrowser} on ${MESSAGE.device.uaOS} ${MESSAGE.device.uaOSVersion}` },
      { test: 'include', expected: `${MESSAGE.date}` },
      { test: 'exists', expected: `${MESSAGE.time}` },
      { test: 'notInclude', expected: 'utm_source=email' },
    ]],
    ['text', [
      { test: 'include', expected: 'Forgot your password?' },
      { test: 'include', expected: 'Create a new password by copying and pasting the URL below into your browser. This link will expire within the next hour.' },
      { test: 'include', expected: `Mozilla Privacy Policy\n${configUrl('privacyUrl', 'forgot-password', 'privacy')}` },
      { test: 'include', expected: `For more info, visit Mozilla Support: ${configUrl('supportUrl', 'forgot-password', 'support')}` },
      { test: 'include', expected: `IP address: ${MESSAGE.ip}` },
      { test: 'include', expected: `${MESSAGE.location.city}, ${MESSAGE.location.stateCode}, ${MESSAGE.location.country} (estimated)` },
      { test: 'include', expected: `${MESSAGE.device.uaBrowser} on ${MESSAGE.device.uaOS} ${MESSAGE.device.uaOSVersion}` },
      { test: 'include', expected: `${MESSAGE.date}` },
      { test: 'exists', expected: `${MESSAGE.time}` },
      { test: 'notInclude', expected: 'utm_source=email' },
    ]],
  ])],

  ['passwordResetAccountRecoveryEmail', new Map<string, Test | any>([
    ['subject', { test: 'equal', expected: 'Password updated using account recovery key' }],
    ['headers', new Map([
      ['X-Link', { test: 'equal', expected: configUrl('createAccountRecoveryUrl', 'password-reset-account-recovery-success', 'create-recovery-key', 'email', 'uid') }],
      ['X-SES-MESSAGE-TAGS', { test: 'equal', expected: sesMessageTagsHeaderValue('passwordResetAccountRecovery') }],
      ['X-Template-Name', { test: 'equal', expected: 'passwordResetAccountRecovery' }],
      ['X-Template-Version', { test: 'equal', expected: TEMPLATE_VERSIONS.passwordResetAccountRecovery }],
    ])],
    ['html', [
      { test: 'include', expected: 'Your account password was reset with an account recovery key' },
      { test: 'include', expected: decodeUrl(configHref('createAccountRecoveryUrl', 'password-reset-account-recovery-success', 'create-recovery-key', 'email', 'uid')) },
      { test: 'include', expected: decodeUrl(configHref('initiatePasswordChangeUrl', 'password-reset-account-recovery-success', 'change-password', 'email')) },
      { test: 'include', expected: decodeUrl(configHref('privacyUrl', 'password-reset-account-recovery-success', 'privacy')) },
      { test: 'include', expected: decodeUrl(configHref('supportUrl', 'password-reset-account-recovery-success', 'support')) },
      { test: 'include', expected: `IP address: ${MESSAGE.ip}` },
      { test: 'include', expected: `${MESSAGE.location.city}, ${MESSAGE.location.stateCode}, ${MESSAGE.location.country} (estimated)` },
      { test: 'include', expected: `${MESSAGE.device.uaBrowser} on ${MESSAGE.device.uaOS} ${MESSAGE.device.uaOSVersion}` },
      { test: 'include', expected: `${MESSAGE.date}` },
      { test: 'exists', expected: `${MESSAGE.time}` },
      { test: 'notInclude', expected: 'utm_source=email' },
    ]],
    ['text', [
      { test: 'include', expected: 'Your account password was reset with an account recovery key' },
      { test: 'include', expected: configUrl('createAccountRecoveryUrl', 'password-reset-account-recovery-success', 'create-recovery-key', 'email', 'uid') },
      { test: 'include', expected: `please change your password.\n${configUrl('initiatePasswordChangeUrl', 'password-reset-account-recovery-success', 'change-password', 'email')}` },
      { test: 'include', expected: `Mozilla Privacy Policy\n${configUrl('privacyUrl', 'password-reset-account-recovery-success', 'privacy')}` },
      { test: 'include', expected: `For more info, visit Mozilla Support: ${configUrl('supportUrl', 'password-reset-account-recovery-success', 'support')}` },
      { test: 'include', expected: `IP address: ${MESSAGE.ip}` },
      { test: 'include', expected: `${MESSAGE.location.city}, ${MESSAGE.location.stateCode}, ${MESSAGE.location.country} (estimated)` },
      { test: 'include', expected: `${MESSAGE.device.uaBrowser} on ${MESSAGE.device.uaOS} ${MESSAGE.device.uaOSVersion}` },
      { test: 'include', expected: `${MESSAGE.date}` },
      { test: 'exists', expected: `${MESSAGE.time}` },
      { test: 'notInclude', expected: 'utm_source=email' },
    ]],
  ])],

  ['postAddAccountRecoveryEmail', new Map<string, Test | any>([
    ['subject', { test: 'equal', expected: 'Account recovery key created' }],
    ['headers', new Map([
      ['X-Link', { test: 'equal', expected: configUrl('accountSettingsUrl', 'account-recovery-generated', 'manage-account', 'email', 'uid') }],
      ['X-SES-MESSAGE-TAGS', { test: 'equal', expected: sesMessageTagsHeaderValue('postAddAccountRecovery') }],
      ['X-Template-Name', { test: 'equal', expected: 'postAddAccountRecovery' }],
      ['X-Template-Version', { test: 'equal', expected: TEMPLATE_VERSIONS.postAddAccountRecovery }],
    ])],
    ['html', [
      { test: 'include', expected: 'You created a new account recovery key' },
      { test: 'include', expected: decodeUrl(configHref('revokeAccountRecoveryUrl', 'account-recovery-generated', 'report')) },
      { test: 'include', expected: decodeUrl(configHref('accountSettingsUrl', 'account-recovery-generated', 'manage-account', 'email', 'uid')) },
      { test: 'include', expected: decodeUrl(configHref('initiatePasswordChangeUrl', 'account-recovery-generated', 'change-password', 'email')) },
      { test: 'include', expected: decodeUrl(configHref('privacyUrl', 'account-recovery-generated', 'privacy')) },
      { test: 'include', expected: decodeUrl(configHref('supportUrl', 'account-recovery-generated', 'support')) },
      { test: 'include', expected: `${MESSAGE.date}` },
      { test: 'exists', expected: `${MESSAGE.time}` },
      { test: 'notInclude', expected: 'utm_source=email' },
    ]],
    ['text', [
      { test: 'include', expected: 'You created a new account recovery key' },
      { test: 'include', expected: `Manage account:\n${configUrl('accountSettingsUrl', 'account-recovery-generated', 'manage-account', 'email', 'uid')}` },
      { test: 'include', expected: `Delete the new key:\n${configUrl('revokeAccountRecoveryUrl', 'account-recovery-generated', 'report')}` },
      { test: 'include', expected: `Change your password:\n${configUrl('initiatePasswordChangeUrl', 'account-recovery-generated', 'change-password', 'email')}` },
      { test: 'include', expected: `Mozilla Privacy Policy\n${configUrl('privacyUrl', 'account-recovery-generated', 'privacy')}` },
      { test: 'include', expected: `For more info, visit Mozilla Support: ${configUrl('supportUrl', 'account-recovery-generated', 'support')}` },
      { test: 'include', expected: `${MESSAGE.date}` },
      { test: 'exists', expected: `${MESSAGE.time}` },
      { test: 'notInclude', expected: 'utm_source=email' },
    ]],
  ])],

  ['postRemoveAccountRecoveryEmail', new Map<string, Test | any>([
    ['subject', { test: 'equal', expected: 'Account recovery key removed' }],
    ['headers', new Map([
      ['X-Link', { test: 'equal', expected: configUrl('accountSettingsUrl', 'account-recovery-removed', 'manage-account', 'email', 'uid') }],
      ['X-SES-MESSAGE-TAGS', { test: 'equal', expected: sesMessageTagsHeaderValue('postRemoveAccountRecovery') }],
      ['X-Template-Name', { test: 'equal', expected: 'postRemoveAccountRecovery' }],
      ['X-Template-Version', { test: 'equal', expected: TEMPLATE_VERSIONS.postRemoveAccountRecovery }],
    ])],
    ['html', [
      { test: 'include', expected: 'Account recovery key removed' },
      { test: 'include', expected: decodeUrl(configHref('accountSettingsUrl', 'account-recovery-removed', 'manage-account', 'email', 'uid')) },
      { test: 'include', expected: decodeUrl(configHref('initiatePasswordChangeUrl', 'account-recovery-removed', 'change-password', 'email')) },
      { test: 'include', expected: decodeUrl(configHref('privacyUrl', 'account-recovery-removed', 'privacy')) },
      { test: 'include', expected: decodeUrl(configHref('supportUrl', 'account-recovery-removed', 'support')) },
      { test: 'include', expected: `IP address: ${MESSAGE.ip}` },
      { test: 'include', expected: `${MESSAGE.location.city}, ${MESSAGE.location.stateCode}, ${MESSAGE.location.country} (estimated)` },
      { test: 'include', expected: `${MESSAGE.device.uaBrowser} on ${MESSAGE.device.uaOS} ${MESSAGE.device.uaOSVersion}` },
      { test: 'include', expected: `${MESSAGE.date}` },
      { test: 'exists', expected: `${MESSAGE.time}` },
      { test: 'notInclude', expected: 'utm_source=email' },
    ]],
    ['text', [
      { test: 'include', expected: 'Account recovery key removed' },
      { test: 'include', expected: `Manage account:\n${configUrl('accountSettingsUrl', 'account-recovery-removed', 'manage-account', 'email', 'uid')}` },
      { test: 'include', expected: `please change your password.\n${configUrl('initiatePasswordChangeUrl', 'account-recovery-removed', 'change-password', 'email')}` },
      { test: 'include', expected: `Mozilla Privacy Policy\n${configUrl('privacyUrl', 'account-recovery-removed', 'privacy')}` },
      { test: 'include', expected: `For more info, visit Mozilla Support: ${configUrl('supportUrl', 'account-recovery-removed', 'support')}` },
      { test: 'include', expected: `IP address: ${MESSAGE.ip}` },
      { test: 'include', expected: `${MESSAGE.location.city}, ${MESSAGE.location.stateCode}, ${MESSAGE.location.country} (estimated)` },
      { test: 'include', expected: `${MESSAGE.device.uaBrowser} on ${MESSAGE.device.uaOS} ${MESSAGE.device.uaOSVersion}` },
      { test: 'include', expected: `${MESSAGE.date}` },
      { test: 'exists', expected: `${MESSAGE.time}` },
      { test: 'notInclude', expected: 'utm_source=email' },
    ]],
  ])],

  ['postRemoveTwoStepAuthenticationEmail', new Map<string, Test | any>([
    ['subject', { test: 'equal', expected: 'Two-step authentication is off' }],
    ['headers', new Map([
      ['X-Link', { test: 'equal', expected: configUrl('accountSettingsUrl', 'account-two-step-disabled', 'manage-account', 'email', 'uid') }],
      ['X-SES-MESSAGE-TAGS', { test: 'equal', expected: sesMessageTagsHeaderValue('postRemoveTwoStepAuthentication') }],
      ['X-Template-Name', { test: 'equal', expected: 'postRemoveTwoStepAuthentication' }],
      ['X-Template-Version', { test: 'equal', expected: TEMPLATE_VERSIONS.postRemoveTwoStepAuthentication }],
    ])],
    ['html', [
      { test: 'include', expected: 'Two-step authentication disabled' },
      { test: 'include', expected: decodeUrl(configHref('accountSettingsUrl', 'account-two-step-disabled', 'manage-account', 'email', 'uid')) },
      { test: 'include', expected: decodeUrl(configHref('initiatePasswordChangeUrl', 'account-two-step-disabled', 'change-password', 'email')) },
      { test: 'include', expected: decodeUrl(configHref('privacyUrl', 'account-two-step-disabled', 'privacy')) },
      { test: 'include', expected: decodeUrl(configHref('supportUrl', 'account-two-step-disabled', 'support')) },
      { test: 'include', expected: `IP address: ${MESSAGE.ip}` },
      { test: 'include', expected: `${MESSAGE.location.city}, ${MESSAGE.location.stateCode}, ${MESSAGE.location.country} (estimated)` },
      { test: 'include', expected: `${MESSAGE.device.uaBrowser} on ${MESSAGE.device.uaOS} ${MESSAGE.device.uaOSVersion}` },
      { test: 'include', expected: `${MESSAGE.date}` },
      { test: 'exists', expected: `${MESSAGE.time}` },
      { test: 'notInclude', expected: 'utm_source=email' },
    ]],
    ['text', [
      { test: 'include', expected: 'Two-step authentication disabled' },
      { test: 'include', expected: `Manage account:\n${configUrl('accountSettingsUrl', 'account-two-step-disabled', 'manage-account', 'email', 'uid')}` },
      { test: 'include', expected: `please change your password.\n${configUrl('initiatePasswordChangeUrl', 'account-two-step-disabled', 'change-password', 'email')}` },
      { test: 'include', expected: `Mozilla Privacy Policy\n${configUrl('privacyUrl', 'account-two-step-disabled', 'privacy')}` },
      { test: 'include', expected: `For more info, visit Mozilla Support: ${configUrl('supportUrl', 'account-two-step-disabled', 'support')}` },
      { test: 'include', expected: `IP address: ${MESSAGE.ip}` },
      { test: 'include', expected: `${MESSAGE.location.city}, ${MESSAGE.location.stateCode}, ${MESSAGE.location.country} (estimated)` },
      { test: 'include', expected: `${MESSAGE.device.uaBrowser} on ${MESSAGE.device.uaOS} ${MESSAGE.device.uaOSVersion}` },
      { test: 'include', expected: `${MESSAGE.date}` },
      { test: 'exists', expected: `${MESSAGE.time}` },
      { test: 'notInclude', expected: 'utm_source=email' },
    ]],
  ])],

  ['postVerifySecondaryEmail', new Map<string, Test | any>([
    ['subject', { test: 'equal', expected: 'Secondary email added' }],
    ['headers', new Map([
      ['X-Link', { test: 'equal', expected: configUrl('accountSettingsUrl', 'account-email-verified', 'manage-account', 'email', 'uid') }],
      ['X-SES-MESSAGE-TAGS', { test: 'equal', expected: sesMessageTagsHeaderValue('postVerifySecondary') }],
      ['X-Template-Name', { test: 'equal', expected: 'postVerifySecondary' }],
      ['X-Template-Version', { test: 'equal', expected: TEMPLATE_VERSIONS.postVerifySecondary }],
    ])],
    ['html', [
      { test: 'include', expected: `You have successfully confirmed ${MESSAGE.secondaryEmail}` },
      { test: 'include', expected: decodeUrl(configHref('accountSettingsUrl', 'account-email-verified', 'manage-account', 'email', 'uid')) },
      { test: 'include', expected: decodeUrl(configHref('initiatePasswordChangeUrl', 'account-email-verified', 'change-password', 'email')) },
      { test: 'include', expected: decodeUrl(configHref('privacyUrl', 'account-email-verified', 'privacy')) },
      { test: 'include', expected: decodeUrl(configHref('supportUrl', 'account-email-verified', 'support')) },
      { test: 'notInclude', expected: 'utm_source=email' },
    ]],
    ['text', [
      { test: 'include', expected: 'Secondary email added' },
      { test: 'include', expected: `You have successfully confirmed ${MESSAGE.secondaryEmail}` },
      { test: 'include', expected: `Manage account:\n${configUrl('accountSettingsUrl', 'account-email-verified', 'manage-account', 'email', 'uid')}` },
      { test: 'include', expected: `please change your password.\n${configUrl('initiatePasswordChangeUrl', 'account-email-verified', 'change-password', 'email')}` },
      { test: 'include', expected: `Mozilla Privacy Policy\n${configUrl('privacyUrl', 'account-email-verified', 'privacy')}` },
      { test: 'notInclude', expected: config.smtp.supportUrl },
      { test: 'notInclude', expected: 'utm_source=email' },
    ]],
  ])],

  ['postAddTwoStepAuthenticationEmail', new Map<string, Test | any>([
    ['subject', { test: 'equal', expected: 'Two-step authentication enabled' }],
    ['headers', new Map([
      ['X-Link', { test: 'equal', expected: configUrl('accountSettingsUrl', 'account-two-step-enabled', 'manage-account', 'email', 'uid') }],
      ['X-SES-MESSAGE-TAGS', { test: 'equal', expected: sesMessageTagsHeaderValue('postAddTwoStepAuthentication') }],
      ['X-Template-Name', { test: 'equal', expected: 'postAddTwoStepAuthentication' }],
      ['X-Template-Version', { test: 'equal', expected: TEMPLATE_VERSIONS.postAddTwoStepAuthentication }],
    ])],
    ['html', [
      { test: 'include', expected: 'You have successfully enabled two-step authentication on your Firefox account from the following device:' },
      { test: 'include', expected: 'Security codes from your authentication app will now be required at each sign-in.' },
      { test: 'include', expected: decodeUrl(configHref('accountSettingsUrl', 'account-two-step-enabled', 'manage-account', 'email', 'uid')) },
      { test: 'include', expected: decodeUrl(configHref('initiatePasswordChangeUrl', 'account-two-step-enabled', 'change-password', 'email')) },
      { test: 'include', expected: decodeUrl(configHref('privacyUrl', 'account-two-step-enabled', 'privacy')) },
      { test: 'include', expected: decodeUrl(configHref('supportUrl', 'account-two-step-enabled', 'support')) },
      { test: 'include', expected: `IP address: ${MESSAGE.ip}` },
      { test: 'include', expected: `${MESSAGE.location.city}, ${MESSAGE.location.stateCode}, ${MESSAGE.location.country} (estimated)` },
      { test: 'include', expected: `${MESSAGE.device.uaBrowser} on ${MESSAGE.device.uaOS} ${MESSAGE.device.uaOSVersion}` },
      { test: 'include', expected: `${MESSAGE.date}` },
      { test: 'exists', expected: `${MESSAGE.time}` },
      { test: 'notInclude', expected: 'utm_source=email' },
    ]],
    ['text', [
      { test: 'include', expected: 'You have successfully enabled two-step authentication on your Firefox account.' },
      { test: 'include', expected: 'Security codes from your authentication app will now be required at each sign-in.' },
      { test: 'include', expected: `Manage account:\n${configUrl('accountSettingsUrl', 'account-two-step-enabled', 'manage-account', 'email', 'uid')}` },
      { test: 'include', expected: `please change your password.\n${configUrl('initiatePasswordChangeUrl', 'account-two-step-enabled', 'change-password', 'email')}` },
      { test: 'include', expected: `Mozilla Privacy Policy\n${configUrl('privacyUrl', 'account-two-step-enabled', 'privacy')}` },
      { test: 'include', expected: `For more info, visit Mozilla Support: ${configUrl('supportUrl', 'account-two-step-enabled', 'support')}` },
      { test: 'include', expected: `IP address: ${MESSAGE.ip}` },
      { test: 'include', expected: `${MESSAGE.location.city}, ${MESSAGE.location.stateCode}, ${MESSAGE.location.country} (estimated)` },
      { test: 'include', expected: `${MESSAGE.device.uaBrowser} on ${MESSAGE.device.uaOS} ${MESSAGE.device.uaOSVersion}` },
      { test: 'include', expected: `${MESSAGE.date}` },
      { test: 'exists', expected: `${MESSAGE.time}` },
      { test: 'notInclude', expected: 'utm_source=email' },
    ]],
  ])],

  ['postChangePrimaryEmail', new Map<string, Test | any>([
    ['subject', { test: 'equal', expected: 'Primary email updated' }],
    ['headers', new Map([
      ['X-Link', { test: 'equal', expected: configUrl('accountSettingsUrl', 'account-email-changed', 'account-email-changed', 'email', 'uid') }],
      ['X-SES-MESSAGE-TAGS', { test: 'equal', expected: sesMessageTagsHeaderValue('postChangePrimary') }],
      ['X-Template-Name', { test: 'equal', expected: 'postChangePrimary' }],
      ['X-Template-Version', { test: 'equal', expected: TEMPLATE_VERSIONS.postChangePrimary }],
    ])],
    ['html', [
      { test: 'include', expected: 'New primary email' },
      { test: 'include', expected: `You have successfully changed your primary email to ${MESSAGE.email}` },
      { test: 'include', expected: decodeUrl(configHref('accountSettingsUrl', 'account-email-changed', 'account-email-changed', 'email', 'uid')) },
      { test: 'include', expected: decodeUrl(configHref('initiatePasswordChangeUrl', 'account-email-changed', 'change-password', 'email')) },
      { test: 'include', expected: decodeUrl(configHref('privacyUrl', 'account-email-changed', 'privacy')) },
      { test: 'include', expected: decodeUrl(configHref('supportUrl', 'account-email-changed', 'support')) },
      { test: 'notInclude', expected: 'utm_source=email' },
    ]],
    ['text', [
      { test: 'include', expected: 'New primary email' },
      { test: 'include', expected: `You have successfully changed your primary email to ${MESSAGE.email}` },
      { test: 'include', expected: `Manage account:\n${configUrl('accountSettingsUrl', 'account-email-changed', 'account-email-changed', 'email', 'uid')}` },
      { test: 'include', expected: `please change your password.\n${configUrl('initiatePasswordChangeUrl', 'account-email-changed', 'change-password', 'email')}` },
      { test: 'include', expected: `Mozilla Privacy Policy\n${configUrl('privacyUrl', 'account-email-changed', 'privacy')}` },
      { test: 'include', expected: `For more info, visit Mozilla Support: ${configUrl('supportUrl', 'account-email-changed', 'support')}` },
      { test: 'notInclude', expected: 'utm_source=email' },
    ]],
  ])],

  ['postConsumeRecoveryCodeEmail', new Map<string, Test | any>([
    ['subject', { test: 'equal', expected: 'Backup authentication code used' }],
    ['headers', new Map([
      ['X-Link', { test: 'equal', expected: configUrl('accountSettingsUrl', 'account-consume-recovery-code', 'manage-account', 'email', 'uid') }],
      ['X-SES-MESSAGE-TAGS', { test: 'equal', expected: sesMessageTagsHeaderValue('postConsumeRecoveryCode') }],
      ['X-Template-Name', { test: 'equal', expected: 'postConsumeRecoveryCode' }],
      ['X-Template-Version', { test: 'equal', expected: TEMPLATE_VERSIONS.postConsumeRecoveryCode }],
    ])],
    ['html', [
      { test: 'include', expected: 'Backup authentication code consumed' },
      { test: 'include', expected: 'You have successfully consumed a backup authentication code from the following device:' },
      { test: 'include', expected: decodeUrl(configHref('accountSettingsUrl', 'account-consume-recovery-code', 'manage-account', 'email', 'uid')) },
      { test: 'include', expected: decodeUrl(configHref('initiatePasswordChangeUrl', 'account-consume-recovery-code', 'change-password', 'email')) },
      { test: 'include', expected: decodeUrl(configHref('privacyUrl', 'account-consume-recovery-code', 'privacy')) },
      { test: 'include', expected: decodeUrl(configHref('supportUrl', 'account-consume-recovery-code', 'support')) },
      { test: 'include', expected: `IP address: ${MESSAGE.ip}` },
      { test: 'include', expected: `${MESSAGE.location.city}, ${MESSAGE.location.stateCode}, ${MESSAGE.location.country} (estimated)` },
      { test: 'include', expected: `${MESSAGE.device.uaBrowser} on ${MESSAGE.device.uaOS} ${MESSAGE.device.uaOSVersion}` },
      { test: 'include', expected: `${MESSAGE.date}` },
      { test: 'exists', expected: `${MESSAGE.time}` },
      { test: 'notInclude', expected: 'utm_source=email' },
    ]],
    ['text', [
      { test: 'include', expected: 'Backup authentication code consumed' },
      { test: 'include', expected: 'You have successfully consumed a backup authentication code from the following device:' },
      { test: 'include', expected: `Manage account:\n${configUrl('accountSettingsUrl', 'account-consume-recovery-code', 'manage-account', 'email', 'uid')}` },
      { test: 'include', expected: `please change your password.\n${configUrl('initiatePasswordChangeUrl', 'account-consume-recovery-code', 'change-password', 'email')}` },
      { test: 'include', expected: `Mozilla Privacy Policy\n${configUrl('privacyUrl', 'account-consume-recovery-code', 'privacy')}` },
      { test: 'include', expected: `For more info, visit Mozilla Support: ${configUrl('supportUrl', 'account-consume-recovery-code', 'support')}` },
      { test: 'include', expected: `IP address: ${MESSAGE.ip}` },
      { test: 'include', expected: `${MESSAGE.location.city}, ${MESSAGE.location.stateCode}, ${MESSAGE.location.country} (estimated)` },
      { test: 'include', expected: `${MESSAGE.device.uaBrowser} on ${MESSAGE.device.uaOS} ${MESSAGE.device.uaOSVersion}` },
      { test: 'include', expected: `${MESSAGE.date}` },
      { test: 'exists', expected: `${MESSAGE.time}` },
      { test: 'notInclude', expected: 'utm_source=email' },
    ]],
  ])],

  ['postNewRecoveryCodesEmail', new Map<string, Test | any>([
    ['subject', { test: 'equal', expected: 'New backup authentication codes generated' }],
    ['headers', new Map([
      ['X-Link', { test: 'equal', expected: configUrl('accountSettingsUrl', 'account-replace-recovery-codes', 'manage-account', 'email', 'uid') }],
      ['X-SES-MESSAGE-TAGS', { test: 'equal', expected: sesMessageTagsHeaderValue('postNewRecoveryCodes') }],
      ['X-Template-Name', { test: 'equal', expected: 'postNewRecoveryCodes' }],
      ['X-Template-Version', { test: 'equal', expected: TEMPLATE_VERSIONS.postNewRecoveryCodes }],
    ])],
    ['html', [
      { test: 'include', expected: 'New backup authentication codes generated' },
      { test: 'include', expected: 'You have successfully generated new backup authentication codes' },
      { test: 'include', expected: decodeUrl(configHref('accountSettingsUrl', 'account-replace-recovery-codes', 'manage-account', 'email', 'uid')) },
      { test: 'include', expected: decodeUrl(configHref('initiatePasswordChangeUrl', 'account-replace-recovery-codes', 'change-password', 'email')) },
      { test: 'include', expected: decodeUrl(configHref('privacyUrl', 'account-replace-recovery-codes', 'privacy')) },
      { test: 'include', expected: decodeUrl(configHref('supportUrl', 'account-replace-recovery-codes', 'support')) },
      { test: 'include', expected: `IP address: ${MESSAGE.ip}` },
      { test: 'include', expected: `${MESSAGE.location.city}, ${MESSAGE.location.stateCode}, ${MESSAGE.location.country} (estimated)` },
      { test: 'include', expected: `${MESSAGE.device.uaBrowser} on ${MESSAGE.device.uaOS} ${MESSAGE.device.uaOSVersion}` },
      { test: 'include', expected: `${MESSAGE.date}` },
      { test: 'exists', expected: `${MESSAGE.time}` },
      { test: 'notInclude', expected: 'utm_source=email' },
    ]],
    ['text', [
      { test: 'include', expected: 'New backup authentication codes generated' },
      { test: 'include', expected: 'You have successfully generated new backup authentication codes' },
      { test: 'include', expected: `Manage account:\n${configUrl('accountSettingsUrl', 'account-replace-recovery-codes', 'manage-account', 'email', 'uid')}` },
      { test: 'include', expected: `please change your password.\n${configUrl('initiatePasswordChangeUrl', 'account-replace-recovery-codes', 'change-password', 'email')}` },
      { test: 'include', expected: `Mozilla Privacy Policy\n${configUrl('privacyUrl', 'account-replace-recovery-codes', 'privacy')}` },
      { test: 'include', expected: `For more info, visit Mozilla Support: ${configUrl('supportUrl', 'account-replace-recovery-codes', 'support')}` },
      { test: 'include', expected: `IP address: ${MESSAGE.ip}` },
      { test: 'include', expected: `${MESSAGE.location.city}, ${MESSAGE.location.stateCode}, ${MESSAGE.location.country} (estimated)` },
      { test: 'include', expected: `${MESSAGE.device.uaBrowser} on ${MESSAGE.device.uaOS} ${MESSAGE.device.uaOSVersion}` },
      { test: 'include', expected: `${MESSAGE.date}` },
      { test: 'exists', expected: `${MESSAGE.time}` },
      { test: 'notInclude', expected: 'utm_source=email' },
    ]],
  ])],

  ['passwordChangeRequiredEmail', new Map<string, Test | any>([
    ['subject', { test: 'equal', expected: 'Suspicious activity detected' }],
    ['headers', new Map([
      ['X-SES-MESSAGE-TAGS', { test: 'equal', expected: sesMessageTagsHeaderValue('passwordChangeRequired') }],
      ['X-Template-Name', { test: 'equal', expected: 'passwordChangeRequired' }],
      ['X-Template-Version', { test: 'equal', expected: TEMPLATE_VERSIONS.passwordChangeRequired }],
    ])],
    ['html', [
      { test: 'include', expected: 'Password Change Required' },
      { test: 'include', expected: 'change your password as a precaution' },
      { test: 'include', expected: decodeUrl(configHref('privacyUrl', 'password-change-required', 'privacy')) },
      { test: 'notInclude', expected: 'utm_source=email' },
    ]],
    ['text', [
      { test: 'include', expected: 'Password Change Required' },
      { test: 'include', expected: 'change your password as a precaution' },
      { test: 'include', expected: `Mozilla Privacy Policy\n${configUrl('privacyUrl', 'password-change-required', 'privacy')}` },
      { test: 'notInclude', expected: 'utm_source=email' },
    ]],
  ])],

  ['downloadSubscriptionEmail', new Map<string, Test | any>([
    ['subject', { test: 'equal', expected: `Welcome to ${MESSAGE.productName}` }],
    ['headers', new Map([
      ['X-SES-MESSAGE-TAGS', { test: 'equal', expected: sesMessageTagsHeaderValue('downloadSubscription') }],
      ['X-Template-Name', { test: 'equal', expected: 'downloadSubscription' }],
      ['X-Template-Version', { test: 'equal', expected: TEMPLATE_VERSIONS.downloadSubscription }],
    ])],
    ['html', [
      { test: 'include', expected: 'https://www.mozilla.org/privacy/websites/' },
      { test: 'include', expected: MESSAGE.planSuccessActionButtonURL },
      { test: 'include', expected: MESSAGE.appStoreLink },
      { test: 'include', expected: MESSAGE.playStoreLink },
      { test: 'include', expected: decodeUrl(configHref('subscriptionPrivacyUrl', 'new-subscription', 'subscription-privacy')) },
      { test: 'include', expected: decodeUrl(configHref('subscriptionSettingsUrl', 'new-subscription', 'cancel-subscription', 'plan_id', 'product_id', 'uid', 'email')) },
      { test: 'include', expected: decodeUrl(configHref('subscriptionTermsUrl', 'new-subscription', 'subscription-terms')) },
      { test: 'include', expected: decodeUrl(configHref('subscriptionSupportUrl', 'new-subscription', 'subscription-support')) },
      { test: 'include', expected: `Welcome to ${MESSAGE.productName}` },
      { test: 'include', expected: 'get started using all the features included in your subscription' },
      { test: 'include', expected: 'Get Started' },
      { test: 'include', expected: 'alt="Firefox logo"' },
      { test: 'include', expected: `alt="Download ${MESSAGE.productName} on the App Store"` },
      { test: 'include', expected: `alt="Download ${MESSAGE.productName} on Google Play"` },
      { test: 'include', expected: 'alt="Mozilla logo"' },
      { test: 'notInclude', expected: 'alt="Devices"'},
      { test: 'notInclude', expected: 'utm_source=email' },
    ]],
    ['text', [
      { test: 'include', expected: MESSAGE.planSuccessActionButtonURL },
      { test: 'include', expected: configUrl('subscriptionPrivacyUrl', 'new-subscription', 'subscription-privacy') },
      { test: 'include', expected: configUrl('subscriptionSettingsUrl', 'new-subscription', 'cancel-subscription', 'plan_id', 'product_id', 'uid', 'email') },
      { test: 'include', expected: configUrl('subscriptionTermsUrl', 'new-subscription', 'subscription-terms') },
      { test: 'include', expected: configUrl('subscriptionSupportUrl', 'new-subscription', 'subscription-support') },
      { test: 'include', expected: `Welcome to ${MESSAGE.productName}` },
      { test: 'include', expected: 'get started using all the features included in your subscription' },
      { test: 'notInclude', expected: 'utm_source=email' },
    ]],
  ])],
  ['downloadSubscriptionEmail', new Map<string, Test | any>([
    ['html', COMMON_METRICS_OPT_OUT_TESTS],
    ['text', COMMON_METRICS_OPT_OUT_TESTS]]),
      {updateTemplateValues: values => ({...values, metricsEnabled: false })}],

  ['subscriptionAccountDeletionEmail', new Map<string, Test | any>([
    ['subject', { test: 'equal', expected: `Your ${MESSAGE.productName} subscription has been cancelled` }],
    ['headers', new Map([
      ['X-SES-MESSAGE-TAGS', { test: 'equal', expected: sesMessageTagsHeaderValue('subscriptionAccountDeletion') }],
      ['X-Template-Name', { test: 'equal', expected: 'subscriptionAccountDeletion' }],
      ['X-Template-Version', { test: 'equal', expected: TEMPLATE_VERSIONS.subscriptionAccountDeletion }],
    ])],
    ['html', [
      { test: 'include', expected: configHref('subscriptionPrivacyUrl', 'subscription-account-deletion', 'subscription-privacy') },
      { test: 'include', expected: decodeUrl(configHref('subscriptionSettingsUrl', 'subscription-account-deletion', 'reactivate-subscription', 'plan_id', 'product_id', 'uid', 'email')) },
      { test: 'include', expected: configHref('subscriptionTermsUrl', 'subscription-account-deletion', 'subscription-terms') },
      { test: 'include', expected: SUBSCRIPTION_CANCELLATION_SURVEY_URL },
      { test: 'include', expected: `cancelled your ${MESSAGE.productName} subscription` },
      { test: 'include', expected: `final payment of ${MESSAGE_FORMATTED.invoiceTotal} was paid on 03/20/2020.` },
      { test: 'include', expected: 'alt="Firefox logo"' },
      { test: 'include', expected: 'alt="Mozilla logo"' },
      { test: 'notInclude', expected: `alt="${MESSAGE.productName}"` },
      { test: 'notInclude', expected: 'alt="Devices"' },
      { test: 'notInclude', expected: 'alt="Sync Devices"' },
      { test: 'notInclude', expected: 'utm_source=email' },
    ]],
    ['text', [
      { test: 'include', expected: `Your ${MESSAGE.productName} subscription has been cancelled` },
      { test: 'include', expected: `cancelled your ${MESSAGE.productName} subscription` },
      { test: 'include', expected: `final payment of ${MESSAGE_FORMATTED.invoiceTotal} was paid on 03/20/2020.` },
      { test: 'include', expected: configUrl('subscriptionPrivacyUrl', 'subscription-account-deletion', 'subscription-privacy') },
      { test: 'include', expected: SUBSCRIPTION_CANCELLATION_SURVEY_URL },
      { test: 'notInclude', expected: 'utm_source=email' },
    ]]
  ])],
  ['subscriptionAccountDeletionEmail', new Map<string, Test | any>([
      ['html', [
        { test: 'include', expected: SUBSCRIPTION_CANCELLATION_SURVEY_URL_CUSTOM },
        { test: 'notInclude', expected: SUBSCRIPTION_CANCELLATION_SURVEY_URL },
      ]],
      ['text', [
        { test: 'include', expected: SUBSCRIPTION_CANCELLATION_SURVEY_URL_CUSTOM },
        { test: 'notInclude', expected: SUBSCRIPTION_CANCELLATION_SURVEY_URL },
      ]]
    ]),
    {updateTemplateValues: x => (
      {...x, productMetadata: { ...MESSAGE.productMetadata, 'product:cancellationSurveyURL': SUBSCRIPTION_CANCELLATION_SURVEY_URL_CUSTOM}})}
  ],

  ['subscriptionAccountFinishSetupEmail', new Map<string, Test | any>([
    ['subject', { test: 'equal', expected: `Welcome to ${MESSAGE.productName}: Please set your password.` }],
    ['headers', new Map([
      ['X-SES-MESSAGE-TAGS', { test: 'equal', expected: sesMessageTagsHeaderValue('subscriptionAccountFinishSetup') }],
      ['X-Template-Name', { test: 'equal', expected: 'subscriptionAccountFinishSetup' }],
      ['X-Template-Version', { test: 'equal', expected: TEMPLATE_VERSIONS.subscriptionAccountFinishSetup }],
    ])],
    ['html', [
      { test: 'include', expected: `Welcome to ${MESSAGE.productName}: Please set your password.` },
      { test: 'include', expected: decodeUrl(configHref('accountFinishSetupUrl', 'subscription-account-finish-setup', 'subscriptions', 'email', 'product_name', 'token', 'product_id', 'flowId', 'flowBeginTime', 'deviceId')) },
      { test: 'include', expected: decodeUrl(configHref('subscriptionPrivacyUrl', 'subscription-account-finish-setup', 'subscription-privacy')) },
      { test: 'include', expected: decodeUrl(configHref('subscriptionSupportUrl', 'subscription-account-finish-setup', 'subscription-support')) },
      { test: 'notInclude', expected: decodeUrl(configHref('subscriptionSettingsUrl', 'subscription-account-finish-setup', 'cancel-subscription', 'email', 'product_name', 'token', 'product_id', 'flowId', 'flowBeginTime', 'deviceId', 'uid')) },
      { test: 'notInclude', expected: decodeUrl(configHref('subscriptionSettingsUrl', 'subscription-account-finish-setup', 'update-billing', 'email', 'product_name', 'token', 'product_id', 'flowId', 'flowBeginTime', 'deviceId', 'uid'))},
      { test: 'include', expected: `Invoice Number: ${MESSAGE.invoiceNumber}` },
      { test: 'include', expected: `Charged: ${MESSAGE_FORMATTED.invoiceTotal} on 03/20/2020` },
      { test: 'include', expected: `Next Invoice: 04/19/2020` },
      { test: 'include', expected: 'Next, you’ll create a Firefox account password to start using your new subscription.' },
      { test: 'include', expected: `alt="${MESSAGE.productName}"` },
      { test: 'notInclude', expected: 'utm_source=email' },
    ]],
    ['text', [
      { test: 'include', expected: `Welcome to ${MESSAGE.productName}: Please set your password.` },
      { test: 'include', expected: configUrl('accountFinishSetupUrl', 'subscription-account-finish-setup', 'subscriptions', 'email', 'product_name', 'token', 'product_id', 'flowId', 'flowBeginTime', 'deviceId') },
      { test: 'include', expected: configUrl('subscriptionPrivacyUrl', 'subscription-account-finish-setup', 'subscription-privacy') },
      { test: 'include', expected: configUrl('subscriptionSupportUrl', 'subscription-account-finish-setup', 'subscription-support') },
      { test: 'include', expected: `Invoice Number: ${MESSAGE.invoiceNumber}` },
      { test: 'include', expected: `Charged: ${MESSAGE_FORMATTED.invoiceTotal} on 03/20/2020` },
      { test: 'include', expected: `Next Invoice: 04/19/2020` },
      { test: 'include', expected: 'Next, you’ll create a Firefox account password to start using your new subscription.' },
      { test: 'notInclude', expected: 'utm_source=email' },
    ]]
  ])],

  ['subscriptionAccountReminderFirstEmail', new Map<string, Test | any>([
    ['subject', { test: 'equal', expected: 'Reminder: Finish setting up your account' }],
    ['headers', new Map([
      ['X-Link', { test: 'equal', expected: configUrl('accountFinishSetupUrl', 'first-subscription-account-reminder', 'subscription-account-create-email', 'email', 'product_name', 'token', 'product_id', 'flowId', 'flowBeginTime', 'deviceId') }],
      ['X-SES-MESSAGE-TAGS', { test: 'equal', expected: sesMessageTagsHeaderValue('subscriptionAccountReminderFirst') }],
      ['X-Template-Name', { test: 'equal', expected: 'subscriptionAccountReminderFirst' }],
      ['X-Template-Version', { test: 'equal', expected: TEMPLATE_VERSIONS.subscriptionAccountReminderFirst }],
    ])],
    ['html', [
      { test: 'include', expected: 'Reminder: Finish setting up your account' },
      { test: 'include', expected: 'Create Password' },
      { test: 'include', expected: decodeUrl(configHref('privacyUrl', 'first-subscription-account-reminder', 'privacy')) },
      { test: 'include', expected: decodeUrl(configHref('supportUrl', 'first-subscription-account-reminder', 'support')) },
      { test: 'include', expected: decodeUrl(configHref('accountFinishSetupUrl', 'first-subscription-account-reminder', 'subscription-account-create-email', 'email', 'product_name', 'token', 'product_id', 'flowId', 'flowBeginTime', 'deviceId')) },
      { test: 'notInclude', expected: 'utm_source=email' },
    ]],
    ['text', [
      { test: 'include', expected: 'Reminder: Finish setting up your account' },
      { test: 'include', expected: `Create Password:\n${configUrl('accountFinishSetupUrl', 'first-subscription-account-reminder', 'subscription-account-create-email', 'email', 'product_name', 'token', 'product_id', 'flowId', 'flowBeginTime', 'deviceId')}` },
      { test: 'notInclude', expected: 'utm_source=email' },
    ]],
  ])],

  ['subscriptionAccountReminderSecondEmail', new Map<string, Test | any>([
    ['subject', { test: 'equal', expected: 'Final reminder: Setup your account' }],
    ['headers', new Map([
      ['X-Link', { test: 'equal', expected: configUrl('accountFinishSetupUrl', 'second-subscription-account-reminder', 'subscription-account-create-email', 'email', 'product_name', 'token', 'product_id', 'flowId', 'flowBeginTime', 'deviceId') }],
      ['X-SES-MESSAGE-TAGS', { test: 'equal', expected: sesMessageTagsHeaderValue('subscriptionAccountReminderSecond') }],
      ['X-Template-Name', { test: 'equal', expected: 'subscriptionAccountReminderSecond' }],
      ['X-Template-Version', { test: 'equal', expected: TEMPLATE_VERSIONS.subscriptionAccountReminderSecond }],
    ])],
    ['html', [
      { test: 'include', expected: 'Final reminder: Setup your account' },
      { test: 'include', expected: 'Create Password' },
      { test: 'include', expected: decodeUrl(configHref('privacyUrl', 'second-subscription-account-reminder', 'privacy')) },
      { test: 'include', expected: decodeUrl(configHref('supportUrl', 'second-subscription-account-reminder', 'support')) },
      { test: 'include', expected: decodeUrl(configHref('accountFinishSetupUrl', 'second-subscription-account-reminder', 'subscription-account-create-email', 'email', 'product_name', 'token', 'product_id', 'flowId', 'flowBeginTime', 'deviceId')) },
      { test: 'notInclude', expected: 'utm_source=email' },
    ]],
    ['text', [
      { test: 'include', expected: 'Final reminder: Setup your account' },
      { test: 'include', expected: `Create Password:\n${configUrl('accountFinishSetupUrl', 'second-subscription-account-reminder', 'subscription-account-create-email', 'email', 'product_name', 'token', 'product_id', 'flowId', 'flowBeginTime', 'deviceId')}` },
      { test: 'notInclude', expected: 'utm_source=email' },
    ]],
  ])],

  ['subscriptionDowngradeEmail', new Map<string, Test | any>([
    ['subject', { test: 'equal', expected: `You have switched to ${MESSAGE.productNameNew}` }],
    ['headers', new Map([
      ['X-SES-MESSAGE-TAGS', { test: 'equal', expected: sesMessageTagsHeaderValue('subscriptionDowngrade') }],
      ['X-Template-Name', { test: 'equal', expected: 'subscriptionDowngrade' }],
      ['X-Template-Version', { test: 'equal', expected: TEMPLATE_VERSIONS.subscriptionDowngrade }],
    ])],
    ['html', [
      { test: 'include', expected: `You have switched to ${MESSAGE.productNameNew}` },
      { test: 'include', expected: decodeUrl(configHref('subscriptionSettingsUrl', 'subscription-downgrade', 'cancel-subscription', 'plan_id', 'product_id', 'uid', 'email')) },
      { test: 'include', expected: configHref('subscriptionTermsUrl', 'subscription-downgrade', 'subscription-terms') },
      { test: 'include', expected: `from ${MESSAGE.productNameOld} to ${MESSAGE.productNameNew}.` },
      { test: 'include', expected: `from ${MESSAGE_FORMATTED.paymentAmountOld} per ${MESSAGE.productPaymentCycleOld} to ${MESSAGE_FORMATTED.paymentAmountNew} per ${MESSAGE.productPaymentCycleNew}.` },
      { test: 'include', expected: `one-time credit of ${MESSAGE_FORMATTED.paymentProrated} to reflect the lower charge for the remainder of this ${MESSAGE.productPaymentCycleOld}.` },
      { test: 'include', expected: 'Your subscription will automatically renew' },
      { test: 'include', expected: `to use ${MESSAGE.productNameNew},` },
      { test: 'include', expected: `alt="${MESSAGE.productNameNew}"` },
      { test: 'include', expected: `alt="${MESSAGE.productNameOld}"` },
      { test: 'notInclude', expected: 'utm_source=email' },
    ]],
    ['text', [
      { test: 'include', expected: `from ${MESSAGE.productNameOld} to ${MESSAGE.productNameNew}.` },
      { test: 'include', expected: `from ${MESSAGE_FORMATTED.paymentAmountOld} per ${MESSAGE.productPaymentCycleOld} to ${MESSAGE_FORMATTED.paymentAmountNew} per ${MESSAGE.productPaymentCycleNew}.` },
      { test: 'include', expected: `one-time credit of ${MESSAGE_FORMATTED.paymentProrated} to reflect the lower charge for the remainder of this ${MESSAGE.productPaymentCycleOld}.` },
      { test: 'include', expected: `to use ${MESSAGE.productNameNew},` },
      { test: 'include', expected: 'Your subscription will automatically renew' },
      { test: 'notInclude', expected: 'utm_source=email' },
    ]]
    // If expected `productName` differs from MESSAGE.productName, set the value for testing
    // only; we do the equivalent in the mailer methods, e.g. `productName: newProductName`
  ]), {updateTemplateValues: x => ({...x, productName: MESSAGE.productNameNew})}],

  ['subscriptionCancellationEmail', new Map<string, Test | any>([
    ['subject', { test: 'equal', expected: `Your ${MESSAGE.productName} subscription has been cancelled` }],
    ['headers', new Map([
      ['X-SES-MESSAGE-TAGS', { test: 'equal', expected: sesMessageTagsHeaderValue('subscriptionCancellation') }],
      ['X-Template-Name', { test: 'equal', expected: 'subscriptionCancellation' }],
      ['X-Template-Version', { test: 'equal', expected: TEMPLATE_VERSIONS.subscriptionCancellation }],
    ])],
    ['html', [
      { test: 'include', expected: `Your ${MESSAGE.productName} subscription has been cancelled` },
      { test: 'include', expected: 'Sorry to see you go' },
      { test: 'include', expected: decodeUrl(configHref('subscriptionSettingsUrl', 'subscription-cancellation', 'reactivate-subscription', 'plan_id', 'product_id', 'uid', 'email')) },
      { test: 'include', expected: decodeUrl(configHref('subscriptionTermsUrl', 'subscription-cancellation', 'subscription-terms')) },
      { test: 'include', expected: SUBSCRIPTION_CANCELLATION_SURVEY_URL },
      { test: 'include', expected: `cancelled your ${MESSAGE.productName} subscription` },
      { test: 'include', expected: `final payment of ${MESSAGE_FORMATTED.invoiceTotal} was paid on 03/20/2020.` },
      { test: 'include', expected: `billing period, which is 04/19/2020.` },
      { test: 'notInclude', expected: `alt="${MESSAGE.productName}"`},
      { test: 'notInclude', expected: 'utm_source=email' },
    ]],
    ['text', [
      { test: 'include', expected: `Your ${MESSAGE.productName} subscription has been cancelled` },
      { test: 'include', expected: 'Sorry to see you go' },
      { test: 'include', expected: `cancelled your ${MESSAGE.productName} subscription` },
      { test: 'include', expected: `final payment of ${MESSAGE_FORMATTED.invoiceTotal} was paid on 03/20/2020.` },
      { test: 'include', expected: `billing period, which is 04/19/2020.` },
      { test: 'include', expected: SUBSCRIPTION_CANCELLATION_SURVEY_URL },
      { test: 'notInclude', expected: 'utm_source=email' },
    ]]
  ])],
  ['subscriptionCancellationEmail', new Map<string, Test | any>([
    ['html', [
      { test: 'include', expected: SUBSCRIPTION_CANCELLATION_SURVEY_URL_CUSTOM },
      { test: 'notInclude', expected: SUBSCRIPTION_CANCELLATION_SURVEY_URL },
    ]],
    ['text', [
      { test: 'include', expected: SUBSCRIPTION_CANCELLATION_SURVEY_URL_CUSTOM },
      { test: 'notInclude', expected: SUBSCRIPTION_CANCELLATION_SURVEY_URL },
    ]]
  ]),
    {updateTemplateValues: x => (
      {...x, productMetadata: { ...MESSAGE.productMetadata, 'product:cancellationSurveyURL': SUBSCRIPTION_CANCELLATION_SURVEY_URL_CUSTOM}})}
  ],

  ['subscriptionFailedPaymentsCancellationEmail', new Map<string, Test | any>([
    ['subject', { test: 'equal', expected: `Your ${MESSAGE.productName} subscription has been cancelled` }],
    ['headers', new Map([
      ['X-SES-MESSAGE-TAGS', { test: 'equal', expected: sesMessageTagsHeaderValue('subscriptionFailedPaymentsCancellation') }],
      ['X-Template-Name', { test: 'equal', expected: 'subscriptionFailedPaymentsCancellation' }],
      ['X-Template-Version', { test: 'equal', expected: TEMPLATE_VERSIONS.subscriptionFailedPaymentsCancellation }],
    ])],
    ['html', [
      { test: 'include', expected: `Your ${MESSAGE.productName} subscription has been cancelled` },
      { test: 'include', expected: 'Your subscription has been cancelled' },
      { test: 'include', expected: configHref('subscriptionTermsUrl', 'subscription-failed-payments-cancellation', 'subscription-terms') },
      { test: 'include', expected: decodeUrl(configHref('subscriptionSettingsUrl', 'subscription-failed-payments-cancellation', 'update-billing', 'plan_id', 'product_id', 'uid', 'email')) },
      { test: 'include', expected: SUBSCRIPTION_CANCELLATION_SURVEY_URL },
      { test: 'include', expected: `We’ve cancelled your ${MESSAGE.productName} subscription because multiple payment attempts failed. To get access again, start a new subscription with an updated payment method.` },
      { test: 'notInclude', expected: 'utm_source=email' },
    ]],
    ['text', [
      { test: 'include', expected: `Your ${MESSAGE.productName} subscription has been cancelled` },
      { test: 'include', expected: 'Your subscription has been cancelled' },
      { test: 'include', expected: `We’ve cancelled your ${MESSAGE.productName} subscription because multiple payment attempts failed. To get access again, start a new subscription with an updated payment method.` },
      { test: 'include', expected: SUBSCRIPTION_CANCELLATION_SURVEY_URL },
      { test: 'notInclude', expected: 'utm_source=email' },
    ]]
  ])],

  ['subscriptionFailedPaymentsCancellationEmail', new Map<string, Test | any>([
      ['html', [
        { test: 'include', expected: SUBSCRIPTION_CANCELLATION_SURVEY_URL_CUSTOM },
        { test: 'notInclude', expected: SUBSCRIPTION_CANCELLATION_SURVEY_URL },
      ]],
      ['text', [
        { test: 'include', expected: SUBSCRIPTION_CANCELLATION_SURVEY_URL_CUSTOM },
        { test: 'notInclude', expected: SUBSCRIPTION_CANCELLATION_SURVEY_URL },
      ]]
    ]),
    {updateTemplateValues: x => (
      {...x, productMetadata: { ...MESSAGE.productMetadata, 'product:cancellationSurveyURL': SUBSCRIPTION_CANCELLATION_SURVEY_URL_CUSTOM}})}
  ],

  ['subscriptionFirstInvoiceEmail', new Map<string, Test | any>([
    ['headers', new Map([
      ['X-SES-MESSAGE-TAGS', { test: 'equal', expected: sesMessageTagsHeaderValue('subscriptionFirstInvoice') }],
      ['X-Template-Name', { test: 'equal', expected: 'subscriptionFirstInvoice' }],
      ['X-Template-Version', { test: 'equal', expected: TEMPLATE_VERSIONS.subscriptionFirstInvoice }],
    ])],
    ['html', [
      { test: 'include', expected: `${MESSAGE.productName} payment confirmed` },
      { test: 'include', expected: decodeUrl(configHref('subscriptionSettingsUrl', 'subscription-first-invoice', 'cancel-subscription', 'plan_id', 'product_id', 'uid', 'email')) },
      { test: 'include', expected: configHref('subscriptionTermsUrl', 'subscription-first-invoice', 'subscription-terms') },
      { test: 'include', expected: decodeUrl(configHref('subscriptionSupportUrl', 'subscription-first-invoice', 'subscription-support')) },
      { test: 'include', expected: `Thank you for subscribing to ${MESSAGE.productName}` },
      { test: 'include', expected: `start using ${MESSAGE.productName}` },
      { test: 'include', expected: `Invoice Number: <b>${MESSAGE.invoiceNumber}</b>` },
      { test: 'include', expected: `MasterCard card ending in 5309` },
      { test: 'include', expected: `Charged ${MESSAGE_FORMATTED.invoiceTotal} on 03/20/2020` },
      { test: 'include', expected: `Next Invoice: 04/19/2020` },
      { test: 'include', expected: `View your invoice` },
      { test: 'notInclude', expected: 'utm_source=email' },
      { test: 'notInclude', expected: 'PayPal' },
    ]],
    ['text', [
      { test: 'include', expected: `${MESSAGE.productName} payment confirmed` },
      { test: 'include', expected: `start using ${MESSAGE.productName}` },
      { test: 'include', expected: `Invoice Number: ${MESSAGE.invoiceNumber}` },
      { test: 'include', expected: `MasterCard card ending in 5309` },
      { test: 'include', expected: `Charged ${MESSAGE_FORMATTED.invoiceTotal} on 03/20/2020` },
      { test: 'include', expected: `Next Invoice: 04/19/2020` },
      { test: 'include', expected: `View Invoice: ${MESSAGE.invoiceLink}` },
      { test: 'notInclude', expected: 'utm_source=email' },
      { test: 'notInclude', expected: 'PayPal' },
    ]]
  ])],

  ['subscriptionFirstInvoiceDiscountEmail', new Map<string, Test | any>([
    ['subject', { test: 'equal', expected: `${MESSAGE.productName} payment confirmed` }],
    ['headers', new Map([
      ['X-SES-MESSAGE-TAGS', { test: 'equal', expected: sesMessageTagsHeaderValue('subscriptionFirstInvoiceDiscount') }],
      ['X-Template-Name', { test: 'equal', expected: 'subscriptionFirstInvoiceDiscount' }],
      ['X-Template-Version', { test: 'equal', expected: TEMPLATE_VERSIONS.subscriptionFirstInvoiceDiscount }],
    ])],
    ['html', [
      { test: 'include', expected: decodeUrl(configHref('subscriptionSettingsUrl', 'subscription-first-invoice-discount', 'cancel-subscription', 'plan_id', 'product_id', 'uid', 'email')) },
      { test: 'include', expected: configHref('subscriptionTermsUrl', 'subscription-first-invoice-discount', 'subscription-terms') },
      { test: 'include', expected: decodeUrl(configHref('subscriptionSupportUrl', 'subscription-first-invoice-discount', 'subscription-support')) },
      { test: 'include', expected: `Thank you for subscribing to ${MESSAGE.productName}` },
      { test: 'include', expected: `start using ${MESSAGE.productName}` },
      { test: 'include', expected: `Invoice Number: <b>${MESSAGE.invoiceNumber}</b>` },
      { test: 'include', expected: `MasterCard card ending in 5309` },
      { test: 'include', expected: `Subtotal: ${MESSAGE_FORMATTED.invoiceSubtotal}` },
      { test: 'include', expected: `Discount: -${MESSAGE_FORMATTED.invoiceDiscountAmount}` },
      { test: 'include', expected: `Charged ${MESSAGE_FORMATTED.invoiceTotal} on 03/20/2020` },
      { test: 'include', expected: `Next Invoice: 04/19/2020` },
      { test: 'include', expected: `View your invoice` },
      { test: 'notInclude', expected: 'utm_source=email' },
      { test: 'notInclude', expected: 'PayPal' },
    ]],
    ['text', [
      { test: 'include', expected: `${MESSAGE.productName} payment confirmed` },
      { test: 'include', expected: `start using ${MESSAGE.productName}` },
      { test: 'include', expected: `Invoice Number: ${MESSAGE.invoiceNumber}` },
      { test: 'include', expected: `MasterCard card ending in 5309` },
      { test: 'include', expected: `Subtotal: ${MESSAGE_FORMATTED.invoiceSubtotal}` },
      { test: 'include', expected: `Discount: -${MESSAGE_FORMATTED.invoiceDiscountAmount}` },
      { test: 'include', expected: `Charged ${MESSAGE_FORMATTED.invoiceTotal} on 03/20/2020` },
      { test: 'include', expected: `Next Invoice: 04/19/2020` },
      { test: 'include', expected: `View Invoice: ${MESSAGE.invoiceLink}` },
      { test: 'notInclude', expected: 'utm_source=email' },
      { test: 'notInclude', expected: 'PayPal' },
    ]]
  ])],
  // Do not display the Payment Method when "showPaymentMethod" is false
  ['subscriptionFirstInvoiceDiscountEmail', new Map<string, Test | any>([
    ['subject', { test: 'equal', expected: `${MESSAGE.productName} payment confirmed` }],
    ['headers', new Map([
      ['X-SES-MESSAGE-TAGS', { test: 'equal', expected: sesMessageTagsHeaderValue('subscriptionFirstInvoiceDiscount') }],
      ['X-Template-Name', { test: 'equal', expected: 'subscriptionFirstInvoiceDiscount' }],
      ['X-Template-Version', { test: 'equal', expected: TEMPLATE_VERSIONS.subscriptionFirstInvoiceDiscount }],
    ])],
    ['html', [
      { test: 'include', expected: `${MESSAGE.productName} payment confirmed` },
      { test: 'include', expected: decodeUrl(configHref('subscriptionSettingsUrl', 'subscription-first-invoice-discount', 'cancel-subscription', 'plan_id', 'product_id', 'uid', 'email')) },
      { test: 'include', expected: configHref('subscriptionTermsUrl', 'subscription-first-invoice-discount', 'subscription-terms') },
      { test: 'include', expected: decodeUrl(configHref('subscriptionSupportUrl', 'subscription-first-invoice-discount', 'subscription-support')) },
      { test: 'include', expected: `Thank you for subscribing to ${MESSAGE.productName}` },
      { test: 'include', expected: `start using ${MESSAGE.productName}` },
      { test: 'include', expected: `Invoice Number: <b>${MESSAGE.invoiceNumber}</b>` },
      { test: 'include', expected: `Charged ${MESSAGE_FORMATTED.invoiceTotal} on 03/20/2020` },
      { test: 'include', expected: `Next Invoice: 04/19/2020` },
      { test: 'include', expected: `View your invoice` },
      { test: 'notInclude', expected: `MasterCard card ending in 5309` },
      { test: 'notInclude', expected: 'utm_source=email' },
      { test: 'notInclude', expected: 'PayPal' },
    ]],
    ['text', [
      { test: 'include', expected: `${MESSAGE.productName} payment confirmed` },
      { test: 'include', expected: `start using ${MESSAGE.productName}` },
      { test: 'include', expected: `Invoice Number: ${MESSAGE.invoiceNumber}` },
      { test: 'include', expected: `Charged ${MESSAGE_FORMATTED.invoiceTotal} on 03/20/2020` },
      { test: 'include', expected: `Next Invoice: 04/19/2020` },
      { test: 'include', expected: `View Invoice: ${MESSAGE.invoiceLink}` },
      { test: 'notInclude', expected: `MasterCard card ending in 5309` },
      { test: 'notInclude', expected: 'utm_source=email' },
      { test: 'notInclude', expected: 'PayPal' },
    ]]]),
    {updateTemplateValues: x => (
      {...x, showPaymentMethod: false})}
  ],

  ['subscriptionFirstInvoiceDiscountEmail', new Map<string, Test | any>([
    ['subject', { test: 'equal', expected: `${MESSAGE.productName} payment confirmed` }],
    ['headers', new Map([
      ['X-SES-MESSAGE-TAGS', { test: 'equal', expected: sesMessageTagsHeaderValue('subscriptionFirstInvoiceDiscount') }],
      ['X-Template-Name', { test: 'equal', expected: 'subscriptionFirstInvoiceDiscount' }],
      ['X-Template-Version', { test: 'equal', expected: TEMPLATE_VERSIONS.subscriptionFirstInvoiceDiscount }],
    ])],
    ['html', [
      { test: 'include', expected: decodeUrl(configHref('subscriptionSettingsUrl', 'subscription-first-invoice-discount', 'cancel-subscription', 'plan_id', 'product_id', 'uid', 'email')) },
      { test: 'include', expected: configHref('subscriptionTermsUrl', 'subscription-first-invoice-discount', 'subscription-terms') },
      { test: 'include', expected: decodeUrl(configHref('subscriptionSupportUrl', 'subscription-first-invoice-discount', 'subscription-support')) },
      { test: 'include', expected: `Thank you for subscribing to ${MESSAGE.productName}` },
      { test: 'include', expected: `start using ${MESSAGE.productName}` },
      { test: 'include', expected: `Invoice Number: <b>${MESSAGE.invoiceNumber}</b>` },
      { test: 'include', expected: `MasterCard card ending in 5309` },
      { test: 'include', expected: `Subtotal: ${MESSAGE_FORMATTED.invoiceSubtotal}` },
      { test: 'include', expected: `One time Discount: -${MESSAGE_FORMATTED.invoiceDiscountAmount}` },
      { test: 'include', expected: `Charged ${MESSAGE_FORMATTED.invoiceTotal} on 03/20/2020` },
      { test: 'include', expected: `Next Invoice: 04/19/2020` },
      { test: 'include', expected: `View your invoice` },
      { test: 'notInclude', expected: 'utm_source=email' },
      { test: 'notInclude', expected: 'PayPal' },
    ]],
    ['text', [
      { test: 'include', expected: `${MESSAGE.productName} payment confirmed` },
      { test: 'include', expected: `start using ${MESSAGE.productName}` },
      { test: 'include', expected: `Invoice Number: ${MESSAGE.invoiceNumber}` },
      { test: 'include', expected: `MasterCard card ending in 5309` },
      { test: 'include', expected: `Subtotal: ${MESSAGE_FORMATTED.invoiceSubtotal}` },
      { test: 'include', expected: `One time Discount: -${MESSAGE_FORMATTED.invoiceDiscountAmount}` },
      { test: 'include', expected: `Charged ${MESSAGE_FORMATTED.invoiceTotal} on 03/20/2020` },
      { test: 'include', expected: `Next Invoice: 04/19/2020` },
      { test: 'include', expected: `View Invoice: ${MESSAGE.invoiceLink}` },
      { test: 'notInclude', expected: 'utm_source=email' },
      { test: 'notInclude', expected: 'PayPal' },
    ]]
  ]), {updateTemplateValues: x => (
    {...x, discountType: 'once', discountDuration: null})}
  ],

  ['subscriptionFirstInvoiceDiscountEmail', new Map<string, Test | any>([
    ['subject', { test: 'equal', expected: `${MESSAGE.productName} payment confirmed` }],
    ['headers', new Map([
      ['X-SES-MESSAGE-TAGS', { test: 'equal', expected: sesMessageTagsHeaderValue('subscriptionFirstInvoiceDiscount') }],
      ['X-Template-Name', { test: 'equal', expected: 'subscriptionFirstInvoiceDiscount' }],
      ['X-Template-Version', { test: 'equal', expected: TEMPLATE_VERSIONS.subscriptionFirstInvoiceDiscount }],
    ])],
    ['html', [
      { test: 'include', expected: decodeUrl(configHref('subscriptionSettingsUrl', 'subscription-first-invoice-discount', 'cancel-subscription', 'plan_id', 'product_id', 'uid', 'email')) },
      { test: 'include', expected: configHref('subscriptionTermsUrl', 'subscription-first-invoice-discount', 'subscription-terms') },
      { test: 'include', expected: decodeUrl(configHref('subscriptionSupportUrl', 'subscription-first-invoice-discount', 'subscription-support')) },
      { test: 'include', expected: `Thank you for subscribing to ${MESSAGE.productName}` },
      { test: 'include', expected: `start using ${MESSAGE.productName}` },
      { test: 'include', expected: `Invoice Number: <b>${MESSAGE.invoiceNumber}</b>` },
      { test: 'include', expected: `MasterCard card ending in 5309` },
      { test: 'include', expected: `Subtotal: ${MESSAGE_FORMATTED.invoiceSubtotal}` },
      { test: 'include', expected: `3-month Discount: -${MESSAGE_FORMATTED.invoiceDiscountAmount}` },
      { test: 'include', expected: `Charged ${MESSAGE_FORMATTED.invoiceTotal} on 03/20/2020` },
      { test: 'include', expected: `Next Invoice: 04/19/2020` },
      { test: 'include', expected: `View your invoice` },
      { test: 'notInclude', expected: 'utm_source=email' },
      { test: 'notInclude', expected: 'PayPal' },
    ]],
    ['text', [
      { test: 'include', expected: `${MESSAGE.productName} payment confirmed` },
      { test: 'include', expected: `start using ${MESSAGE.productName}` },
      { test: 'include', expected: `Invoice Number: ${MESSAGE.invoiceNumber}` },
      { test: 'include', expected: `MasterCard card ending in 5309` },
      { test: 'include', expected: `Subtotal: ${MESSAGE_FORMATTED.invoiceSubtotal}` },
      { test: 'include', expected: `3-month Discount: -${MESSAGE_FORMATTED.invoiceDiscountAmount}` },
      { test: 'include', expected: `Charged ${MESSAGE_FORMATTED.invoiceTotal} on 03/20/2020` },
      { test: 'include', expected: `Next Invoice: 04/19/2020` },
      { test: 'include', expected: `View Invoice: ${MESSAGE.invoiceLink}` },
      { test: 'notInclude', expected: 'utm_source=email' },
      { test: 'notInclude', expected: 'PayPal' },
    ]]
  ]), {updateTemplateValues: x => (
    {...x, discountType: 'repeating', discountDuration: 3})}
  ],

  ['subscriptionPaymentExpiredEmail', new Map<string, Test | any>([
    ['subject', { test: 'equal', expected: `Credit card for ${MESSAGE.productName} expired or expiring soon` }],
    ['headers', new Map([
      ['X-SES-MESSAGE-TAGS', { test: 'equal', expected: sesMessageTagsHeaderValue('subscriptionPaymentExpired') }],
      ['X-Template-Name', { test: 'equal', expected: 'subscriptionPaymentExpired' }],
      ['X-Template-Version', { test: 'equal', expected: TEMPLATE_VERSIONS.subscriptionPaymentExpired }],
    ])],
    ['html', [
      { test: 'include', expected: decodeUrl(configHref('subscriptionPrivacyUrl', 'subscription-payment-expired', 'subscription-privacy')) },
      { test: 'include', expected: decodeUrl(configHref('subscriptionSettingsUrl', 'subscription-payment-expired', 'update-billing', 'plan_id', 'product_id', 'uid', 'email')) },
      { test: 'include', expected: decodeUrl(configHref('subscriptionTermsUrl', 'subscription-payment-expired', 'subscription-terms')) },
      { test: 'include', expected: `for ${MESSAGE.productName} is expired or about to expire.` },
      { test: 'notInclude', expected: 'utm_source=email' },
    ]],
    ['text', [
      { test: 'include', expected: `Credit card for ${MESSAGE.productName} expired or expiring soon` },
      { test: 'include', expected: `for ${MESSAGE.productName} is expired or about to expire.` },
      { test: 'include', expected: configUrl('subscriptionPrivacyUrl', 'subscription-payment-expired', 'subscription-privacy') },
      { test: 'notInclude', expected: 'utm_source=email' },
    ]]
  ]),
    {updateTemplateValues: x => (
      {...x, subscriptions: [{planId: MESSAGE.planId, productId: MESSAGE.productId, ...x.subscriptions[0]}]})}],

  ['subscriptionPaymentExpiredEmail', new Map<string, Test | any>([
    ['subject', { test: 'equal', expected: 'Credit card for your subscriptions is expired or expiring soon' }],
    ['headers', new Map([
      ['X-SES-MESSAGE-TAGS', { test: 'equal', expected: sesMessageTagsHeaderValue('subscriptionsPaymentExpired') }],
      ['X-Template-Name', { test: 'equal', expected: 'subscriptionsPaymentExpired' }],
      ['X-Template-Version', { test: 'equal', expected: TEMPLATE_VERSIONS.subscriptionPaymentExpired }],
    ])],
    ['html', [
      { test: 'include', expected: decodeUrl(configHref('subscriptionPrivacyUrl', 'subscriptions-payment-expired', 'subscription-privacy')) },
      { test: 'include', expected: decodeUrl(configHref('subscriptionSettingsUrl', 'subscriptions-payment-expired', 'update-billing', 'email', 'uid')) },
      { test: 'include', expected: configHref('subscriptionTermsUrl', 'subscriptions-payment-expired', 'subscription-terms') },
      { test: 'include', expected: 'using to make payments for the following subscriptions is expired or about to expire.' },
      { test: 'notInclude', expected: 'utm_source=email' },
    ]],
    ['text', [
      { test: 'include', expected: 'Credit card for your subscriptions is expired or expiring soon' },
      { test: 'include', expected: 'using to make payments for the following subscriptions is expired or about to expire.' },
      { test: 'include', expected: configUrl('subscriptionPrivacyUrl', 'subscriptions-payment-expired', 'subscription-privacy') },
      { test: 'notInclude', expected: 'utm_source=email' },
    ]]
  ]), {updateTemplateValues: x => ({...x, productName: undefined})}],

  ['subscriptionPaymentFailedEmail', new Map<string, Test | any>([
    ['subject', { test: 'equal', expected: `${MESSAGE.productName} payment failed` }],
    ['headers', new Map([
      ['X-SES-MESSAGE-TAGS', { test: 'equal', expected: sesMessageTagsHeaderValue('subscriptionPaymentFailed') }],
      ['X-Template-Name', { test: 'equal', expected: 'subscriptionPaymentFailed' }],
      ['X-Template-Version', { test: 'equal', expected: TEMPLATE_VERSIONS.subscriptionPaymentFailed }],
    ])],
    ['html', [
      { test: 'include', expected: decodeUrl(configHref('subscriptionSettingsUrl', 'subscription-payment-failed', 'cancel-subscription', 'plan_id', 'product_id', 'uid', 'email')) },
      { test: 'include', expected: configHref('subscriptionTermsUrl', 'subscription-payment-failed', 'subscription-terms') },
      { test: 'include', expected: `latest payment for ${MESSAGE.productName}.` },
      { test: 'include', expected: 'We’ll try your payment again over the next few days, but you may need to help us fix it' },
      { test: 'notInclude', expected: 'utm_source=email' },
    ]],
    ['text', [
      { test: 'include', expected: `${MESSAGE.productName} payment failed` },
      { test: 'include', expected: `latest payment for ${MESSAGE.productName}.` },
      { test: 'include', expected: 'We’ll try your payment again over the next few days, but you may need to help us fix it' },
      { test: 'notInclude', expected: 'utm_source=email' },
    ]]
  ])],

  ['subscriptionPaymentProviderCancelledEmail', new Map<string, Test | any>([
    ['subject', { test: 'equal', expected: `Payment information update required for ${MESSAGE.productName}` }],
    ['headers', new Map([
      ['X-SES-MESSAGE-TAGS', { test: 'equal', expected: sesMessageTagsHeaderValue('subscriptionPaymentProviderCancelled') }],
      ['X-Template-Name', { test: 'equal', expected: 'subscriptionPaymentProviderCancelled' }],
      ['X-Template-Version', { test: 'equal', expected: TEMPLATE_VERSIONS.subscriptionPaymentProviderCancelled }],
    ])],
    ['html', [
      { test: 'include', expected: configHref('subscriptionTermsUrl', 'subscription-payment-provider-cancelled', 'subscription-terms') },
      { test: 'include', expected: decodeUrl(configHref('subscriptionSettingsUrl', 'subscription-payment-provider-cancelled', 'update-billing', 'plan_id', 'product_id', 'uid', 'email')) },
      { test: 'include', expected: 'Sorry, we’re having trouble with your payment method' },
      { test: 'include', expected: `We have detected a problem with your payment method for ${MESSAGE.productName}.` },
      { test: 'include', expected: 'It may be that your credit card has expired, or your current payment method is out of date.' },
      { test: 'notInclude', expected: 'utm_source=email' },
    ]],
    ['text', [
      { test: 'include', expected: `Payment information update required for ${MESSAGE.productName}` },
      { test: 'include', expected: 'Sorry, we’re having trouble with your payment method' },
      { test: 'include', expected: `We have detected a problem with your payment method for ${MESSAGE.productName}.` },
      { test: 'notInclude', expected: 'utm_source=email' },
    ]]
  ]),
    {updateTemplateValues: x => (
      {...x, subscriptions: [{planId: MESSAGE.planId, productId: MESSAGE.productId, ...x.subscriptions[0]}]})}
  ],

  // test for `subscriptionsPaymentProviderCancelledEmail` (plural)
  ['subscriptionPaymentProviderCancelledEmail', new Map<string, Test | any>([
    ['subject', { test: 'equal', expected: 'Payment information update required for Mozilla subscriptions' }],
    ['headers', new Map([
      ['X-SES-MESSAGE-TAGS', { test: 'equal', expected: sesMessageTagsHeaderValue('subscriptionsPaymentProviderCancelled') }],
      ['X-Template-Name', { test: 'equal', expected: 'subscriptionsPaymentProviderCancelled' }],
      ['X-Template-Version', { test: 'equal', expected: TEMPLATE_VERSIONS.subscriptionsPaymentProviderCancelled }],
    ])],
    ['html', [
      { test: 'include', expected: 'Payment information update required for Mozilla subscriptions' },
      { test: 'include', expected: 'Sorry, we’re having trouble with your payment method' },
      { test: 'include', expected: 'Firefox Fortress' },
      { test: 'include', expected: 'Cooking with Foxkeh' },
      { test: 'include', expected: decodeUrl(configHref('subscriptionSettingsUrl', 'subscriptions-payment-provider-cancelled', 'update-billing', 'email', 'uid')) },
      { test: 'include', expected: configHref('subscriptionTermsUrl', 'subscriptions-payment-provider-cancelled', 'subscription-terms') },
      { test: 'include', expected: 'We have detected a problem with your payment method for the following subscriptions.' },
      { test: 'include', expected: 'It may be that your credit card has expired, or your current payment method is out of date.' },
      { test: 'notInclude', expected: 'utm_source=email' },
    ]],
    ['text', [
      { test: 'include', expected: 'Payment information update required for Mozilla subscriptions' },
      { test: 'include', expected: 'Sorry, we’re having trouble with your payment method' },
      { test: 'include', expected: 'Firefox Fortress' },
      { test: 'include', expected: 'Cooking with Foxkeh' },
      { test: 'include', expected: 'We have detected a problem with your payment method for the following subscriptions.' },
      { test: 'notInclude', expected: 'utm_source=email' },
    ]]
  ]), {updateTemplateValues: x => ({...x, productName: undefined})}],

  ['subscriptionReactivationEmail', new Map<string, Test | any>([
    ['subject', { test: 'equal', expected: `${MESSAGE.productName} subscription reactivated` }],
    ['headers', new Map([
      ['X-SES-MESSAGE-TAGS', { test: 'equal', expected: sesMessageTagsHeaderValue('subscriptionReactivation') }],
      ['X-Template-Name', { test: 'equal', expected: 'subscriptionReactivation' }],
      ['X-Template-Version', { test: 'equal', expected: TEMPLATE_VERSIONS.subscriptionReactivation }],
    ])],
    ['html', [
      { test: 'include', expected: `Thank you for reactivating your ${MESSAGE.productName} subscription!` },
      { test: 'include', expected: `will be ${MESSAGE_FORMATTED.invoiceTotal} on 04/19/2020` },
      { test: 'include', expected: decodeUrl(configHref('subscriptionSettingsUrl', 'subscription-reactivation', 'cancel-subscription', 'plan_id', 'product_id', 'uid', 'email')) },
      { test: 'include', expected: configHref('subscriptionTermsUrl', 'subscription-reactivation', 'subscription-terms') },
      { test: 'include', expected: `reactivating your ${MESSAGE.productName} subscription` },
      { test: 'notInclude', expected: 'utm_source=email' },
    ]],
    ['text', [
      { test: 'include', expected: `Thank you for reactivating your ${MESSAGE.productName} subscription!` },
      { test: 'include', expected: `will be ${MESSAGE_FORMATTED.invoiceTotal} on 04/19/2020` },
      { test: 'include', expected: `reactivating your ${MESSAGE.productName} subscription` },
      { test: 'notInclude', expected: 'utm_source=email' },
    ]]
  ])],

  ['subscriptionRenewalReminderEmail', new Map<string, Test | any>([
    ['subject', { test: 'equal', expected: `${MESSAGE.subscription.productName} automatic renewal notice` }],
    ['headers', new Map([
      ['X-SES-MESSAGE-TAGS', { test: 'equal', expected: sesMessageTagsHeaderValue('subscriptionRenewalReminder') }],
      ['X-Template-Name', { test: 'equal', expected: 'subscriptionRenewalReminder' }],
      ['X-Template-Version', { test: 'equal', expected: TEMPLATE_VERSIONS.subscriptionRenewalReminder }],
    ])],
    ['html', [
      { test: 'include', expected: configHref('subscriptionTermsUrl', 'subscription-renewal-reminder', 'subscription-terms') },
      { test: 'include', expected: decodeUrl(configHref('subscriptionSettingsUrl', 'subscription-renewal-reminder', 'update-billing', 'plan_id', 'product_id', 'uid', 'email')) },
      { test: 'include', expected: decodeUrl(configHref('subscriptionSupportUrl', 'subscription-renewal-reminder', 'subscription-support')) },
      { test: 'include', expected: `Dear ${MESSAGE.subscription.productName} customer` },
      { test: 'include', expected: `Your current subscription is set to automatically renew in ${MESSAGE.reminderLength} days. At that time, Mozilla will renew your ${MESSAGE.planIntervalCount} ${MESSAGE.planInterval} subscription and a charge of ${MESSAGE_FORMATTED.invoiceTotal} will be applied to the payment method on your account.` },
      { test: 'include', expected: "Sincerely," },
      { test: 'include', expected: `The ${MESSAGE.subscription.productName} team` },
      { test: 'notInclude', expected: 'utm_source=email' },
    ]],
    ['text', [
      { test: 'include', expected: `${MESSAGE.subscription.productName} automatic renewal notice` },
      { test: 'include', expected: `Dear ${MESSAGE.subscription.productName} customer` },
      { test: 'include', expected: `Your current subscription is set to automatically renew in ${MESSAGE.reminderLength} days. At that time, Mozilla will renew your ${MESSAGE.planIntervalCount} ${MESSAGE.planInterval} subscription and a charge of ${MESSAGE_FORMATTED.invoiceTotal} will be applied to the payment method on your account.` },
      { test: 'include', expected: "Sincerely," },
      { test: 'include', expected: `The ${MESSAGE.subscription.productName} team` },
      { test: 'notInclude', expected: 'utm_source=email' },
    ]]
  ]), {updateTemplateValues: x => ({...x, productName: MESSAGE.subscription.productName })}],

  ['subscriptionSubsequentInvoiceEmail', new Map<string, Test | any>([
    ['subject', { test: 'equal', expected: `${MESSAGE.productName} payment received` }],
    ['headers', new Map([
      ['X-SES-MESSAGE-TAGS', { test: 'equal', expected: sesMessageTagsHeaderValue('subscriptionSubsequentInvoice') }],
      ['X-Template-Name', { test: 'equal', expected: 'subscriptionSubsequentInvoice' }],
      ['X-Template-Version', { test: 'equal', expected: TEMPLATE_VERSIONS.subscriptionSubsequentInvoice }],
    ])],
    ['html', [
      { test: 'include', expected: 'Thank you for being a subscriber!' },
      { test: 'include', expected: decodeUrl(configHref('subscriptionSettingsUrl', 'subscription-subsequent-invoice', 'cancel-subscription', 'plan_id', 'product_id', 'uid', 'email')) },
      { test: 'include', expected: configHref('subscriptionTermsUrl', 'subscription-subsequent-invoice', 'subscription-terms') },
      { test: 'include', expected: decodeUrl(configHref('subscriptionSupportUrl', 'subscription-subsequent-invoice', 'subscription-support')) },
      { test: 'include', expected: `latest payment for ${MESSAGE.productName}.` },
      { test: 'include', expected: `Invoice Number: <b>${MESSAGE.invoiceNumber}</b>` },
      { test: 'include', expected: `Plan change: ${MESSAGE_FORMATTED.paymentProrated}` },
      { test: 'include', expected: `MasterCard card ending in 5309` },
      { test: 'include', expected: `Charged ${MESSAGE_FORMATTED.invoiceTotal} on 03/20/2020` },
      { test: 'include', expected: `Next Invoice: 04/19/2020` },
      { test: 'include', expected: `View your invoice` },
      { test: 'notInclude', expected: 'utm_source=email' },
      { test: 'notInclude', expected: 'PayPal' },
    ]],
    ['text', [
      { test: 'include', expected: `${MESSAGE.productName} payment received` },
      { test: 'include', expected: 'Thank you for being a subscriber!' },
      { test: 'include', expected: `latest payment for ${MESSAGE.productName}.` },
      { test: 'include', expected: `Invoice Number: ${MESSAGE.invoiceNumber}` },
      { test: 'include', expected: `Plan change: ${MESSAGE_FORMATTED.paymentProrated}` },
      { test: 'include', expected: `MasterCard card ending in 5309` },
      { test: 'include', expected: `Charged ${MESSAGE_FORMATTED.invoiceTotal} on 03/20/2020` },
      { test: 'include', expected: `Next Invoice: 04/19/2020` },
      { test: 'include', expected: `View Invoice: ${MESSAGE.invoiceLink}` },
      { test: 'notInclude', expected: 'utm_source=email' },
      { test: 'notInclude', expected: 'PayPal' },
    ]]
  ])],

  ['subscriptionSubsequentInvoiceDiscountEmail', new Map<string, Test | any>([
    ['subject', { test: 'equal', expected: `${MESSAGE.productName} payment received` }],
    ['headers', new Map([
      ['X-SES-MESSAGE-TAGS', { test: 'equal', expected: sesMessageTagsHeaderValue('subscriptionSubsequentInvoiceDiscount') }],
      ['X-Template-Name', { test: 'equal', expected: 'subscriptionSubsequentInvoiceDiscount' }],
      ['X-Template-Version', { test: 'equal', expected: TEMPLATE_VERSIONS.subscriptionSubsequentInvoiceDiscount }],
    ])],
    ['html', [
      { test: 'include', expected: decodeUrl(configHref('subscriptionSettingsUrl', 'subscription-subsequent-invoice-discount', 'cancel-subscription', 'plan_id', 'product_id', 'uid', 'email')) },
      { test: 'include', expected: configHref('subscriptionTermsUrl', 'subscription-subsequent-invoice-discount', 'subscription-terms') },
      { test: 'include', expected: decodeUrl(configHref('subscriptionSupportUrl', 'subscription-subsequent-invoice-discount', 'subscription-support')) },
      { test: 'include', expected: `latest payment for ${MESSAGE.productName}.` },
      { test: 'include', expected: `Invoice Number: <b>${MESSAGE.invoiceNumber}</b>` },
      { test: 'include', expected: `Plan change: ${MESSAGE_FORMATTED.paymentProrated}` },
      { test: 'include', expected: `MasterCard card ending in 5309` },
      { test: 'include', expected: `Subtotal: ${MESSAGE_FORMATTED.invoiceSubtotal}` },
      { test: 'include', expected: `Discount: -${MESSAGE_FORMATTED.invoiceDiscountAmount}` },
      { test: 'include', expected: `Charged ${MESSAGE_FORMATTED.invoiceTotal} on 03/20/2020` },
      { test: 'include', expected: `Next Invoice: 04/19/2020` },
      { test: 'include', expected: `View your invoice` },
      { test: 'notInclude', expected: 'utm_source=email' },
      { test: 'notInclude', expected: 'PayPal' },
    ]],
    ['text', [
      { test: 'include', expected: `${MESSAGE.productName} payment received` },
      { test: 'include', expected: `latest payment for ${MESSAGE.productName}.` },
      { test: 'include', expected: `Invoice Number: ${MESSAGE.invoiceNumber}` },
      { test: 'include', expected: `Plan change: ${MESSAGE_FORMATTED.paymentProrated}` },
      { test: 'include', expected: `MasterCard card ending in 5309` },
      { test: 'include', expected: `Subtotal: ${MESSAGE_FORMATTED.invoiceSubtotal}` },
      { test: 'include', expected: `Discount: -${MESSAGE_FORMATTED.invoiceDiscountAmount}` },
      { test: 'include', expected: `Charged ${MESSAGE_FORMATTED.invoiceTotal} on 03/20/2020` },
      { test: 'include', expected: `Next Invoice: 04/19/2020` },
      { test: 'include', expected: `View Invoice: ${MESSAGE.invoiceLink}` },
      { test: 'notInclude', expected: 'utm_source=email' },
      { test: 'notInclude', expected: 'PayPal' },
    ]]
  ])],
  ['subscriptionSubsequentInvoiceDiscountEmail', new Map<string, Test | any>([
      ['subject', { test: 'equal', expected: `${MESSAGE.productName} payment received` }],
      ['headers', new Map([
        ['X-SES-MESSAGE-TAGS', { test: 'equal', expected: sesMessageTagsHeaderValue('subscriptionSubsequentInvoiceDiscount') }],
        ['X-Template-Name', { test: 'equal', expected: 'subscriptionSubsequentInvoiceDiscount' }],
        ['X-Template-Version', { test: 'equal', expected: TEMPLATE_VERSIONS.subscriptionSubsequentInvoiceDiscount }],
      ])],
      ['html', [
        { test: 'include', expected: decodeUrl(configHref('subscriptionSettingsUrl', 'subscription-subsequent-invoice-discount', 'cancel-subscription', 'plan_id', 'product_id', 'uid', 'email')) },
        { test: 'include', expected: configHref('subscriptionTermsUrl', 'subscription-subsequent-invoice-discount', 'subscription-terms') },
        { test: 'include', expected: decodeUrl(configHref('subscriptionSupportUrl', 'subscription-subsequent-invoice-discount', 'subscription-support')) },
        { test: 'include', expected: `latest payment for ${MESSAGE.productName}.` },
        { test: 'include', expected: `Invoice Number: <b>${MESSAGE.invoiceNumber}</b>` },
        { test: 'include', expected: `Plan change: ${MESSAGE_FORMATTED.paymentProrated}` },
        { test: 'include', expected: `Subtotal: ${MESSAGE_FORMATTED.invoiceSubtotal}` },
        { test: 'include', expected: `Discount: -${MESSAGE_FORMATTED.invoiceDiscountAmount}` },
        { test: 'include', expected: `Charged ${MESSAGE_FORMATTED.invoiceTotal} on 03/20/2020` },
        { test: 'include', expected: `Next Invoice: 04/19/2020` },
        { test: 'include', expected: `View your invoice` },
        { test: 'notInclude', expected: `MasterCard card ending in 5309` },
        { test: 'notInclude', expected: 'utm_source=email' },
        { test: 'notInclude', expected: 'PayPal' },
      ]],
      ['text', [
        { test: 'include', expected: `${MESSAGE.productName} payment received` },
        { test: 'include', expected: `latest payment for ${MESSAGE.productName}.` },
        { test: 'include', expected: `Invoice Number: ${MESSAGE.invoiceNumber}` },
        { test: 'include', expected: `Plan change: ${MESSAGE_FORMATTED.paymentProrated}` },
        { test: 'include', expected: `Subtotal: ${MESSAGE_FORMATTED.invoiceSubtotal}` },
        { test: 'include', expected: `Discount: -${MESSAGE_FORMATTED.invoiceDiscountAmount}` },
        { test: 'include', expected: `Charged ${MESSAGE_FORMATTED.invoiceTotal} on 03/20/2020` },
        { test: 'include', expected: `Next Invoice: 04/19/2020` },
        { test: 'include', expected: `View Invoice: ${MESSAGE.invoiceLink}` },
        { test: 'notInclude', expected: `MasterCard card ending in 5309` },
        { test: 'notInclude', expected: 'utm_source=email' },
        { test: 'notInclude', expected: 'PayPal' },
      ]]
    ]),
    {updateTemplateValues: x => ({...x, showPaymentMethod: false})}
  ],
  ['subscriptionSubsequentInvoiceDiscountEmail', new Map<string, Test | any>([
    ['subject', { test: 'equal', expected: `${MESSAGE.productName} payment received` }],
    ['headers', new Map([
      ['X-SES-MESSAGE-TAGS', { test: 'equal', expected: sesMessageTagsHeaderValue('subscriptionSubsequentInvoiceDiscount') }],
      ['X-Template-Name', { test: 'equal', expected: 'subscriptionSubsequentInvoiceDiscount' }],
      ['X-Template-Version', { test: 'equal', expected: TEMPLATE_VERSIONS.subscriptionSubsequentInvoiceDiscount }],
    ])],
    ['html', [
      { test: 'include', expected: decodeUrl(configHref('subscriptionSettingsUrl', 'subscription-subsequent-invoice-discount', 'cancel-subscription', 'plan_id', 'product_id', 'uid', 'email')) },
      { test: 'include', expected: configHref('subscriptionTermsUrl', 'subscription-subsequent-invoice-discount', 'subscription-terms') },
      { test: 'include', expected: decodeUrl(configHref('subscriptionSupportUrl', 'subscription-subsequent-invoice-discount', 'subscription-support')) },
      { test: 'include', expected: `latest payment for ${MESSAGE.productName}.` },
      { test: 'include', expected: `Invoice Number: <b>${MESSAGE.invoiceNumber}</b>` },
      { test: 'include', expected: `Plan change: ${MESSAGE_FORMATTED.paymentProrated}` },
      { test: 'include', expected: `MasterCard card ending in 5309` },
      { test: 'include', expected: `Subtotal: ${MESSAGE_FORMATTED.invoiceSubtotal}` },
      { test: 'include', expected: `One time Discount: -${MESSAGE_FORMATTED.invoiceDiscountAmount}` },
      { test: 'include', expected: `Charged ${MESSAGE_FORMATTED.invoiceTotal} on 03/20/2020` },
      { test: 'include', expected: `Next Invoice: 04/19/2020` },
      { test: 'include', expected: `View your invoice` },
      { test: 'notInclude', expected: 'utm_source=email' },
      { test: 'notInclude', expected: 'PayPal' },
    ]],
    ['text', [
      { test: 'include', expected: `${MESSAGE.productName} payment received` },
      { test: 'include', expected: `latest payment for ${MESSAGE.productName}.` },
      { test: 'include', expected: `Invoice Number: ${MESSAGE.invoiceNumber}` },
      { test: 'include', expected: `Plan change: ${MESSAGE_FORMATTED.paymentProrated}` },
      { test: 'include', expected: `MasterCard card ending in 5309` },
      { test: 'include', expected: `Subtotal: ${MESSAGE_FORMATTED.invoiceSubtotal}` },
      { test: 'include', expected: `One time Discount: -${MESSAGE_FORMATTED.invoiceDiscountAmount}` },
      { test: 'include', expected: `Charged ${MESSAGE_FORMATTED.invoiceTotal} on 03/20/2020` },
      { test: 'include', expected: `Next Invoice: 04/19/2020` },
      { test: 'include', expected: `View Invoice: ${MESSAGE.invoiceLink}` },
      { test: 'notInclude', expected: 'utm_source=email' },
      { test: 'notInclude', expected: 'PayPal' },
    ]]
  ]), {updateTemplateValues: x => (
    {...x, discountType: 'once', discountDuration: null})}
  ],
  ['subscriptionSubsequentInvoiceDiscountEmail', new Map<string, Test | any>([
    ['subject', { test: 'equal', expected: `${MESSAGE.productName} payment received` }],
    ['headers', new Map([
      ['X-SES-MESSAGE-TAGS', { test: 'equal', expected: sesMessageTagsHeaderValue('subscriptionSubsequentInvoiceDiscount') }],
      ['X-Template-Name', { test: 'equal', expected: 'subscriptionSubsequentInvoiceDiscount' }],
      ['X-Template-Version', { test: 'equal', expected: TEMPLATE_VERSIONS.subscriptionSubsequentInvoiceDiscount }],
    ])],
    ['html', [
      { test: 'include', expected: decodeUrl(configHref('subscriptionSettingsUrl', 'subscription-subsequent-invoice-discount', 'cancel-subscription', 'plan_id', 'product_id', 'uid', 'email')) },
      { test: 'include', expected: configHref('subscriptionTermsUrl', 'subscription-subsequent-invoice-discount', 'subscription-terms') },
      { test: 'include', expected: decodeUrl(configHref('subscriptionSupportUrl', 'subscription-subsequent-invoice-discount', 'subscription-support')) },
      { test: 'include', expected: `latest payment for ${MESSAGE.productName}.` },
      { test: 'include', expected: `Invoice Number: <b>${MESSAGE.invoiceNumber}</b>` },
      { test: 'include', expected: `Plan change: ${MESSAGE_FORMATTED.paymentProrated}` },
      { test: 'include', expected: `MasterCard card ending in 5309` },
      { test: 'include', expected: `Subtotal: ${MESSAGE_FORMATTED.invoiceSubtotal}` },
      { test: 'include', expected: `3-month Discount: -${MESSAGE_FORMATTED.invoiceDiscountAmount}` },
      { test: 'include', expected: `Charged ${MESSAGE_FORMATTED.invoiceTotal} on 03/20/2020` },
      { test: 'include', expected: `Next Invoice: 04/19/2020` },
      { test: 'include', expected: `View your invoice` },
      { test: 'notInclude', expected: 'utm_source=email' },
      { test: 'notInclude', expected: 'PayPal' },
    ]],
    ['text', [
      { test: 'include', expected: `${MESSAGE.productName} payment received` },
      { test: 'include', expected: `latest payment for ${MESSAGE.productName}.` },
      { test: 'include', expected: `Invoice Number: ${MESSAGE.invoiceNumber}` },
      { test: 'include', expected: `Plan change: ${MESSAGE_FORMATTED.paymentProrated}` },
      { test: 'include', expected: `MasterCard card ending in 5309` },
      { test: 'include', expected: `Subtotal: ${MESSAGE_FORMATTED.invoiceSubtotal}` },
      { test: 'include', expected: `3-month Discount: -${MESSAGE_FORMATTED.invoiceDiscountAmount}` },
      { test: 'include', expected: `Charged ${MESSAGE_FORMATTED.invoiceTotal} on 03/20/2020` },
      { test: 'include', expected: `Next Invoice: 04/19/2020` },
      { test: 'include', expected: `View Invoice: ${MESSAGE.invoiceLink}` },
      { test: 'notInclude', expected: 'utm_source=email' },
      { test: 'notInclude', expected: 'PayPal' },
    ]]
  ]), {updateTemplateValues: x => (
    {...x, discountType: 'repeating', discountDuration: 3})}
  ],
  ['subscriptionUpgradeEmail', new Map<string, Test | any>([
    ['subject', { test: 'equal', expected: `You have upgraded to ${MESSAGE.productNameNew}` }],
    ['headers', new Map([
      ['X-SES-MESSAGE-TAGS', { test: 'equal', expected: sesMessageTagsHeaderValue('subscriptionUpgrade') }],
      ['X-Template-Name', { test: 'equal', expected: 'subscriptionUpgrade' }],
      ['X-Template-Version', { test: 'equal', expected: TEMPLATE_VERSIONS.subscriptionUpgrade }],
    ])],
    ['html', [
      { test: 'include', expected: `You have upgraded to ${MESSAGE.productNameNew}` },
      { test: 'include', expected: 'Thank you for upgrading!' },
      { test: 'include', expected: decodeUrl(configHref('subscriptionSettingsUrl', 'subscription-upgrade', 'cancel-subscription', 'plan_id', 'product_id', 'uid', 'email')) },
      { test: 'include', expected: decodeUrl(configHref('subscriptionTermsUrl', 'subscription-upgrade', 'subscription-terms')) },
      { test: 'include', expected: `from ${MESSAGE.productNameOld} to ${MESSAGE.productNameNew}.` },
      { test: 'include', expected: `from ${MESSAGE_FORMATTED.paymentAmountOld} per ${MESSAGE.productPaymentCycleOld} to ${MESSAGE_FORMATTED.paymentAmountNew} per ${MESSAGE.productPaymentCycleNew}.` },
      { test: 'include', expected: `one-time fee of ${MESSAGE_FORMATTED.paymentProrated} to reflect the higher charge for the remainder of this ${MESSAGE.productPaymentCycleOld}.` },
      { test: 'include', expected: `to use ${MESSAGE.productNameNew},` },
      { test: 'notInclude', expected: 'utm_source=email' },
    ]],
    ['text', [
      { test: 'include', expected: `You have upgraded to ${MESSAGE.productNameNew}` },
      { test: 'include', expected: 'Thank you for upgrading!' },
      { test: 'include', expected: `from ${MESSAGE.productNameOld} to ${MESSAGE.productNameNew}.` },
      { test: 'include', expected: `from ${MESSAGE_FORMATTED.paymentAmountOld} per ${MESSAGE.productPaymentCycleOld} to ${MESSAGE_FORMATTED.paymentAmountNew} per ${MESSAGE.productPaymentCycleNew}.` },
      { test: 'include', expected: `one-time fee of ${MESSAGE_FORMATTED.paymentProrated} to reflect the higher charge for the remainder of this ${MESSAGE.productPaymentCycleOld}.` },
      { test: 'include', expected: `to use ${MESSAGE.productNameNew},` },
      { test: 'notInclude', expected: 'utm_source=email' },
    ]]
  ]), {updateTemplateValues: x => (
    {...x, productName: MESSAGE.productNameNew})}],

  // Template partial specific tests (choose a template containing the partial)
  ['verifyLoginEmail', new Map<string, Test | any>([
    ['html', [
      { test: 'include', expected: 'Mountain View, CA, United States (estimated)' },
      { test: 'include', expected: 'Firefox Nightly on Mac OSX 10.11' },
    ]],
    ['text', [
      { test: 'include', expected: 'Mountain View, CA, United States (estimated)' },
      { test: 'include', expected: 'Firefox Nightly on Mac OSX 10.11' },
    ]]])],
  ['verifyLoginEmail', new Map<string, Test | any>([
    ['html', [
      { test: 'include', expected: 'Madrid, Spain (estimated)' },
      { test: 'include', expected: 'Firefox Nightly on Mac OSX' },
      { test: 'notInclude', expected: '10.11' }
    ]],
    ['text', [
      { test: 'include', expected: 'Madrid, Spain (estimated)' },
      { test: 'include', expected: 'Firefox Nightly on Mac OSX' },
      { test: 'notInclude', expected: '10.11' }
    ]]]),
      {updateTemplateValues: values => ({...values, location: MOCK_LOCATION_CITY_COUNTRY, device: MOCK_DEVICE_BROWSER_OS })}],
  ['verifyLoginEmail', new Map<string, Test | any>([
    ['html', [
      { test: 'include', expected: 'CA, United States (estimated)' },
      { test: 'notInclude', expected: 'Mountain View' },
      { test: 'include', expected: 'Firefox Nightly' },
      { test: 'notInclude', expected: 'Firefox Nightly on' },
    ]],
    ['text', [
      { test: 'include', expected: 'CA, United States (estimated)' },
      { test: 'notInclude', expected: 'Mountain View' },
      { test: 'include', expected: 'Firefox Nightly' },
      { test: 'notInclude', expected: 'Firefox Nightly on' },
    ]]]),
      {updateTemplateValues: values => ({...values, location: MOCK_LOCATION_STATE_COUNTRY, device: MOCK_DEVICE_BROWSER })}],
  ['verifyLoginEmail', new Map<string, Test | any>([
    ['html', [
      { test: 'include', expected: 'Spain (estimated)' },
      { test: 'notInclude', expected: 'Madrid' },
      { test: 'include', expected: 'Mac OSX' },
      { test: 'notInclude', expected: '10.11' },
      { test: 'notInclude', expected: 'Firefox Nightly' },
    ]],
    ['text', [
      { test: 'include', expected: 'Spain (estimated)' },
      { test: 'notInclude', expected: 'Madrid' },
      { test: 'include', expected: 'Mac OSX' },
      { test: 'notInclude', expected: '10.11' },
      { test: 'notInclude', expected: 'Firefox Nightly' },
    ]]]),
      {updateTemplateValues: values => ({...values, location: MOCK_LOCATION_COUNTRY, device: MOCK_DEVICE_OS })}],
  ['verifyLoginEmail', new Map<string, Test | any>([
    ['html', [
      { test: 'include', expected: 'Mac OSX 10.11' },
      { test: 'notInclude', expected: 'Firefox Nightly' },
    ]],
    ['text', [
      { test: 'include', expected: 'Mac OSX 10.11' },
      { test: 'notInclude', expected: 'Firefox Nightly' },
    ]]]),
      {updateTemplateValues: values => ({...values, device: MOCK_DEVICE_OS_VERSION })}],
];

const TESTS_WITH_PLAN_CONFIG: [string, any, Record<string, any>?][] = [
  [
    'downloadSubscriptionEmail',
    new Map<string, Test | any>([
      [
        'html',
        [
          {
            test: 'include',
            expected: encodeURIComponent(
              MESSAGE_WITH_PLAN_CONFIG.planConfig.urls.privacyNoticeDownload
            ),
          },
          {
            test: 'include',
            expected: encodeURIComponent(
              MESSAGE_WITH_PLAN_CONFIG.planConfig.urls.termsOfServiceDownload
            ),
          },
        ],
      ],
      [
        'text',
        [
          {
            test: 'include',
            expected: encodeURIComponent(
              MESSAGE_WITH_PLAN_CONFIG.planConfig.urls.privacyNoticeDownload
            ),
          },
          {
            test: 'include',
            expected: encodeURIComponent(
              MESSAGE_WITH_PLAN_CONFIG.planConfig.urls.termsOfServiceDownload
            ),
          },
        ],
      ],
    ]),
  ],
  [
    'subscriptionCancellationEmail',
    new Map<string, Test | any>([
      [
        'html',
        [
          {
            test: 'include',
            expected:
              MESSAGE_WITH_PLAN_CONFIG.planConfig.urls.cancellationSurvey,
          },
        ],
      ],
      [
        'text',
        [
          {
            test: 'include',
            expected:
              MESSAGE_WITH_PLAN_CONFIG.planConfig.urls.cancellationSurvey,
          },
        ],
      ],
    ]),
  ],
  [
    'subscriptionCancellationEmail',
    new Map<string, Test | any>([
      [
        'html',
        [
          {
            test: 'include',
            expected:
              MESSAGE_WITH_PLAN_CONFIG.planConfig.locales.fr.urls
                .cancellationSurvey,
          },
        ],
      ],
      [
        'text',
        [
          {
            test: 'include',
            expected:
              MESSAGE_WITH_PLAN_CONFIG.planConfig.locales.fr.urls
                .cancellationSurvey,
          },
        ],
      ],
    ]),
    {
      updateTemplateValues: (values) => ({
        ...values,
        acceptLanguage: 'fr',
      }),
    },
  ],
];

const PAYPAL_MESSAGE = Object.assign({}, MESSAGE);

PAYPAL_MESSAGE.payment_provider = 'paypal';

const TESTS_WITH_PAYPAL_AS_PAYMENT_PROVIDER: [
  string,
  any,
  Record<string, any>?
][] = [
  [
    'subscriptionFirstInvoiceEmail',
    new Map<string, Test | any>([
      [
        'subject',
        {
          test: 'equal',
          expected: `${PAYPAL_MESSAGE.productName} payment confirmed`,
        },
      ],
      [
        'headers',
        new Map([
          [
            'X-SES-MESSAGE-TAGS',
            {
              test: 'equal',
              expected: sesMessageTagsHeaderValue('subscriptionFirstInvoice'),
            },
          ],
          [
            'X-Template-Name',
            { test: 'equal', expected: 'subscriptionFirstInvoice' },
          ],
          [
            'X-Template-Version',
            {
              test: 'equal',
              expected: TEMPLATE_VERSIONS.subscriptionFirstInvoice,
            },
          ],
        ]),
      ],
      [
        'html',
        [
          { test: 'include', expected: `PayPal` },
          { test: 'notInclude', expected: `MasterCard card ending in 5309` },
        ],
      ],
      [
        'text',
        [
          { test: 'include', expected: `PayPal` },
          { test: 'notInclude', expected: 'MasterCard card ending in 5309' },
        ],
      ],
    ]),
  ],
  [
    'subscriptionFirstInvoiceDiscountEmail',
    new Map<string, Test | any>([
      [
        'subject',
        {
          test: 'equal',
          expected: `${PAYPAL_MESSAGE.productName} payment confirmed`,
        },
      ],
      [
        'headers',
        new Map([
          [
            'X-SES-MESSAGE-TAGS',
            {
              test: 'equal',
              expected: sesMessageTagsHeaderValue(
                'subscriptionFirstInvoiceDiscount'
              ),
            },
          ],
          [
            'X-Template-Name',
            { test: 'equal', expected: 'subscriptionFirstInvoiceDiscount' },
          ],
          [
            'X-Template-Version',
            {
              test: 'equal',
              expected: TEMPLATE_VERSIONS.subscriptionFirstInvoiceDiscount,
            },
          ],
        ]),
      ],
      [
        'html',
        [
          { test: 'include', expected: `PayPal` },
          { test: 'notInclude', expected: `MasterCard card ending in 5309` },
        ],
      ],
      [
        'text',
        [
          { test: 'include', expected: `PayPal` },
          { test: 'notInclude', expected: 'MasterCard card ending in 5309' },
        ],
      ],
    ]),
  ],
  [
    'subscriptionFirstInvoiceDiscountEmail',
    new Map<string, Test | any>([
      [
        'subject',
        {
          test: 'equal',
          expected: `${PAYPAL_MESSAGE.productName} payment confirmed`,
        },
      ],
      [
        'headers',
        new Map([
          [
            'X-SES-MESSAGE-TAGS',
            {
              test: 'equal',
              expected: sesMessageTagsHeaderValue(
                'subscriptionFirstInvoiceDiscount'
              ),
            },
          ],
          [
            'X-Template-Name',
            { test: 'equal', expected: 'subscriptionFirstInvoiceDiscount' },
          ],
          [
            'X-Template-Version',
            {
              test: 'equal',
              expected: TEMPLATE_VERSIONS.subscriptionFirstInvoiceDiscount,
            },
          ],
        ]),
      ],
      [
        'html',
        [
          { test: 'notInclude', expected: `PayPal` },
          { test: 'notInclude', expected: `MasterCard card ending in 5309` },
        ],
      ],
      [
        'text',
        [
          { test: 'notInclude', expected: `PayPal` },
          { test: 'notInclude', expected: 'MasterCard card ending in 5309' },
        ],
      ],
    ]),
    { updateTemplateValues: (x) => ({ ...x, showPaymentMethod: false }) },
  ],
  [
    'subscriptionSubsequentInvoiceEmail',
    new Map<string, Test | any>([
      [
        'subject',
        {
          test: 'equal',
          expected: `${PAYPAL_MESSAGE.productName} payment received`,
        },
      ],
      [
        'headers',
        new Map([
          [
            'X-SES-MESSAGE-TAGS',
            {
              test: 'equal',
              expected: sesMessageTagsHeaderValue(
                'subscriptionSubsequentInvoice'
              ),
            },
          ],
          [
            'X-Template-Name',
            { test: 'equal', expected: 'subscriptionSubsequentInvoice' },
          ],
          [
            'X-Template-Version',
            {
              test: 'equal',
              expected: TEMPLATE_VERSIONS.subscriptionSubsequentInvoice,
            },
          ],
        ]),
      ],
      [
        'html',
        [
          { test: 'include', expected: `PayPal` },
          { test: 'notInclude', expected: `MasterCard card ending in 5309` },
        ],
      ],
      [
        'text',
        [
          { test: 'include', expected: `PayPal` },
          { test: 'notInclude', expected: `MasterCard card ending in 5309` },
        ],
      ],
    ]),
  ],
  [
    'subscriptionSubsequentInvoiceDiscountEmail',
    new Map<string, Test | any>([
      [
        'subject',
        {
          test: 'equal',
          expected: `${PAYPAL_MESSAGE.productName} payment received`,
        },
      ],
      [
        'headers',
        new Map([
          [
            'X-SES-MESSAGE-TAGS',
            {
              test: 'equal',
              expected: sesMessageTagsHeaderValue(
                'subscriptionSubsequentInvoiceDiscount'
              ),
            },
          ],
          [
            'X-Template-Name',
            {
              test: 'equal',
              expected: 'subscriptionSubsequentInvoiceDiscount',
            },
          ],
          [
            'X-Template-Version',
            {
              test: 'equal',
              expected: TEMPLATE_VERSIONS.subscriptionSubsequentInvoiceDiscount,
            },
          ],
        ]),
      ],
      [
        'html',
        [
          { test: 'include', expected: `PayPal` },
          { test: 'notInclude', expected: `MasterCard card ending in 5309` },
        ],
      ],
      [
        'text',
        [
          { test: 'include', expected: `PayPal` },
          { test: 'notInclude', expected: `MasterCard card ending in 5309` },
        ],
      ],
    ]),
  ],
  [
    'subscriptionSubsequentInvoiceDiscountEmail',
    new Map<string, Test | any>([
      [
        'subject',
        {
          test: 'equal',
          expected: `${PAYPAL_MESSAGE.productName} payment received`,
        },
      ],
      [
        'headers',
        new Map([
          [
            'X-SES-MESSAGE-TAGS',
            {
              test: 'equal',
              expected: sesMessageTagsHeaderValue(
                'subscriptionSubsequentInvoiceDiscount'
              ),
            },
          ],
          [
            'X-Template-Name',
            {
              test: 'equal',
              expected: 'subscriptionSubsequentInvoiceDiscount',
            },
          ],
          [
            'X-Template-Version',
            {
              test: 'equal',
              expected: TEMPLATE_VERSIONS.subscriptionSubsequentInvoiceDiscount,
            },
          ],
        ]),
      ],
      [
        'html',
        [
          { test: 'notInclude', expected: `PayPal` },
          { test: 'notInclude', expected: `MasterCard card ending in 5309` },
        ],
      ],
      [
        'text',
        [
          { test: 'notInclude', expected: `PayPal` },
          { test: 'notInclude', expected: `MasterCard card ending in 5309` },
        ],
      ],
    ]),
    { updateTemplateValues: (x) => ({ ...x, showPaymentMethod: false }) },
  ],
];

describe('lib/senders/emails:', () => {
  type LocalizeFn = (message: Record<any, any>) => Promise<Record<any, string>>;

  let mockLog: Record<any, any>,
    mailer: Record<any, any>,
    localize: LocalizeFn,
    sendMail: Record<any, any>;

  before(async () => {
    mockLog = mocks.mockLog();
    mailer = await setup(mockLog, config, {
      './oauth_client_info': () => ({
        async fetch() {
          return { name: 'Mock Relier' };
        },
      }),
    });
    // These tests do a lot of ad hoc mocking. Rather than try and clean up
    // after each case, give them carte blanche to do what they want then
    // restore the original methods in the top-level afterEach.
    localize = mailer.localize;
    sendMail = {
      mailer: mailer.mailer.sendMail,
    };
  });

  after(() => mailer.stop());

  afterEach(() => {
    Object.values(mockLog).forEach((fn) => {
      if (typeof fn === 'function') {
        fn.resetHistory();
      }
    });
    if (mailer.localize !== localize) {
      mailer.localize = localize;
    }

    if (mailer.mailer.sendMail !== sendMail.mailer) {
      mailer.mailer.sendMail = sendMail.mailer;
    }
  });

  it('mailer is not mocked', () => {
    assert.isObject(mailer.mailer);
    assert.isFunction(mailer.mailer.sendMail);
  });

  for (const [type, test, opts = {}] of TESTS) {
    it(`declarative test for ${type}`, async () => {
      mailer.mailer.sendMail = stubSendMail((message: Record<any, any>) => {
        COMMON_TESTS.forEach((assertions, property) => {
          applyAssertions(type, message, property, assertions);
        });
        test.forEach((assertions: any, property: string) => {
          applyAssertions(type, message, property, assertions);
        });
      });
      const { updateTemplateValues }: any = opts;
      const tmplVals = updateTemplateValues
        ? updateTemplateValues(MESSAGE)
        : MESSAGE;
      await mailer[type](tmplVals);
    });
  }

  describe('use urls from plan config', () => {
    beforeEach(async () => {
      mailer = await setup(
        mockLog,
        {
          ...config,
          subscriptions: {
            ...config.subscriptions,
            productConfigsFirestore: { enabled: true },
          },
        },
        {
          './oauth_client_info': () => ({
            async fetch() {
              return { name: 'Mock Relier' };
            },
          }),
        }
      );
      localize = mailer.localize;
      sendMail = {
        mailer: mailer.mailer.sendMail,
      };
    });
    for (const [type, test, opts = {}] of TESTS_WITH_PLAN_CONFIG) {
      it(`subscription emails using the correct loalized urls`, async () => {
        mailer.mailer.sendMail = stubSendMail((message) => {
          test.forEach((assertions, property) => {
            applyAssertions(type, message, property, assertions);
          });
        });
        const { updateTemplateValues }: any = opts;
        const tmplVals = updateTemplateValues
          ? updateTemplateValues(MESSAGE_WITH_PLAN_CONFIG)
          : MESSAGE_WITH_PLAN_CONFIG;
        await mailer[type](tmplVals);
      });
    }
  });

  describe('payment info is correctly rendered when payment_provider === "paypal"', () => {
    for (const [
      type,
      test,
      opts = {},
    ] of TESTS_WITH_PAYPAL_AS_PAYMENT_PROVIDER) {
      it(`"Paypal" is rendered instead of credit card and last four digits - ${type}`, async () => {
        mailer.mailer.sendMail = stubSendMail((message) => {
          test.forEach((assertions, property) => {
            applyAssertions(type, message, property, assertions);
          });
        });
        const { updateTemplateValues }: any = opts;
        const tmplVals = updateTemplateValues
          ? updateTemplateValues(PAYPAL_MESSAGE)
          : PAYPAL_MESSAGE;
        await mailer[type](tmplVals);
      });
    }
  });

  describe('formats user agent strings sanely', () => {
    it('with all safe properties, returns the same data', () => {
      const uaInfo = {
        uaBrowser: 'Firefox',
        uaOS: 'Windows',
        uaOSVersion: '10',
      };

      const result = mailer._formatUserAgentInfo(uaInfo);
      assert.deepEqual(result, uaInfo);
    });

    it('with missing optional property', () => {
      const uaInfo = {
        uaOS: 'Windows',
        uaOSVersion: '10',
        uaBrowser: null,
      };
      const result = mailer._formatUserAgentInfo(uaInfo);
      assert.deepEqual(result, uaInfo);
    });

    it('with falsey required properties', () => {
      const result = mailer._formatUserAgentInfo({
        uaOS: null,
        uaBrowser: null,
        uaOSVersion: '10',
      });
      assert.equal(result, null);
    });

    it('with suspicious uaBrowser', () => {
      const result = mailer._formatUserAgentInfo({
        uaOS: 'Windows',
        uaBrowser: '<a>Firefox</a>',
        uaOSVersion: '10',
      });
      assert.deepEqual(result, {
        uaOS: 'Windows',
        uaBrowser: null,
        uaOSVersion: '10',
      });
    });

    it('with suspicious uaOS', () => {
      const result = mailer._formatUserAgentInfo({
        uaOS: 'http://example.com/',
        uaBrowser: 'Firefox',
        uaOSVersion: '10',
      });
      assert.deepEqual(result, {
        uaOS: null,
        uaBrowser: 'Firefox',
        uaOSVersion: '10',
      });
    });

    it('with suspicious uaOSVersion', () => {
      const result = mailer._formatUserAgentInfo({
        uaOS: 'Windows',
        uaBrowser: 'Firefox',
        uaOSVersion: 'dodgy-looking',
      });
      assert.deepEqual(result, {
        uaOS: 'Windows',
        uaBrowser: 'Firefox',
        uaOSVersion: null,
      });
    });
  });

  it('formats currency strings when given an invalid language tag', () => {
    const result = mailer._getLocalizedCurrencyString(123, 'USD', 'en__us');
    assert.equal(result, '$1.23');
  });

  it('defaults X-Template-Version to 1', () => {
    mailer.localize = () => ({});
    mailer.mailer.sendMail = stubSendMail((emailConfig) => {
      assert.equal(emailConfig.headers['X-Template-Version'], 1);
    });
    return mailer.send({
      ...MESSAGE,
      template: 'wibble-blee-definitely-does-not-exist',
    });
  });

  describe('constructLocalTimeString - returns date/time', () => {
    it('returns date/time based on given values', () => {
      const message = {
        timeZone: 'America/Los_Angeles',
        acceptLanguage: 'en',
      };

      const result = mailer._constructLocalTimeString(
        message.timeZone,
        message.acceptLanguage
      );
      const testTime = moment().tz(message.timeZone).format('LTS (z)');
      const testDay = moment().tz(message.timeZone).format('dddd, ll');
      assert.deepEqual(result, [testTime, testDay]);
    });

    it('returns date/time based on default timezone (UTC) if timezone is undefined', () => {
      const message = {
        timeZone: undefined,
        acceptLanguage: 'en',
      };
      const result = mailer._constructLocalTimeString(
        message.timeZone,
        message.acceptLanguage
      );
      assert.include(result[0], 'UTC');
    });

    it('returns date/time based on default locale (en) if locale is undefined', () => {
      const message = {
        timeZone: 'Europe/Berlin',
        acceptLanguage: undefined,
      };

      const result = mailer._constructLocalTimeString(
        message.timeZone,
        message.acceptLanguage
      );
      assert.include(
        [
          'Monday',
          'Tuesday',
          'Wednesday',
          'Thursday',
          'Friday',
          'Saturday',
          'Sunday',
        ],
        result[1].split(',')[0]
      );
    });

    it('returns date/time in another timezone (at the time of writing - EST', () => {
      const message = {
        timeZone: 'Europe/Berlin',
        acceptLanguage: 'en',
      };

      const result = mailer._constructLocalTimeString(
        message.timeZone,
        message.acceptLanguage
      );
      assert.include(['CET', 'CEST'], result[0].replace(/(^.*\(|\).*$)/g, ''));
    });

    it('returns date/time in Spanish', () => {
      const message = {
        timeZone: 'America/Los_Angeles',
        acceptLanguage: 'es',
      };

      const result = mailer._constructLocalTimeString(
        message.timeZone,
        message.acceptLanguage
      );
      assert.include(
        [
          'lunes',
          'martes',
          'miércoles',
          'jueves',
          'viernes',
          'sábado',
          'domingo',
        ],
        result[1].split(',')[0]
      );
    });
  });

  describe('mock sendMail method:', () => {
    beforeEach(() => {
      mailer.localize = () => ({ language: 'en' });
      sinon.stub(mailer.mailer, 'sendMail').callsFake((config, cb) => {
        cb(null, { resp: 'ok' });
      });
    });

    it('logs emailEvent on send', () => {
      const message = {
        email: 'test@restmail.net',
        flowId: 'wibble',
        subject: 'subject',
        template: 'verifyLogin',
        uid: 'foo',
      };

      return mailer.send(message).then(() => {
        assert.equal(mockLog.info.callCount, 1);
        const emailEventLog = mockLog.info.getCalls()[0];
        assert.equal(emailEventLog.args[0], 'emailEvent');
        assert.equal(emailEventLog.args[1].domain, 'other');
        assert.equal(emailEventLog.args[1].flow_id, 'wibble');
        assert.equal(emailEventLog.args[1].template, 'verifyLogin');
        assert.equal(emailEventLog.args[1].type, 'sent');
        assert.equal(emailEventLog.args[1].locale, 'en');
      });
    });
  });

  describe('mock failing sendMail method:', () => {
    beforeEach(() => {
      mailer.localize = () => ({});
      sinon
        .stub(mailer.mailer, 'sendMail')
        .callsFake((config, cb) => cb(new Error('Fail')));
    });

    it('rejects sendMail status', () => {
      const message = {
        email: 'test@restmail.net',
        subject: 'subject',
        template: 'verifyLogin',
        uid: 'foo',
      };

      return mailer.send(message).then(assert.notOk, (err) => {
        assert.equal(err.message, 'Fail');
      });
    });
  });
});

describe('mailer constructor:', () => {
  let mailerConfig, mockLog, mailer;

  before(async () => {
    mailerConfig = [
      'accountSettingsUrl',
      'accountRecoveryCodesUrl',
      'androidUrl',
      'initiatePasswordChangeUrl',
      'initiatePasswordResetUrl',
      'iosUrl',
      'iosAdjustUrl',
      'passwordManagerInfoUrl',
      'passwordResetUrl',
      'privacyUrl',
      'reportSignInUrl',
      'sender',
      'sesConfigurationSet',
      'supportUrl',
      'syncUrl',
      'verificationUrl',
      'verifyLoginUrl',
      'verifyPrimaryEmailUrl',
    ].reduce((target, key) => {
      target[key] = `mock ${key}`;
      return target;
    }, {});
    mockLog = mocks.mockLog();
    mailer = await setup(
      mockLog,
      { ...config, smtp: mailerConfig },
      {},
      'en',
      'wibble'
    );
  });

  it('mailer is mocked', () => {
    assert.equal(mailer.mailer, 'wibble');
  });

  it('set properties on self from config correctly', () => {
    Object.entries(mailerConfig).forEach(([key, expected]) => {
      assert.equal(mailer[key], expected, `${key} was correct`);
    });
  });
});

function sesMessageTagsHeaderValue(templateName: string, serviceName?: any) {
  return `messageType=fxa-${templateName}, app=fxa, service=${
    serviceName || 'fxa-auth-server'
  }`;
}

function configHref(
  key: string,
  campaign: string,
  content: string,
  ...params: Array<any>
) {
  return `href="${configUrl(key, campaign, content, ...params)}"`;
}

function configUrl(
  key: string,
  campaign: string,
  content: string,
  ...params: Array<any>
) {
  let baseUri: string;
  if (key === 'subscriptionTermsUrl') {
    baseUri = SUBSCRIPTION_TERMS_URL;
  } else if (key === 'subscriptionPrivacyUrl') {
    baseUri = SUBSCRIPTION_PRIVACY_URL;
  } else {
    baseUri = config.smtp[key];
  }

  if (key === 'verificationUrl' || key === 'verifyLoginUrl') {
    baseUri = baseUri.replace(
      '//',
      `//${config.smtp.prependVerificationSubdomain.subdomain}.`
    );
  }

  const out = new URL(baseUri);

  for (const param of params) {
    const [key, value] = param.split('=');
    out.searchParams.append(
      key,
      value || MESSAGE[MESSAGE_PARAMS!.get(key)! as keyof typeof MESSAGE] || ''
    );
  }

  [
    ['utm_medium', 'email'],
    ['utm_campaign', `fx-${campaign}`],
    ['utm_content', `fx-${content}`],
  ].forEach(([key, value]) => out.searchParams.append(key, value));

  const url = out.toString();
  if (['subscriptionTermsUrl', 'subscriptionPrivacyUrl'].includes(key)) {
    const parsedUrl = new URL(config.subscriptions.paymentsServer.url);
    return `${parsedUrl.origin}/legal-docs?url=${encodeURIComponent(url)}`;
  }

  return url;
}

function decodeUrl(encodedUrl: string) {
  return encodedUrl.replace(/&/gm, '&amp;');
}

async function setup(
  log: Record<any, any>,
  config: Record<any, any>,
  mocks: any,
  locale: string = 'en',
  sender: any = null
) {
  const Mailer = proxyquire(`${ROOT_DIR}/lib/senders/email`, mocks)(
    log,
    config,
    {
      check: () => Promise.resolve(),
    }
  );
  return new Mailer(config.smtp, sender);
}

type CallbackFunction = (arg: any) => void;

function stubSendMail(stub: CallbackFunction, status?: any) {
  return (message: any, callback: any) => {
    try {
      stub(message);
      return callback(null, status);
    } catch (err) {
      return callback(err, status);
    }
  };
}

function applyAssertions(
  type: string,
  target: Record<any, any>,
  property: string,
  assertions: any
) {
  target = target[property];

  if (assertions instanceof Map) {
    assertions.forEach((nestedAssertions, nestedProperty) => {
      applyAssertions(type, target, nestedProperty, nestedAssertions);
    });
    return;
  }

  if (!Array.isArray(assertions)) {
    assertions = [assertions];
  }

  describe(`${type} - ${property}`, () => {
    assertions.forEach(({ test, expected }: Test) => {
      it(`${test} - ${expected}`, () => {
        /* @ts-ignore */
        assert[test](target, expected, `${type}: ${property}`);
      });
    });
  });
}<|MERGE_RESOLUTION|>--- conflicted
+++ resolved
@@ -323,11 +323,7 @@
 
   ['lowRecoveryCodesEmail', new Map<string, Test | any>([
     ['subject', [
-<<<<<<< HEAD
-      { test: 'include', expected: '2 backup authentication codes remaining' }
-=======
       { test: 'include', expected: 'Only 2 backup authentication codes left!' }
->>>>>>> d6f942d3
     ]],
     ['headers', new Map([
       ['X-Link', { test: 'equal', expected: configUrl('accountRecoveryCodesUrl', 'low-recovery-codes', 'recovery-codes', 'low_recovery_codes=true', 'email', 'uid') }],
@@ -336,11 +332,7 @@
       ['X-Template-Version', { test: 'equal', expected: TEMPLATE_VERSIONS.lowRecoveryCodes }],
     ])],
     ['html', [
-<<<<<<< HEAD
-      { test: 'include', expected: '2 backup authentication codes remaining' },
-=======
       { test: 'include', expected: 'Time to create more backup authentication codes' },
->>>>>>> d6f942d3
       { test: 'include', expected: decodeUrl(configHref('accountRecoveryCodesUrl', 'low-recovery-codes', 'recovery-codes', 'low_recovery_codes=true', 'email', 'uid')) },
       { test: 'include', expected: decodeUrl(configHref('privacyUrl', 'low-recovery-codes', 'privacy')) },
       { test: 'include', expected: decodeUrl(configHref('supportUrl', 'low-recovery-codes', 'support')) },
@@ -348,13 +340,8 @@
       { test: 'notInclude', expected: 'utm_source=email' },
     ]],
     ['text', [
-<<<<<<< HEAD
-      { test: 'include', expected: 'Low backup authentication codes remaining' },
-      { test: 'include', expected: `Generate codes:\n${configUrl('accountRecoveryCodesUrl', 'low-recovery-codes', 'recovery-codes', 'low_recovery_codes=true', 'email', 'uid')}` },
-=======
       { test: 'include', expected: 'You only have two codes left' },
       { test: 'include', expected: `Create codes:\n${configUrl('accountRecoveryCodesUrl', 'low-recovery-codes', 'recovery-codes', 'low_recovery_codes=true', 'email', 'uid')}` },
->>>>>>> d6f942d3
       { test: 'include', expected: `Mozilla Privacy Policy\n${configUrl('privacyUrl', 'low-recovery-codes', 'privacy')}` },
       { test: 'include', expected: `For more info, visit Mozilla Support: ${configUrl('supportUrl', 'low-recovery-codes', 'support')}` },
       { test: 'notInclude', expected: 'utm_source=email' },
@@ -362,10 +349,6 @@
   ])],
   ['lowRecoveryCodesEmail', new Map<string, Test | any>([
     ['subject', [
-<<<<<<< HEAD
-      { test: 'include', expected: '1 backup authentication code remaining' }
-    ]]]),
-=======
       { test: 'include', expected: 'Only 1 backup authentication code left' }
     ]],
     ['html', [
@@ -384,7 +367,6 @@
       { test: 'notInclude', expected: 'utm_source=email' },
     ]],
   ]),
->>>>>>> d6f942d3
       {updateTemplateValues: values => ({...values, numberRemaining: 1 })}],
   ['lowRecoveryCodesEmail', new Map<string, Test | any>([
     ['subject', [
