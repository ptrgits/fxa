<<<<<<< HEAD
## 1.134.4

### Bug fixes

* ci: run all auth server tests in ci (ebc349ce8)
* scripts: log metrics from verification reminder script (a2b7d2556)
=======
## 1.135.1

No changes.

## 1.135.0

### Bug fixes

* events: Include issuer in all service notification events. (0ab522501)
* reminders: output a timestamp with verification reminder logging (107f17086)
* log: force boolean keys property in auth server log.summary (1cdcee75e)
* oauth: mark devices that register with OAuth tokens as 'mobile' (0e1da54d0)
* tests: pick up latest auth db in auth server tests (f78826aa2)
* ci: run all auth server tests in ci (fd0108b2e)
* reminders: auth: verification reminders must not use sinon in production (77f2fe5f6)
* scripts: ignore bouncing accounts in verification reminders (a2527ee1d)
* oauth: bring back the jwk restriction (23651c912)

### Other changes

* packages: remove old release tagging scripts and docs (6f168c244)
* repo: remove husky and associated git hooks (00a5c99fe)
>>>>>>> 5012b888

## 1.134.3

### Bug fixes

* reminders: output a timestamp with verification reminder logging (8902a33f5)
* reminders: auth: verification reminders must not use sinon in production (58fa7aba6)

## 1.134.2

### Bug fixes

* scripts: ignore bouncing accounts in verification reminders (b11fe4127)


<a name="1.134.0"></a>
# [1.134.0](https://github.com/mozilla/fxa-auth-server/compare/v1.133.1...v1.134.0) (2019-04-02)


### Bug Fixes

* **api:** remove redundant query params from /recovery_email/verify_code ([b8886b0](https://github.com/mozilla/fxa-auth-server/commit/b8886b0))
* **config:** make Fenix canGrant just like the Reference Browser ([5f23915](https://github.com/mozilla/fxa-auth-server/commit/5f23915))
* **config:** remove hash alg from config ([96154d3](https://github.com/mozilla/fxa-auth-server/commit/96154d3))
* **deps:** fix npm advisory 788 ([a87338a](https://github.com/mozilla/fxa-auth-server/commit/a87338a))
* **devices:** return isCurrentDevice for refreshToken device endpoint ([e89d24e](https://github.com/mozilla/fxa-auth-server/commit/e89d24e)), closes [#3003](https://github.com/mozilla/fxa-auth-server/issues/3003)
* **email:** use new copy for verification reminder emails ([0ab024a](https://github.com/mozilla/fxa-auth-server/commit/0ab024a))
* **scripts:** add missing createSenders arg to write-email script ([2d5ce76](https://github.com/mozilla/fxa-auth-server/commit/2d5ce76))
* **scripts:** exit cleanly from write-emails-to-disk script ([2cd624b](https://github.com/mozilla/fxa-auth-server/commit/2cd624b))

### chore

* **docs:** disable the auto-generated api docs script ([66302e1](https://github.com/mozilla/fxa-auth-server/commit/66302e1))
* **package:** update shrinkwrap ([b30037f](https://github.com/mozilla/fxa-auth-server/commit/b30037f))
* **scripts:** force NODE_ENV=dev in write-email script ([4eb4436](https://github.com/mozilla/fxa-auth-server/commit/4eb4436))
* **scripts:** remove legacy_log abstraction ([c081407](https://github.com/mozilla/fxa-auth-server/commit/c081407))

### Features

* **email:** add view actions to verification reminder emails ([a326c28](https://github.com/mozilla/fxa-auth-server/commit/a326c28))
* **email:** reinstate account verification reminder emails ([7bd920e](https://github.com/mozilla/fxa-auth-server/commit/7bd920e))
* **metrics:** amplitude events from the OAuth server for MAU ([9756fde](https://github.com/mozilla/fxa-auth-server/commit/9756fde)), closes [#2957](https://github.com/mozilla/fxa-auth-server/issues/2957)
* **oauth:** Add /oauth/authorization route, authenticated with a sessionToken. ([c3bb754](https://github.com/mozilla/fxa-auth-server/commit/c3bb754))
* **oauth:** Add /oauth/token route, optionally authed via sessionToken ([5efdbc4](https://github.com/mozilla/fxa-auth-server/commit/5efdbc4))
* **oauth:** notify push and email on code exchanges ([2e25c45](https://github.com/mozilla/fxa-auth-server/commit/2e25c45)), closes [#2880](https://github.com/mozilla/fxa-auth-server/issues/2880) [#2955](https://github.com/mozilla/fxa-auth-server/issues/2955)
* **oauth:** Use an assertion to directly grant tokens at /token. ([6db4efb](https://github.com/mozilla/fxa-auth-server/commit/6db4efb))
* **scripts:** add a script to process verification reminders ([b42276f](https://github.com/mozilla/fxa-auth-server/commit/b42276f))

### Refactor

* **config:** cache repetitive calls to conf.get ([ef54799](https://github.com/mozilla/fxa-auth-server/commit/ef54799))
* **fxa-auth-server:** Added no-var rule in .eslintrc ([fca50dc](https://github.com/mozilla/fxa-auth-server/commit/fca50dc))
* **fxa-auth-server:** Added prefer-arrow-callback rule in .eslintrc ([818115f](https://github.com/mozilla/fxa-auth-server/commit/818115f))
* **fxa-auth-server:** Added prefer-const rule in .eslintrc ([2ee331e](https://github.com/mozilla/fxa-auth-server/commit/2ee331e))
* **fxa-auth-server:** Added prefer-template rule in .eslintrc ([4761ad0](https://github.com/mozilla/fxa-auth-server/commit/4761ad0))
* **fxa-auth-server:** Added semicolons(semi rule) ([1b910f0](https://github.com/mozilla/fxa-auth-server/commit/1b910f0))



<a name="1.133.1"></a>
## [1.133.1](https://github.com/mozilla/fxa-auth-server/compare/v1.133.0...v1.133.1) (2019-03-19)


### Features

* **devices:** devices API with refreshTokens ([3b33f41](https://github.com/mozilla/fxa-auth-server/commit/3b33f41)), closes [#2547](https://github.com/mozilla/fxa-auth-server/issues/2547)



<a name="1.133.0"></a>
# [1.133.0](https://github.com/mozilla/fxa-auth-server/compare/v1.132.1...v1.133.0) (2019-03-19)


### Bug Fixes

* **docs:** add note for ops on how to check raw redis email config ([063ef96](https://github.com/mozilla/fxa-auth-server/commit/063ef96))
* **node 8 and scrypt-hash:** removed support for node 8 and scrypt-hash ([5172ed8](https://github.com/mozilla/fxa-auth-server/commit/5172ed8))
* **profile_server_messaging:** fix db constructor signature ([dd7c0e3](https://github.com/mozilla/fxa-auth-server/commit/dd7c0e3)), closes [#2916](https://github.com/mozilla/fxa-auth-server/issues/2916)
* **server:** make sure to log errors on server start crash ([6c6a779](https://github.com/mozilla/fxa-auth-server/commit/6c6a779))

### chore

* **api:** make redis.watch.conflict a 409 instead of 500 error ([5ad4d15](https://github.com/mozilla/fxa-auth-server/commit/5ad4d15))
* **package:** update shrinkwrap ([13dc222](https://github.com/mozilla/fxa-auth-server/commit/13dc222))
* **refactor:** Refactor the /token endpoint to improve clarity. ([b1aafd0](https://github.com/mozilla/fxa-auth-server/commit/b1aafd0))

### Features

* **basket:** Updates to `login` and `verified` events for Basket ([0b02308](https://github.com/mozilla/fxa-auth-server/commit/0b02308)), closes [#2915](https://github.com/mozilla/fxa-auth-server/issues/2915)

### Refactor

* **logging:** Update to Mozlog format. ([0b3e970](https://github.com/mozilla/fxa-auth-server/commit/0b3e970)), closes [#2940](https://github.com/mozilla/fxa-auth-server/issues/2940)
* **oauthdb:** Split OAuthDB implementation across multiple files. ([04986a7](https://github.com/mozilla/fxa-auth-server/commit/04986a7))
* **redis:** use the extracted redis implementation from fxa-shared ([87f1bb0](https://github.com/mozilla/fxa-auth-server/commit/87f1bb0))



<a name="1.132.1"></a>
## [1.132.1](https://github.com/mozilla/fxa-auth-server/compare/v1.132.0...v1.132.1) (2019-03-05)



<a name="1.132.0"></a>
# [1.132.0](https://github.com/mozilla/fxa-auth-server/compare/v1.131.2...v1.132.0) (2019-03-05)


### Bug Fixes

* **db:** Stop using deprecated 'sessionWithDevice' db route. ([8d36529](https://github.com/mozilla/fxa-auth-server/commit/8d36529))
* **errors:** add extra data to internal validation errors ([8bb7856](https://github.com/mozilla/fxa-auth-server/commit/8bb7856))
* **errors:** include request data on unexpected errors ([b0a6d00](https://github.com/mozilla/fxa-auth-server/commit/b0a6d00))
* **errors:** strip pii and sensitive fields from logged payloads ([811e584](https://github.com/mozilla/fxa-auth-server/commit/811e584))

### chore

* **deploy:** upgrade to node 10 ([b7f9273](https://github.com/mozilla/fxa-auth-server/commit/b7f9273))



<a name="1.131.2"></a>
## [1.131.2](https://github.com/mozilla/fxa-auth-server/compare/v1.131.1...v1.131.2) (2019-03-04)


### Bug Fixes

* **pkce:** Check code expiry and ownership in the PKCE flow. ([ff36b14](https://github.com/mozilla/fxa-auth-server/commit/ff36b14))



<a name="1.131.1"></a>
## [1.131.1](https://github.com/mozilla/fxa-auth-server/compare/v1.131.0...v1.131.1) (2019-02-21)


### Bug Fixes

* **api:** add validation for utm params and entrypoint ([9732cf2](https://github.com/mozilla/fxa-auth-server/commit/9732cf2))
* **metrics:** reinstate entrypoint to the metrics context schema ([551467e](https://github.com/mozilla/fxa-auth-server/commit/551467e))



<a name="1.131.0"></a>
# [1.131.0](https://github.com/mozilla/fxa-auth-server/compare/v1.130.1...v1.131.0) (2019-02-20)


### Bug Fixes

* **devices:** return full device response on spurious updates ([24add4d](https://github.com/mozilla/fxa-auth-server/commit/24add4d))

### chore

* **clients:** Add a dev client_id for Fenix ([f6b303a](https://github.com/mozilla/fxa-auth-server/commit/f6b303a))
* **deps:** Update handlebars dependency. ([793bcb8](https://github.com/mozilla/fxa-auth-server/commit/793bcb8))
* **deps:** update shrinkwrap ([f1914d9](https://github.com/mozilla/fxa-auth-server/commit/f1914d9))

### Features

* **email:** Update verification email for OAuth reliers. ([74b48af](https://github.com/mozilla/fxa-auth-server/commit/74b48af)), closes [#2859](https://github.com/mozilla/fxa-auth-server/issues/2859)



<a name="1.130.1"></a>
## [1.130.1](https://github.com/mozilla/fxa-auth-server/compare/v1.130.0...v1.130.1) (2019-02-11)


### Bug Fixes

* **key-data:** fix key-data endpoint for fresh accounts ([ab6ce00](https://github.com/mozilla/fxa-auth-server/commit/ab6ce00)), closes [#2908](https://github.com/mozilla/fxa-auth-server/issues/2908)



<a name="1.130.0"></a>
# [1.130.0](https://github.com/mozilla/fxa-auth-server/compare/v1.129.5...v1.130.0) (2019-02-05)


### Bug Fixes

* **scripts:** sanely handle refreshTokens in the docs script ([59ab662](https://github.com/mozilla/fxa-auth-server/commit/59ab662))
* **sms:** catch errors thrown from phoneNumberUtil.parse ([3900303](https://github.com/mozilla/fxa-auth-server/commit/3900303))

### chore

* **ci:** run tests on node 10 ([5bb853f](https://github.com/mozilla/fxa-auth-server/commit/5bb853f))

### Features

* **l10n:** Enable Catalan (ca) ([5b687de](https://github.com/mozilla/fxa-auth-server/commit/5b687de)), closes [mozilla/fxa-content-server-l10n#322](https://github.com/mozilla/fxa-content-server-l10n/issues/322)
* **metrics:** Emit additional data for the DataFlow fraud detection pipeline. ([0a62639](https://github.com/mozilla/fxa-auth-server/commit/0a62639)), closes [#2858](https://github.com/mozilla/fxa-auth-server/issues/2858)

### Refactor

* **crypto:** fall back to node's scrypt implementation ([6d945c8](https://github.com/mozilla/fxa-auth-server/commit/6d945c8))



<a name="1.129.5"></a>
## [1.129.5](https://github.com/mozilla/fxa-auth-server/compare/v1.129.4...v1.129.5) (2019-01-31)


### Bug Fixes

* **metrics:** Fix entrypoint being overwritten for every event. ([5036912](https://github.com/mozilla/fxa-auth-server/commit/5036912)), closes [mozilla/fxa-shared#46](https://github.com/mozilla/fxa-shared/issues/46)

### chore

* **deps:** update deps ([6294593](https://github.com/mozilla/fxa-auth-server/commit/6294593))



<a name="1.129.4"></a>
## [1.129.4](https://github.com/mozilla/fxa-auth-server/compare/v1.129.3...v1.129.4) (2019-01-28)


### Bug Fixes

* **error:** remove `A` from totpTokenNotFound and totpTokenAlreadyExists errors ([d82232c](https://github.com/mozilla/fxa-auth-server/commit/d82232c))
* **npm:** rewrap ([cdc817d](https://github.com/mozilla/fxa-auth-server/commit/cdc817d))
* **validation:** fix missing validation for client name ([72b2a52](https://github.com/mozilla/fxa-auth-server/commit/72b2a52))

### style

* **lib/senders:** removed right arrows ([d04300c](https://github.com/mozilla/fxa-auth-server/commit/d04300c))



<a name="1.128.5"></a>
## [1.128.5](https://github.com/mozilla/fxa-auth-server/compare/v1.128.4-private...v1.128.5) (2019-01-18)


### Bug Fixes

* **oauth:** Allow keys_jwk through GET /authorization ([d2f82dd](https://github.com/mozilla/fxa-auth-server/commit/d2f82dd)), closes [mozilla/notes#1440](https://github.com/mozilla/notes/issues/1440)



<a name="1.129.3"></a>
## [1.129.3](https://github.com/mozilla/fxa-auth-server/compare/v1.129.2...v1.129.3) (2019-01-25)


### Bug Fixes

* **logs:** rename `code` to `status` on request.summary log lines ([42c4c37](https://github.com/mozilla/fxa-auth-server/commit/42c4c37))



<a name="1.129.2"></a>
## [1.129.2](https://github.com/mozilla/fxa-auth-server/compare/v1.129.1...v1.129.2) (2019-01-24)


### Bug Fixes

* **email:** add missing query params to link in new device email ([f13de2f](https://github.com/mozilla/fxa-auth-server/commit/f13de2f))
* **tests:** ensure assertions cause test failures in local email tests ([3b2e946](https://github.com/mozilla/fxa-auth-server/commit/3b2e946))



<a name="1.129.1"></a>
## [1.129.1](https://github.com/mozilla/fxa-auth-server/compare/v1.129.0...v1.129.1) (2019-01-24)


### Bug Fixes

* **metrics:** stop emitting route flow events for status endpoints ([39c6d31](https://github.com/mozilla/fxa-auth-server/commit/39c6d31))

### chore

* **package:** update shrinkwrap ([4db4081](https://github.com/mozilla/fxa-auth-server/commit/4db4081))



<a name="1.129.0"></a>
# [1.129.0](https://github.com/mozilla/fxa-auth-server/compare/v1.128.3...v1.129.0) (2019-01-24)


### Bug Fixes

* **circle:** version.json "source" should be code repository ([3966cbb](https://github.com/mozilla/fxa-auth-server/commit/3966cbb))
* **config:** remove deprecated urls ([871fdda](https://github.com/mozilla/fxa-auth-server/commit/871fdda)), closes [#2646](https://github.com/mozilla/fxa-auth-server/issues/2646)
* **config:** use local redirect for the reference browser ([33cac8e](https://github.com/mozilla/fxa-auth-server/commit/33cac8e))
* **oauth:** Redirect GET /authorization directly to content server ([69f8f3a](https://github.com/mozilla/fxa-auth-server/commit/69f8f3a)), closes [mozilla/fxa-auth-server#2862](https://github.com/mozilla/fxa-auth-server/issues/2862)

### chore

* **deps:** Update to fxa-shared@1.0.15 ([b8f5b22](https://github.com/mozilla/fxa-auth-server/commit/b8f5b22))
* **package:** disable security advisory 766 for sandbox dependency ([0a5e7f6](https://github.com/mozilla/fxa-auth-server/commit/0a5e7f6))
* **package:** disable security advisory 766 for sandbox dependency ([737be65](https://github.com/mozilla/fxa-auth-server/commit/737be65))



<a name="1.128.5"></a>
## [1.128.5](https://github.com/mozilla/fxa-auth-server/compare/v1.128.3...v1.128.5) (2019-01-18)


### Bug Fixes

* **oauth:** Allow keys_jwk through GET /authorization ([d2f82dd](https://github.com/mozilla/fxa-auth-server/commit/d2f82dd)), closes [mozilla/notes#1440](https://github.com/mozilla/notes/issues/1440)

### chore

* **package:** disable security advisory 766 for sandbox dependency ([0a5e7f6](https://github.com/mozilla/fxa-auth-server/commit/0a5e7f6))



<a name="1.128.4"></a>
## [1.128.4](https://github.com/mozilla/fxa-auth-server/compare/v1.128.3...v1.128.4) (2019-01-17)


### Bug Fixes

* **oauth:** Redirect GET /authorization directly to content server ([69f8f3a](https://github.com/mozilla/fxa-auth-server/commit/69f8f3a)), closes [mozilla/fxa-auth-server#2862](https://github.com/mozilla/fxa-auth-server/issues/2862)



<a name="1.128.3"></a>
## [1.128.3](https://github.com/mozilla/fxa-auth-server/compare/v1.128.2...v1.128.3) (2019-01-17)


### Bug Fixes

* **oauth:** Use correct max length for oauth client name validation. ([9b0fac9](https://github.com/mozilla/fxa-auth-server/commit/9b0fac9))



<a name="1.128.2"></a>
## [1.128.2](https://github.com/mozilla/fxa-auth-server/compare/v1.128.1...v1.128.2) (2019-01-16)


### Bug Fixes

* **log:** use fatal instead of criticial in log ([c09242a](https://github.com/mozilla/fxa-auth-server/commit/c09242a))



<a name="1.128.1"></a>
## [1.128.1](https://github.com/mozilla/fxa-auth-server/compare/v1.128.0...v1.128.1) (2019-01-14)


### Bug Fixes

* **circle:** can never have enough version.json ([adb59b9](https://github.com/mozilla/fxa-auth-server/commit/adb59b9))



<a name="1.128.0"></a>
# [1.128.0](https://github.com/mozilla/fxa-auth-server/compare/v1.126.3...v1.128.0) (2019-01-08)


### Bug Fixes

* **docker:** gen_keys in the OAuth docker container ([1fa4a29](https://github.com/mozilla/fxa-auth-server/commit/1fa4a29)), closes [#412](https://github.com/mozilla/fxa-auth-server/issues/412)
* **docker:** run gen_keys.js after the COPY has been done ([28b0e73](https://github.com/mozilla/fxa-auth-server/commit/28b0e73))
* **docs:** Get write-api-docs script back up and running. ([fdf0b1d](https://github.com/mozilla/fxa-auth-server/commit/fdf0b1d))
* **email:** check for null header values in the email service file ([7e8c9dd](https://github.com/mozilla/fxa-auth-server/commit/7e8c9dd)), closes [#2771](https://github.com/mozilla/fxa-auth-server/issues/2771)
* **purge:** adjust path to package.json ([c64dd9e](https://github.com/mozilla/fxa-auth-server/commit/c64dd9e))

### chore

* **docs:** Fix typo "depricated" -> "deprecated" ([5230d59](https://github.com/mozilla/fxa-auth-server/commit/5230d59))
* **grunt:** remove grunt bump for oauth-server ([8bf2ae4](https://github.com/mozilla/fxa-auth-server/commit/8bf2ae4))

### Features

* **metrics:** add country and region to activity and flow events ([c0c9739](https://github.com/mozilla/fxa-auth-server/commit/c0c9739))
* **npm:** update to latest npmshrink ([ec5236e](https://github.com/mozilla/fxa-auth-server/commit/ec5236e))
* **oauth:** Expose /account/scoped-key-data endpoint, by making backend calls to oauth-serve ([7f13766](https://github.com/mozilla/fxa-auth-server/commit/7f13766))
* **validation:** Have `validators.scope` automatically parse the value to a `ScopeSet`. ([00975dd](https://github.com/mozilla/fxa-auth-server/commit/00975dd))

### Refactor

* **oauth:** combine oauth deps and package.json with auth ([db8ed63](https://github.com/mozilla/fxa-auth-server/commit/db8ed63)), closes [#2748](https://github.com/mozilla/fxa-auth-server/issues/2748)
* **oauth:** remove service clients ([63acef3](https://github.com/mozilla/fxa-auth-server/commit/63acef3)), closes [#2761](https://github.com/mozilla/fxa-auth-server/issues/2761)
* **oauth:** remove unused grunt tasks from oauth-server ([32ead29](https://github.com/mozilla/fxa-auth-server/commit/32ead29))



<a name="1.127.0"></a>
# [1.127.0](https://github.com/mozilla/fxa-auth-server/compare/v1.126.2...v1.127.0) (2018-12-11)


### Bug Fixes

* **email:** add manage devices button in new device login email template ([7d4649b](https://github.com/mozilla/fxa-auth-server/commit/7d4649b))
* **emails:** fix arabic emails, add translator tests ([cde4ce2](https://github.com/mozilla/fxa-auth-server/commit/cde4ce2)), closes [#2714](https://github.com/mozilla/fxa-auth-server/issues/2714)
* **oauth:** remove prod requirement flag ([0f130b3](https://github.com/mozilla/fxa-auth-server/commit/0f130b3))



<a name="1.127.1"></a>
## [1.127.1](https://github.com/mozilla/fxa-auth-server/compare/v1.126.3...v1.127.1) (2018-12-14)


Merge v1.126.3 into train-127



<a name="1.127.0"></a>
# [1.127.0](https://github.com/mozilla/fxa-auth-server/compare/v1.126.2...v1.127.0) (2018-12-11)

* **email:** add manage devices button in new device login email template ([7d4649b](https://github.com/mozilla/fxa-auth-server/commit/7d4649b))
* **emails:** fix arabic emails, add translator tests ([cde4ce2](https://github.com/mozilla/fxa-auth-server/commit/cde4ce2)), closes [#2714](https://github.com/mozilla/fxa-auth-server/issues/2714)
* **oauth:** remove prod requirement flag ([0f130b3](https://github.com/mozilla/fxa-auth-server/commit/0f130b3))



<a name="1.126.3"></a>
## [1.126.3](https://github.com/mozilla/fxa-auth-server/compare/v1.126.2...v1.126.3) (2018-12-14)


### Bug Fixes

* **totp:** fix account reset and totp ([3f73c68](https://github.com/mozilla/fxa-auth-server/commit/3f73c68))



<a name="1.126.2"></a>
## [1.126.2](https://github.com/mozilla/fxa-auth-server/compare/v1.126.1...v1.126.2) (2018-11-29)


### Bug Fixes

* **metrics:** ensure email sent amplitude events include device id ([03a2f2e](https://github.com/mozilla/fxa-auth-server/commit/03a2f2e))



<a name="1.126.1"></a>
## [1.126.1](https://github.com/mozilla/fxa-auth-server/compare/v1.126.0...v1.126.1) (2018-11-28)


### Bug Fixes

* **metrics:** emit login complete amplitude event after reset complete ([becd410](https://github.com/mozilla/fxa-auth-server/commit/becd410))

### chore

* **package:** npm shrinkwrap ([1085780](https://github.com/mozilla/fxa-auth-server/commit/1085780))



<a name="1.126.0"></a>
# [1.126.0](https://github.com/mozilla/fxa-auth-server/compare/v1.125.0...v1.126.0) (2018-11-27)


### Bug Fixes

* **db:** Improve query performance when deleting tokens for public clients. ([d6a673c](https://github.com/mozilla/fxa-auth-server/commit/d6a673c))
* **deps:** drop nodemon ([aa1919f](https://github.com/mozilla/fxa-auth-server/commit/aa1919f))
* **tests:** add Santa Clara to known locations ([689f020](https://github.com/mozilla/fxa-auth-server/commit/689f020))
* **tests:** fix sinon compatbility in backendService ([aca8277](https://github.com/mozilla/fxa-auth-server/commit/aca8277))
* **totp:** don't send totp emails with invalid code ([2ea84c1](https://github.com/mozilla/fxa-auth-server/commit/2ea84c1))

### Features

* **config:** Error out if secret key config items are not overwritten in production. ([df34343](https://github.com/mozilla/fxa-auth-server/commit/df34343))
* **deps:** update dev deps to match with auth-server ([567b0cb](https://github.com/mozilla/fxa-auth-server/commit/567b0cb))
* **deps:** update mozlog, newrelic and raven ([7f0834d](https://github.com/mozilla/fxa-auth-server/commit/7f0834d))
* **deps:** update sinon to latest ([516ffd5](https://github.com/mozilla/fxa-auth-server/commit/516ffd5))
* **oauth:** remove internal server ([0f9793f](https://github.com/mozilla/fxa-auth-server/commit/0f9793f))
* **service:** Create a nice abstraction for calling backend service APIs ([193dc71](https://github.com/mozilla/fxa-auth-server/commit/193dc71))

### Refactor

* **headers:** remove HPKP headers ([d98b10c](https://github.com/mozilla/fxa-auth-server/commit/d98b10c)), closes [#2744](https://github.com/mozilla/fxa-auth-server/issues/2744)



<a name="1.125.0"></a>
# [1.125.0](https://github.com/mozilla/fxa-auth-server/compare/v1.124.4...v1.125.0) (2018-11-14)


### Bug Fixes

* **oauth:** clean up client get route. ([7031e73](https://github.com/mozilla/fxa-auth-server/commit/7031e73))

### chore

* **tests:** make geolocation assertions more robust ([198c628](https://github.com/mozilla/fxa-auth-server/commit/198c628))



<a name="1.124.4"></a>
## [1.124.4](https://github.com/mozilla/fxa-auth-server/compare/v1.124.3...v1.124.4) (2018-11-09)


### Bug Fixes

* **oauth:** clean up client get route. ([8301676](https://github.com/mozilla/fxa-auth-server/commit/8301676))

### chore

* **tests** make geolocation assertions more robust. ([3a21e8b](https://github.com/mozilla/fxa-auth-server/commit/3a21e8b))


<a name="1.124.3"></a>
## [1.124.3](https://github.com/mozilla/fxa-auth-server/compare/v1.124.2...v1.124.3) (2018-11-05)


### Bug Fixes

* **oauth-sentry:** arg to server.events.on is "channels" (plural) ([51833e2](https://github.com/mozilla/fxa-auth-server/commit/51833e2))



<a name="1.124.2"></a>
## [1.124.2](https://github.com/mozilla/fxa-auth-server/compare/v1.124.1...v1.124.2) (2018-11-02)


### Bug Fixes

* **errors:** reinstate bounce error failures/messaging ([42d165e](https://github.com/mozilla/fxa-auth-server/commit/42d165e))

### chore

* **package:** update deps ([aa6c3be](https://github.com/mozilla/fxa-auth-server/commit/aa6c3be))



<a name="1.124.1"></a>
## [1.124.1](https://github.com/mozilla/fxa-auth-server/compare/v1.123.3...v1.124.1) (2018-11-01)




<a name="1.124.0"></a>
# [1.124.0](https://github.com/mozilla/fxa-auth-server/compare/v1.123.2...v1.124.0) (2018-10-30)


### Bug Fixes

* **2fa:** Allow an explicit `null` value for `acr_values` param. ([47f4c61](https://github.com/mozilla/fxa-auth-server/commit/47f4c61))
* **api:** accept and ignore client_secret param in /destroy ([c797ed2](https://github.com/mozilla/fxa-auth-server/commit/c797ed2))
* **api:** allow application/x-form-urlencoded ([6cc91e2](https://github.com/mozilla/fxa-auth-server/commit/6cc91e2))
* **api:** Change InvalidAssertions error code to  401 ([2781b3a](https://github.com/mozilla/fxa-auth-server/commit/2781b3a))
* **api:** clean up response of client-tokens delete endpoint (#3) (#449); r=rfk ([9c63273](https://github.com/mozilla/fxa-auth-server/commit/9c63273)), closes [#3](https://github.com/mozilla/fxa-auth-server/issues/3) [#449](https://github.com/mozilla/fxa-auth-server/issues/449)
* **api:** Correct the error codes changed in 2781b3a ([d0dba7c](https://github.com/mozilla/fxa-auth-server/commit/d0dba7c))
* **api:** ensure /destroy endpoint returns an empty object in response body. ([6efd47d](https://github.com/mozilla/fxa-auth-server/commit/6efd47d))
* **api:** fail on invalid action parameters ([0c73ae7](https://github.com/mozilla/fxa-auth-server/commit/0c73ae7))
* **api:** reject requests with bad content-types ([2667228](https://github.com/mozilla/fxa-auth-server/commit/2667228)), closes [#199](https://github.com/mozilla/fxa-auth-server/issues/199)
* **api:** reject requests with invalid parameters ([3b4fa24](https://github.com/mozilla/fxa-auth-server/commit/3b4fa24)), closes [#210](https://github.com/mozilla/fxa-auth-server/issues/210)
* **api:** remove stray payload restriction from authorization route ([e0d5368](https://github.com/mozilla/fxa-auth-server/commit/e0d5368))
* **api:** set update to return an empty object ([6f334c6](https://github.com/mozilla/fxa-auth-server/commit/6f334c6))
* **api:** tolerate an empty client_secret in /destroy ([25a4d30](https://github.com/mozilla/fxa-auth-server/commit/25a4d30))
* **api:** use invalidRequestParameter instead of invalidRedirect for invalid redirect acti ([55eff2d](https://github.com/mozilla/fxa-auth-server/commit/55eff2d))
* **authorization:** allow empty scope with implicit grant ([1d6ac8e](https://github.com/mozilla/fxa-auth-server/commit/1d6ac8e)), closes [#315](https://github.com/mozilla/fxa-auth-server/issues/315)
* **authorization:** Correctly handle non-existing URL scopes during authorization. (#594) r=@vladiko ([21654a3](https://github.com/mozilla/fxa-auth-server/commit/21654a3)), closes [#594](https://github.com/mozilla/fxa-auth-server/issues/594) [#593](https://github.com/mozilla/fxa-auth-server/issues/593)
* **authorization:** handle action parameter in GET/authorization ([cfa6d97](https://github.com/mozilla/fxa-auth-server/commit/cfa6d97))
* **buffer:** #527 Migrate deprecated buffer calls (#528) r=@vladikoff ([fd85207](https://github.com/mozilla/fxa-auth-server/commit/fd85207)), closes [#527](https://github.com/mozilla/fxa-auth-server/issues/527) [#528](https://github.com/mozilla/fxa-auth-server/issues/528) [#527](https://github.com/mozilla/fxa-auth-server/issues/527)
* **changelog:** Fixes #524 automated changelog is borked (#542) r=@vladikoff ([d743721](https://github.com/mozilla/fxa-auth-server/commit/d743721)), closes [#524](https://github.com/mozilla/fxa-auth-server/issues/524) [#542](https://github.com/mozilla/fxa-auth-server/issues/542)
* **changelog:** update to latest changelog version (#556) ([bc9256e](https://github.com/mozilla/fxa-auth-server/commit/bc9256e)), closes [#556](https://github.com/mozilla/fxa-auth-server/issues/556)
* **ci:** remove geodb workaround ([521f4fe](https://github.com/mozilla/fxa-auth-server/commit/521f4fe))
* **ci:** remove nsp (#602) ([64ade86](https://github.com/mozilla/fxa-auth-server/commit/64ade86)), closes [#602](https://github.com/mozilla/fxa-auth-server/issues/602) [#596](https://github.com/mozilla/fxa-auth-server/issues/596) [#597](https://github.com/mozilla/fxa-auth-server/issues/597)
* **ci:** Run MySQL tests in Circle (#586) r=@vbudhram ([4b1c4e4](https://github.com/mozilla/fxa-auth-server/commit/4b1c4e4)), closes [#586](https://github.com/mozilla/fxa-auth-server/issues/586) [#581](https://github.com/mozilla/fxa-auth-server/issues/581)
* **ci:** turn on memcached in travis and circle ([eb86a37](https://github.com/mozilla/fxa-auth-server/commit/eb86a37)), closes [#2681](https://github.com/mozilla/fxa-auth-server/issues/2681)
* **clients:** fix server error when omitting optional fields in client registration ([80768c5](https://github.com/mozilla/fxa-auth-server/commit/80768c5)), closes [#203](https://github.com/mozilla/fxa-auth-server/issues/203)
* **clients:** fixes client endpoint for clients with no redirect_uri ([6d47110](https://github.com/mozilla/fxa-auth-server/commit/6d47110)), closes [#228](https://github.com/mozilla/fxa-auth-server/issues/228)
* **clients:** fixes client registration to use payload.whitelisted ([83e145b](https://github.com/mozilla/fxa-auth-server/commit/83e145b))
* **clients:** match the notes client with fxa-dev and other envs (#585); r=rfk ([e24a582](https://github.com/mozilla/fxa-auth-server/commit/e24a582)), closes [#585](https://github.com/mozilla/fxa-auth-server/issues/585)
* **clients:** support client/client_id route via the internal server ([ce04da7](https://github.com/mozilla/fxa-auth-server/commit/ce04da7))
* **clients:** update email validation ([92d4bfc](https://github.com/mozilla/fxa-auth-server/commit/92d4bfc))
* **codes:** Remove authorization codes after use. ([e0f8961](https://github.com/mozilla/fxa-auth-server/commit/e0f8961))
* **config:** Add environment config options ([14a9b4a](https://github.com/mozilla/fxa-auth-server/commit/14a9b4a))
* **config:** expose clients config as OAUTH_CLIENTS ([04ebf6f](https://github.com/mozilla/fxa-auth-server/commit/04ebf6f))
* **config:** expose more environment variables for config ([7a1dd19](https://github.com/mozilla/fxa-auth-server/commit/7a1dd19))
* **config:** For dev, the openid issuer is http://127.0.0.1:3030 (#583) r=@vladikoff ([38e1d73](https://github.com/mozilla/fxa-auth-server/commit/38e1d73)), closes [#583](https://github.com/mozilla/fxa-auth-server/issues/583) [mozilla/fxa-content-server#6362](https://github.com/mozilla/fxa-content-server/issues/6362)
* **config:** mark config sentryDsn and mysql password sensitive (#511) r=@vladikoff ([d98fbcd](https://github.com/mozilla/fxa-auth-server/commit/d98fbcd)), closes [#511](https://github.com/mozilla/fxa-auth-server/issues/511)
* **config:** option autoUpdateClients, will be disable in prod/stage ([802a0b2](https://github.com/mozilla/fxa-auth-server/commit/802a0b2))
* **config:** remove 00000... from hashedSecrets ([8dcfd56](https://github.com/mozilla/fxa-auth-server/commit/8dcfd56)), closes [#339](https://github.com/mozilla/fxa-auth-server/issues/339)
* **config:** reverting 'mark config sentryDsn and mysql password sensitive (#511) r=@vladikof ([41bd7c0](https://github.com/mozilla/fxa-auth-server/commit/41bd7c0)), closes [#511](https://github.com/mozilla/fxa-auth-server/issues/511)
* **config:** set expiration.accessToken default to 2 weeks ([7a4742d](https://github.com/mozilla/fxa-auth-server/commit/7a4742d))
* **config:** update config to use getProperties ([c2ed6eb](https://github.com/mozilla/fxa-auth-server/commit/c2ed6eb)), closes [#349](https://github.com/mozilla/fxa-auth-server/issues/349)
* **config:** Update contentUrl ([e1622b2](https://github.com/mozilla/fxa-auth-server/commit/e1622b2))
* **config:** Update name and redirectUri ([2a16cdd](https://github.com/mozilla/fxa-auth-server/commit/2a16cdd))
* **config:** update redirect_uri values to not be blank ([5267c62](https://github.com/mozilla/fxa-auth-server/commit/5267c62))
* **db:** don't change client database at startup; footgun ([8877f81](https://github.com/mozilla/fxa-auth-server/commit/8877f81))
* **db:** Drop foreign key constraints. ([7ee117c](https://github.com/mozilla/fxa-auth-server/commit/7ee117c))
* **db:** ensure strict mode (#448) r=rfk,seanmonstar ([8d309c5](https://github.com/mozilla/fxa-auth-server/commit/8d309c5)), closes [#448](https://github.com/mozilla/fxa-auth-server/issues/448) [#446](https://github.com/mozilla/fxa-auth-server/issues/446)
* **db:** Fix an old db patch to apply cleanly in local dev. ([c7fa633](https://github.com/mozilla/fxa-auth-server/commit/c7fa633))
* **db:** Fix case-consistency of SQL query from #612 ([9e55714](https://github.com/mozilla/fxa-auth-server/commit/9e55714)), closes [#612](https://github.com/mozilla/fxa-auth-server/issues/612)
* **db:** make schema.sql accuratley reflect latest patch state ([b17b000](https://github.com/mozilla/fxa-auth-server/commit/b17b000))
* **db:** make the clients key mandatory in the config file ([ac7a39e](https://github.com/mozilla/fxa-auth-server/commit/ac7a39e))
* **db:** remove db name from clients ([c724439](https://github.com/mozilla/fxa-auth-server/commit/c724439))
* **db:** Restore foreign key constraints on core tables. ([2bd0845](https://github.com/mozilla/fxa-auth-server/commit/2bd0845))
* **db:** we need to enforce only a minimum patch level (not {n,n+1}) ([e12f54d](https://github.com/mozilla/fxa-auth-server/commit/e12f54d))
* **dependencies:** move fxa-jwtool from dev-dependencies to dependencies ([79b0427](https://github.com/mozilla/fxa-auth-server/commit/79b0427)), closes [#345](https://github.com/mozilla/fxa-auth-server/issues/345)
* **dependencies:** switch back to main generate-rsa-keypair now that my fix to it was merged ([1c1268b](https://github.com/mozilla/fxa-auth-server/commit/1c1268b))
* **deps:** add filtered npm audit ([71048b3](https://github.com/mozilla/fxa-auth-server/commit/71048b3)), closes [mozilla/fxa#303](https://github.com/mozilla/fxa/issues/303)
* **deps:** ignore npm advisories 39, 48, 658 ([238b0a1](https://github.com/mozilla/fxa-auth-server/commit/238b0a1)), closes [/github.com/mozilla/fxa-auth-server/pull/2643/files#r220807985](https://github.com//github.com/mozilla/fxa-auth-server/pull/2643/files/issues/r220807985)
* **deps:** switch from URIjs to urijs ([ecdf31e](https://github.com/mozilla/fxa-auth-server/commit/ecdf31e)), closes [#347](https://github.com/mozilla/fxa-auth-server/issues/347)
* **deps:** update mocha and other dev deps ([b99e82d](https://github.com/mozilla/fxa-auth-server/commit/b99e82d))
* **deps:** update newrelic and request r=@shane-tomlinson ([b6d6c93](https://github.com/mozilla/fxa-auth-server/commit/b6d6c93))
* **deps:** update some dependencies ([09aa7b0](https://github.com/mozilla/fxa-auth-server/commit/09aa7b0))
* **deps:** update to hapi 14 and joi 9 ([9bc87c0](https://github.com/mozilla/fxa-auth-server/commit/9bc87c0)), closes [#424](https://github.com/mozilla/fxa-auth-server/issues/424)
* **deps:** update to hapi 16, add srinkwrap scripts, update other prod deps ([c102046](https://github.com/mozilla/fxa-auth-server/commit/c102046))
* **deps:** update to mozlog 2.0.2 ([29342a9](https://github.com/mozilla/fxa-auth-server/commit/29342a9)), closes [#337](https://github.com/mozilla/fxa-auth-server/issues/337)
* **doc:** Putting a little emphasis on email first (#584) r=@shane-tomlinson ([8ad17c1](https://github.com/mozilla/fxa-auth-server/commit/8ad17c1)), closes [#584](https://github.com/mozilla/fxa-auth-server/issues/584)
* **docker:** base image node:8-alpine and upgrade to npm6 (#567) r=@jbuck,@vladikoff ([d4060be](https://github.com/mozilla/fxa-auth-server/commit/d4060be)), closes [#567](https://github.com/mozilla/fxa-auth-server/issues/567)
* **docs:** add git guidelines link ([a00167c](https://github.com/mozilla/fxa-auth-server/commit/a00167c))
* **docs:** Change Status Code for Invalid Assertion based ([780aaee](https://github.com/mozilla/fxa-auth-server/commit/780aaee))
* **docs:** document keys and verification_redirect options ([ef8c47a](https://github.com/mozilla/fxa-auth-server/commit/ef8c47a))
* **docs:** minor spelling fixes ([33ad1ec](https://github.com/mozilla/fxa-auth-server/commit/33ad1ec))
* **docs:** note that codes are single use ([6fe39f7](https://github.com/mozilla/fxa-auth-server/commit/6fe39f7)), closes [#214](https://github.com/mozilla/fxa-auth-server/issues/214)
* **docs:** Update description of the `action` param to match latest reality. ([b475fcb](https://github.com/mozilla/fxa-auth-server/commit/b475fcb))
* **email:** ensure mock senders take precedence over the email service ([29f379d](https://github.com/mozilla/fxa-auth-server/commit/29f379d))
* **error:** AppError uses Error.captureStackTrace ([2337f80](https://github.com/mozilla/fxa-auth-server/commit/2337f80)), closes [#164](https://github.com/mozilla/fxa-auth-server/issues/164)
* **events:** require events to be configured in production ([1bef9e0](https://github.com/mozilla/fxa-auth-server/commit/1bef9e0))
* **fatal-error:** Exit with non-zero exit code for fatal errors ([7c90ff0](https://github.com/mozilla/fxa-auth-server/commit/7c90ff0)), closes [#244](https://github.com/mozilla/fxa-auth-server/issues/244)
* **headers:** add cache-control headers to api endpoints; extend tests ([5a81ef9](https://github.com/mozilla/fxa-auth-server/commit/5a81ef9))
* **headers:** make "cache-control" value configurable ([5ba82ea](https://github.com/mozilla/fxa-auth-server/commit/5ba82ea))
* **key-data:** Correctly handle non-existent scopes when finding key data. ([34d9493](https://github.com/mozilla/fxa-auth-server/commit/34d9493))
* **key-data:** Fail cleanly when the client has no allowedScopes. ([fafcef5](https://github.com/mozilla/fxa-auth-server/commit/fafcef5))
* **keys:** Generate unique 'kid' field when regenerating JWK keys ([5b9acae](https://github.com/mozilla/fxa-auth-server/commit/5b9acae))
* **keys:** replace scope key TLD (#505) r=@rfk ([a5e6d8f](https://github.com/mozilla/fxa-auth-server/commit/a5e6d8f)), closes [#505](https://github.com/mozilla/fxa-auth-server/issues/505)
* **log:** add remoteAddressChain to summary (#417) ([568cfa6](https://github.com/mozilla/fxa-auth-server/commit/568cfa6)), closes [#417](https://github.com/mozilla/fxa-auth-server/issues/417) [#415](https://github.com/mozilla/fxa-auth-server/issues/415)
* **log:** avoid crashing on bad payload (#411) r=rfk,jrgm ([19ebed5](https://github.com/mozilla/fxa-auth-server/commit/19ebed5)), closes [#411](https://github.com/mozilla/fxa-auth-server/issues/411) [#410](https://github.com/mozilla/fxa-auth-server/issues/410)
* **logging:** log the reason for account deletions ([3092ac1](https://github.com/mozilla/fxa-auth-server/commit/3092ac1))
* **logging:** use route.path in debug message, not route.url ([7d9efc2](https://github.com/mozilla/fxa-auth-server/commit/7d9efc2))
* **logging:** use space-free tokens for mozlog ([11f73f9](https://github.com/mozilla/fxa-auth-server/commit/11f73f9))
* **logs:** add scope and client_id logs to verify route (#447) r=seanmonstar ([33eb39e](https://github.com/mozilla/fxa-auth-server/commit/33eb39e)), closes [#447](https://github.com/mozilla/fxa-auth-server/issues/447) [#444](https://github.com/mozilla/fxa-auth-server/issues/444)
* **mailer:** Fix the bulk-mailer, add lots of tests. ([806129d](https://github.com/mozilla/fxa-auth-server/commit/806129d))
* **memorydb:** token createdAt used instead of client createdAt (#436) r=vladikoff,seanmonstar ([02dec66](https://github.com/mozilla/fxa-auth-server/commit/02dec66)), closes [#436](https://github.com/mozilla/fxa-auth-server/issues/436) [#421](https://github.com/mozilla/fxa-auth-server/issues/421)
* **metrics:** use correct format for email service notifications ([ec3ff7b](https://github.com/mozilla/fxa-auth-server/commit/ec3ff7b))
* **monorepo:** Update CI config for oauth-server import. ([6a5675c](https://github.com/mozilla/fxa-auth-server/commit/6a5675c))
* **mysql:** Correctly aggregate tokens by clientid. (#576) r=@vladikoff ([2c2cd22](https://github.com/mozilla/fxa-auth-server/commit/2c2cd22)), closes [#576](https://github.com/mozilla/fxa-auth-server/issues/576)
* **newrelic:** update to v2.1.0 ([87a3aee](https://github.com/mozilla/fxa-auth-server/commit/87a3aee))
* **node:** use node 6.12.0 (#501) r=@vladikoff ([167c973](https://github.com/mozilla/fxa-auth-server/commit/167c973)), closes [#501](https://github.com/mozilla/fxa-auth-server/issues/501)
* **node:** use node 6.12.3 (#510) r=@vladikoff ([adc1fc0](https://github.com/mozilla/fxa-auth-server/commit/adc1fc0)), closes [#510](https://github.com/mozilla/fxa-auth-server/issues/510)
* **node:** Use Node.js v6.14.0 (#537) ([f32a3d7](https://github.com/mozilla/fxa-auth-server/commit/f32a3d7)), closes [#537](https://github.com/mozilla/fxa-auth-server/issues/537)
* **nodejs:** update to 6.11.1 for security fixes ([a0520c0](https://github.com/mozilla/fxa-auth-server/commit/a0520c0))
* **oauth:** another notes dev client (#546) ([9d5ec8e](https://github.com/mozilla/fxa-auth-server/commit/9d5ec8e)), closes [#546](https://github.com/mozilla/fxa-auth-server/issues/546)
* **openid:** Generate openid keys on npm postinstall to file ([5f15afa](https://github.com/mozilla/fxa-auth-server/commit/5f15afa))
* **patcher:** Fix patcher with no pre-loaded clients ([dcc47b9](https://github.com/mozilla/fxa-auth-server/commit/dcc47b9))
* **pkce:** Don't require PKCE in the direct grant flow. (#566) r=@vladikoff ([d70fe6d](https://github.com/mozilla/fxa-auth-server/commit/d70fe6d)), closes [#566](https://github.com/mozilla/fxa-auth-server/issues/566) [#559](https://github.com/mozilla/fxa-auth-server/issues/559)
* **pkce:** match pkce implementation to specifications (#498) r=rfk ([cf1c836](https://github.com/mozilla/fxa-auth-server/commit/cf1c836)), closes [#498](https://github.com/mozilla/fxa-auth-server/issues/498) [#495](https://github.com/mozilla/fxa-auth-server/issues/495)
* **profile:** remove the `profileChangedAt` column on tokens table ([5e87bce](https://github.com/mozilla/fxa-auth-server/commit/5e87bce))
* **purge:** add purgeExpiredTokensById to select, then delete by primary key (#580); r=rfk ([adfff65](https://github.com/mozilla/fxa-auth-server/commit/adfff65)), closes [#580](https://github.com/mozilla/fxa-auth-server/issues/580)
* **purge-expired:** accept a list of pocket-id's ([1c843a9](https://github.com/mozilla/fxa-auth-server/commit/1c843a9))
* **purge-expired:** log uncaughtException; minimum log level of info ([264271e](https://github.com/mozilla/fxa-auth-server/commit/264271e))
* **purge-expired:** moar logging ([80c360e](https://github.com/mozilla/fxa-auth-server/commit/80c360e))
* **purge-expired:** Promise.delay takes milliseconds; allow subsecond delay ([10c6103](https://github.com/mozilla/fxa-auth-server/commit/10c6103))
* **purge-expired:** set db.autoUpdateClients config to false ([bc66fc3](https://github.com/mozilla/fxa-auth-server/commit/bc66fc3))
* **purge-expired:** use db.getClient() to check for unknown clientId ([c33f1d9](https://github.com/mozilla/fxa-auth-server/commit/c33f1d9))
* **route:** make email false by default (#533) r=@rfk ([aa68fb9](https://github.com/mozilla/fxa-auth-server/commit/aa68fb9)), closes [#533](https://github.com/mozilla/fxa-auth-server/issues/533)
* **scopes:** Document scope-handling rules, use shared code to enforce them. (#551); r=vbudhr ([237886d](https://github.com/mozilla/fxa-auth-server/commit/237886d)), closes [#551](https://github.com/mozilla/fxa-auth-server/issues/551)
* **scopes:** Dont treat `foo:write` as a sub-scope of `foo`. ([b4b30c2](https://github.com/mozilla/fxa-auth-server/commit/b4b30c2))
* **scripts:** Fix varname typo in test runner script. (#535) ([02804a8](https://github.com/mozilla/fxa-auth-server/commit/02804a8)), closes [#535](https://github.com/mozilla/fxa-auth-server/issues/535)
* **scripts:** Use pure JS module to generate RSA keypairs (#439) r=vladikoff ([3380e1c](https://github.com/mozilla/fxa-auth-server/commit/3380e1c)), closes [#439](https://github.com/mozilla/fxa-auth-server/issues/439)
* **security:** enable x-content-type-options nosniff ([5ea5001](https://github.com/mozilla/fxa-auth-server/commit/5ea5001))
* **security:** enable X-XSS-Protection 1; mode=block ([52ca1e5](https://github.com/mozilla/fxa-auth-server/commit/52ca1e5))
* **security:** set x-frame-options deny ([21ea05d](https://github.com/mozilla/fxa-auth-server/commit/21ea05d))
* **server:** exit if db patch level is wrong ([78d6382](https://github.com/mozilla/fxa-auth-server/commit/78d6382))
* **shrinkwrap:** restore deleted npm-shrinkwrap.json ([6383481](https://github.com/mozilla/fxa-auth-server/commit/6383481))
* **spelling:** minor spelling fix in tests (#403) r=vladikoff ([d4ff105](https://github.com/mozilla/fxa-auth-server/commit/d4ff105)), closes [#403](https://github.com/mozilla/fxa-auth-server/issues/403)
* **sql:** fix the schema issue with the trailing comma  ([069caeb](https://github.com/mozilla/fxa-auth-server/commit/069caeb)), closes [#299](https://github.com/mozilla/fxa-auth-server/issues/299)
* **sql:** remove references to the `whitelisted` column; this is now the `trusted` column ([6b4d1ec](https://github.com/mozilla/fxa-auth-server/commit/6b4d1ec))
* **sql:** undo 155d2ce; for mysql-patcher fix up that database ([eb9f40d](https://github.com/mozilla/fxa-auth-server/commit/eb9f40d)), closes [#301](https://github.com/mozilla/fxa-auth-server/issues/301)
* **test:** encrypt refresh_token on db query (#414) r=seanmonstar,vladikoff ([7f52d46](https://github.com/mozilla/fxa-auth-server/commit/7f52d46)), closes [#414](https://github.com/mozilla/fxa-auth-server/issues/414) [#413](https://github.com/mozilla/fxa-auth-server/issues/413)
* **test:** fix unhandled rejection error with memory db impl (#454) r=vladikoff ([c870eba](https://github.com/mozilla/fxa-auth-server/commit/c870eba)), closes [#454](https://github.com/mozilla/fxa-auth-server/issues/454)
* **tests:** check insert of utf8mb4 ([4e6a77a](https://github.com/mozilla/fxa-auth-server/commit/4e6a77a))
* **tests:** double before hook timeout for tests on slow machines ([2333416](https://github.com/mozilla/fxa-auth-server/commit/2333416))
* **tests:** mock outstanding error logs in test suite r=@vladikoff ([6a5d3ce](https://github.com/mozilla/fxa-auth-server/commit/6a5d3ce)), closes [#334](https://github.com/mozilla/fxa-auth-server/issues/334)
* **tests:** More reliable generation of RSA keys for tests ([981d0b7](https://github.com/mozilla/fxa-auth-server/commit/981d0b7))
* **tests:** Refactor use of process.exit() to be outside of code under test. ([47f4f17](https://github.com/mozilla/fxa-auth-server/commit/47f4f17))
* **tests:** remove assertions of profileChangedAt property ([60af54f](https://github.com/mozilla/fxa-auth-server/commit/60af54f))
* **tests:** sleep additional half second to adjust for mysql round of timestamp ([a02f516](https://github.com/mozilla/fxa-auth-server/commit/a02f516))
* **tests:** speed up and upgrade the test runner (#467) r=seanmonstar ([2e76c9e](https://github.com/mozilla/fxa-auth-server/commit/2e76c9e)), closes [#467](https://github.com/mozilla/fxa-auth-server/issues/467)
* **token:** disable expiration error ([c9547a8](https://github.com/mozilla/fxa-auth-server/commit/c9547a8))
* **tokens:** Added scripts that purge expired access tokens. ([10bbb24](https://github.com/mozilla/fxa-auth-server/commit/10bbb24))
* **tokens:** Avoid quadratic behaviour when listing active clients. (#9); r=vladikoff ([15c3065](https://github.com/mozilla/fxa-auth-server/commit/15c3065)), closes [#9](https://github.com/mozilla/fxa-auth-server/issues/9)
* **tokens:** Begin expiring access tokens beyond a configurable epoch. ([b346326](https://github.com/mozilla/fxa-auth-server/commit/b346326))
* **tokens:** invalidate refresh tokens on client-token DELETE action (#508) ([df0ca82](https://github.com/mozilla/fxa-auth-server/commit/df0ca82)), closes [#508](https://github.com/mozilla/fxa-auth-server/issues/508) [#507](https://github.com/mozilla/fxa-auth-server/issues/507)
* **tokens:** ttl parameter must be positive (#429) r=vladikoff ([1764d73](https://github.com/mozilla/fxa-auth-server/commit/1764d73)), closes [#429](https://github.com/mozilla/fxa-auth-server/issues/429)
* **travis:** build on node 0.10, 0.12, 4, no allowed failures ([6684e8c](https://github.com/mozilla/fxa-auth-server/commit/6684e8c))
* **travis:** install libgmp3-dev so optionaldep bigint will be built for browserid-crypto ([a64cb18](https://github.com/mozilla/fxa-auth-server/commit/a64cb18))
* **travis:** remove broken validate shrinkwrap ([1729764](https://github.com/mozilla/fxa-auth-server/commit/1729764))
* **travis:** run tests with 6 and 8 (#497) r=vladikoff ([a49b272](https://github.com/mozilla/fxa-auth-server/commit/a49b272)), closes [#497](https://github.com/mozilla/fxa-auth-server/issues/497)
* **travis:** test on node4/node6 with default npm & g++-4.8 ([b4e1dd8](https://github.com/mozilla/fxa-auth-server/commit/b4e1dd8))
* **validation:** Allow redirect uris with existing query params. (#548); r=philbooth ([b93e6a1](https://github.com/mozilla/fxa-auth-server/commit/b93e6a1)), closes [#548](https://github.com/mozilla/fxa-auth-server/issues/548)
* **validation:** Restrict characters allowed in 'scope' parameter. ([7dd2a39](https://github.com/mozilla/fxa-auth-server/commit/7dd2a39))
* **version:** use cwd and env var to get version (#452) r=vladikoff ([a3b1aa2](https://github.com/mozilla/fxa-auth-server/commit/a3b1aa2)), closes [#452](https://github.com/mozilla/fxa-auth-server/issues/452)
* **version:** use explicit path with git-config ([e0af8bc](https://github.com/mozilla/fxa-auth-server/commit/e0af8bc))

### chore

* **api:** remove metrics context data from deprecated endpoints ([d884148](https://github.com/mozilla/fxa-auth-server/commit/d884148)), closes [#2496](https://github.com/mozilla/fxa-auth-server/issues/2496)
* **awsbox:** remove unused awsbox ([f053c9f](https://github.com/mozilla/fxa-auth-server/commit/f053c9f))
* **build:** Bump eslint-config-fxa to latest version ([fe45e0b](https://github.com/mozilla/fxa-auth-server/commit/fe45e0b))
* **build:** create changelogs each release ([16f1f5b](https://github.com/mozilla/fxa-auth-server/commit/16f1f5b)), closes [#158](https://github.com/mozilla/fxa-auth-server/issues/158)
* **build:** switch to grunt-nsp ([ac31672](https://github.com/mozilla/fxa-auth-server/commit/ac31672))
* **ci:** drop node 4 as a supported env (#478) ([176c828](https://github.com/mozilla/fxa-auth-server/commit/176c828)), closes [#478](https://github.com/mozilla/fxa-auth-server/issues/478)
* **clients:** add credentials for FF/FFOS/Fennec/FxA clients in dev ([b501abe](https://github.com/mozilla/fxa-auth-server/commit/b501abe))
* **clients:** remove deprecated 'whitelisted' column from clients table. ([cf16f8a](https://github.com/mozilla/fxa-auth-server/commit/cf16f8a))
* **clients:** rename "whitelisted" property to "trusted". ([b8927a8](https://github.com/mozilla/fxa-auth-server/commit/b8927a8))
* **config:** add local loop dev credentials ([70cc480](https://github.com/mozilla/fxa-auth-server/commit/70cc480))
* **config:** add Notes trailing slash to redirect in dev.json (#536) ([e8bf2e5](https://github.com/mozilla/fxa-auth-server/commit/e8bf2e5)), closes [#536](https://github.com/mozilla/fxa-auth-server/issues/536)
* **config:** add oauth console into dev config ([14d7bab](https://github.com/mozilla/fxa-auth-server/commit/14d7bab))
* **config:** remove duplicate 'canGrant' field in config file ([259da3d](https://github.com/mozilla/fxa-auth-server/commit/259da3d))
* **config:** Update convict and switch on strict validation. ([1f49ad4](https://github.com/mozilla/fxa-auth-server/commit/1f49ad4))
* **db:** Add db migration to revert change that couldn't go to production. ([9382239](https://github.com/mozilla/fxa-auth-server/commit/9382239))
* **dep:** replaced bidcrypto dep with fxa-jwtool ([7d71239](https://github.com/mozilla/fxa-auth-server/commit/7d71239))
* **dependencies:** bump hapi version ([13c2d57](https://github.com/mozilla/fxa-auth-server/commit/13c2d57))
* **dependencies:** dependency upgrades ([4430228](https://github.com/mozilla/fxa-auth-server/commit/4430228))
* **dependencies:** update 'jwcrypto' dependency to 'browserid-crypto' ([b9bf102](https://github.com/mozilla/fxa-auth-server/commit/b9bf102)), closes [#151](https://github.com/mozilla/fxa-auth-server/issues/151)
* **dependencies:** update convict ([8dfa52f](https://github.com/mozilla/fxa-auth-server/commit/8dfa52f))
* **dependencies:** update most dependencies ([ad61ecb](https://github.com/mozilla/fxa-auth-server/commit/ad61ecb))
* **dependencies:** updating deps ([e412925](https://github.com/mozilla/fxa-auth-server/commit/e412925))
* **dependencies:** upgrade mozlog to 2.0.3 ([262bbc9](https://github.com/mozilla/fxa-auth-server/commit/262bbc9))
* **deps:** Generate shrinkwrap for latest dependency updates ([84e69b5](https://github.com/mozilla/fxa-auth-server/commit/84e69b5))
* **deps:** update deps, fix nsp (#517) r=@philbooth ([9f12267](https://github.com/mozilla/fxa-auth-server/commit/9f12267)), closes [#517](https://github.com/mozilla/fxa-auth-server/issues/517)
* **deps:** Update hapi dependency. (#457), r=@vbudhram ([24a570f](https://github.com/mozilla/fxa-auth-server/commit/24a570f)), closes [#457](https://github.com/mozilla/fxa-auth-server/issues/457)
* **deps:** Update hapi to latest version (#482) r=vladikoff ([6b2810e](https://github.com/mozilla/fxa-auth-server/commit/6b2810e)), closes [#482](https://github.com/mozilla/fxa-auth-server/issues/482)
* **deps:** Update hapi to v16.6.3 (#526) ([78c88ad](https://github.com/mozilla/fxa-auth-server/commit/78c88ad)), closes [#526](https://github.com/mozilla/fxa-auth-server/issues/526)
* **deps:** Update request package to latest version (#407) r=vladikoff ([b8ef1d7](https://github.com/mozilla/fxa-auth-server/commit/b8ef1d7)), closes [#407](https://github.com/mozilla/fxa-auth-server/issues/407)
* **dev:** add 321Done untrusted client ([a291205](https://github.com/mozilla/fxa-auth-server/commit/a291205))
* **dev:** add Firefox Notes Web Extension client to development config ([3960e5f](https://github.com/mozilla/fxa-auth-server/commit/3960e5f))
* **dev:** add Notes supprot scope in dev (#492) ([85af2a2](https://github.com/mozilla/fxa-auth-server/commit/85af2a2)), closes [#492](https://github.com/mozilla/fxa-auth-server/issues/492)
* **docker:** remove old docker self-host files ([9f5247f](https://github.com/mozilla/fxa-auth-server/commit/9f5247f))
* **docker:** Update to node 6.11.5 (#494) ([6eb07cf](https://github.com/mozilla/fxa-auth-server/commit/6eb07cf)), closes [#494](https://github.com/mozilla/fxa-auth-server/issues/494)
* **docker:** Use official node image & update to Node.js v4.8.2 (#462) r=vladikoff ([b1924b0](https://github.com/mozilla/fxa-auth-server/commit/b1924b0)), closes [#462](https://github.com/mozilla/fxa-auth-server/issues/462)
* **docs:** Add a comment about privKey/pubKey confusion in gen_keys ([d2edd4b](https://github.com/mozilla/fxa-auth-server/commit/d2edd4b))
* **docs:** add a note about dev envs ([0663c19](https://github.com/mozilla/fxa-auth-server/commit/0663c19)), closes [#148](https://github.com/mozilla/fxa-auth-server/issues/148)
* **docs:** add CircleCI badge to readme ([acff566](https://github.com/mozilla/fxa-auth-server/commit/acff566))
* **docs:** move self-host docker file ([2180f92](https://github.com/mozilla/fxa-auth-server/commit/2180f92))
* **docs:** remove older Docker files (#426) ([370c898](https://github.com/mozilla/fxa-auth-server/commit/370c898)), closes [#426](https://github.com/mozilla/fxa-auth-server/issues/426)
* **grunt:** make 'grunt release' generate changelog also ([87d5861](https://github.com/mozilla/fxa-auth-server/commit/87d5861))
* **license:** Update license to be SPDX compliant ([ff83ec2](https://github.com/mozilla/fxa-auth-server/commit/ff83ec2))
* **lint:** add ESLint ([1531061](https://github.com/mozilla/fxa-auth-server/commit/1531061)), closes [#274](https://github.com/mozilla/fxa-auth-server/issues/274)
* **logging:** Log additional details for debugging expired tokens ([22cf3ab](https://github.com/mozilla/fxa-auth-server/commit/22cf3ab))
* **npm:** update to npm5 (#522) r=@vbudhram ([3783605](https://github.com/mozilla/fxa-auth-server/commit/3783605)), closes [#522](https://github.com/mozilla/fxa-auth-server/issues/522)
* **package:** npm shrinkwrap ([8ba20b0](https://github.com/mozilla/fxa-auth-server/commit/8ba20b0))
* **package:** pin blanket to 1.1.6 ([072385b](https://github.com/mozilla/fxa-auth-server/commit/072385b))
* **package:** remove main from package.json ([ebc60a5](https://github.com/mozilla/fxa-auth-server/commit/ebc60a5)), closes [#206](https://github.com/mozilla/fxa-auth-server/issues/206)
* **release:** add tasks "grunt version" and "grunt version:patch" to create release tags ([1be1380](https://github.com/mozilla/fxa-auth-server/commit/1be1380))
* **release:** use CHANGELOG.md instead of CHANGELOG during bump ([520b39c](https://github.com/mozilla/fxa-auth-server/commit/520b39c))
* **tests:** remove weird mocking magic ([47389fa](https://github.com/mozilla/fxa-auth-server/commit/47389fa))
* **tests:** Uniformly use promises rather than done() callback. ([2a4731f](https://github.com/mozilla/fxa-auth-server/commit/2a4731f))
* **tokens:** add a comment about why we're inserting an empty string for email ([eed414b](https://github.com/mozilla/fxa-auth-server/commit/eed414b))
* **travis:** drop node 0.12 support ([b4eba46](https://github.com/mozilla/fxa-auth-server/commit/b4eba46))
* **travis:** Only install libgmp3-dev on Travis ([cfafb19](https://github.com/mozilla/fxa-auth-server/commit/cfafb19))
* **travis:** Tell Travis to use #fxa-bots ([17134db](https://github.com/mozilla/fxa-auth-server/commit/17134db))
* **travis:** use npm@2 for more stable installs ([3c3e127](https://github.com/mozilla/fxa-auth-server/commit/3c3e127))
* **version:** add /__version__ route with source repo ([37a08f2](https://github.com/mozilla/fxa-auth-server/commit/37a08f2))
* **version:** generate legacy-format output for ./config/version.json ([51b5f3b](https://github.com/mozilla/fxa-auth-server/commit/51b5f3b))

### docs

* **api:** Update `email` behavior for GET /v1/authorization. ([755ec9a](https://github.com/mozilla/fxa-auth-server/commit/755ec9a))
* **authorization:** Document email param in GET /authorization ([fbf1eb7](https://github.com/mozilla/fxa-auth-server/commit/fbf1eb7))
* **service-clients:** Document Service Clients, JKUs, and JWTs ([d2f1ef3](https://github.com/mozilla/fxa-auth-server/commit/d2f1ef3)), closes [#329](https://github.com/mozilla/fxa-auth-server/issues/329)
* **service-clients:** Document Service Clients, JKUs, and JWTs ([799f0e2](https://github.com/mozilla/fxa-auth-server/commit/799f0e2)), closes [#329](https://github.com/mozilla/fxa-auth-server/issues/329)
* **verify:** fix misnamed 'scopes' response property ([b5728cf](https://github.com/mozilla/fxa-auth-server/commit/b5728cf)), closes [#261](https://github.com/mozilla/fxa-auth-server/issues/261)
* **workflow:** fixes workflow typo ([318d9e1](https://github.com/mozilla/fxa-auth-server/commit/318d9e1))

### Features

* **2fa:** check acr values during authorization flow ([c20682a](https://github.com/mozilla/fxa-auth-server/commit/c20682a))
* **amr:** Report `amr` and `acr` claims in the id_token. (#530); r=vbudhram ([8181f7f](https://github.com/mozilla/fxa-auth-server/commit/8181f7f)), closes [#530](https://github.com/mozilla/fxa-auth-server/issues/530)
* **api:** Add `action=force_auth` to GET /v1/authorization. ([33603bd](https://github.com/mozilla/fxa-auth-server/commit/33603bd)), closes [#190](https://github.com/mozilla/fxa-auth-server/issues/190)
* **api:** add `auth_at` to token response schema. ([bc8454d](https://github.com/mozilla/fxa-auth-server/commit/bc8454d)), closes [#181](https://github.com/mozilla/fxa-auth-server/issues/181)
* **api:** add ttl parameter to POST /authorization ([36087fe](https://github.com/mozilla/fxa-auth-server/commit/36087fe))
* **api:** allow destroying token without client_secret ([7b4d01f](https://github.com/mozilla/fxa-auth-server/commit/7b4d01f))
* **auth:** Accept client credentials in the Authorization header. (#514); r=philbooth ([1c50807](https://github.com/mozilla/fxa-auth-server/commit/1c50807)), closes [#514](https://github.com/mozilla/fxa-auth-server/issues/514)
* **auth:** redirect to content-server oauth root by default ([34ad867](https://github.com/mozilla/fxa-auth-server/commit/34ad867)), closes [#245](https://github.com/mozilla/fxa-auth-server/issues/245)
* **authorization:** add uri validation on the authorization endpoint (#428) r=jrgm,seanmonstar ([fcc0b52](https://github.com/mozilla/fxa-auth-server/commit/fcc0b52)), closes [#428](https://github.com/mozilla/fxa-auth-server/issues/428) [#387](https://github.com/mozilla/fxa-auth-server/issues/387) [#388](https://github.com/mozilla/fxa-auth-server/issues/388)
* **authorization:** Directly return `code` in authorization response. (#541); r=philbooth ([7ad1e56](https://github.com/mozilla/fxa-auth-server/commit/7ad1e56)), closes [#541](https://github.com/mozilla/fxa-auth-server/issues/541)
* **authorization:** exit early if assertion invalid returns first ([5a27ee6](https://github.com/mozilla/fxa-auth-server/commit/5a27ee6))
* **authorization:** Require tokenVerified=true for key-bearing scopes. (#561) r=@vladikoff ([f9ad63e](https://github.com/mozilla/fxa-auth-server/commit/f9ad63e)), closes [#561](https://github.com/mozilla/fxa-auth-server/issues/561) [/github.com/mozilla-services/tokenserver/blob/master/tokenserver/views.py#L140](https://github.com//github.com/mozilla-services/tokenserver/blob/master/tokenserver/views.py/issues/L140)
* **ci:** move to CircleCI 2 (#554) r=@jbuck ([97e4f62](https://github.com/mozilla/fxa-auth-server/commit/97e4f62)), closes [#554](https://github.com/mozilla/fxa-auth-server/issues/554)
* **clients:** add `terms_uri` and `privacy_uri` properties to clients. ([51ae904](https://github.com/mozilla/fxa-auth-server/commit/51ae904))
* **clients:** add notion of Service Clients in config ([8cfdffe](https://github.com/mozilla/fxa-auth-server/commit/8cfdffe)), closes [#327](https://github.com/mozilla/fxa-auth-server/issues/327)
* **clients:** Added initial support for using previous client secret ([4f9df20](https://github.com/mozilla/fxa-auth-server/commit/4f9df20))
* **clients:** client registration apis ([1a80294](https://github.com/mozilla/fxa-auth-server/commit/1a80294)), closes [#60](https://github.com/mozilla/fxa-auth-server/issues/60)
* **clients:** move client management api to a separate port ([07a61af](https://github.com/mozilla/fxa-auth-server/commit/07a61af))
* **clients:** remove obsolete generate-client.js script ([62ab0ad](https://github.com/mozilla/fxa-auth-server/commit/62ab0ad)), closes [#231](https://github.com/mozilla/fxa-auth-server/issues/231)
* **clients:** report `trusted` property in GET /client/:id ([c58d237](https://github.com/mozilla/fxa-auth-server/commit/c58d237))
* **codes:** Delete authorization codes when revoking client access. (#578); r=philbooth ([b905b7c](https://github.com/mozilla/fxa-auth-server/commit/b905b7c)), closes [#578](https://github.com/mozilla/fxa-auth-server/issues/578)
* **config:** add browserid pool maxSockets option ([0bb40ba](https://github.com/mozilla/fxa-auth-server/commit/0bb40ba))
* **config:** add mysql pool conectionLimit option ([ca220ae](https://github.com/mozilla/fxa-auth-server/commit/ca220ae))
* **db:** add basic migration infrastructure to mysql backend ([012e605](https://github.com/mozilla/fxa-auth-server/commit/012e605)), closes [#183](https://github.com/mozilla/fxa-auth-server/issues/183)
* **db:** remove clients.secret column ([0e39d1e](https://github.com/mozilla/fxa-auth-server/commit/0e39d1e)), closes [#323](https://github.com/mozilla/fxa-auth-server/issues/323)
* **deps:** update server dependencies ([80ac3cf](https://github.com/mozilla/fxa-auth-server/commit/80ac3cf))
* **deps:** update to bluebird 3 ([8f4c664](https://github.com/mozilla/fxa-auth-server/commit/8f4c664)), closes [#570](https://github.com/mozilla/fxa-auth-server/issues/570)
* **developers:** adds support for oauth developers ([abe0e52](https://github.com/mozilla/fxa-auth-server/commit/abe0e52))
* **docker:** Add CloudOps Dockerfile & CircleCI build instructions ([a80b4b4](https://github.com/mozilla/fxa-auth-server/commit/a80b4b4))
* **docker:** Additional Dockerfile for self-hosting ([83a8b6c](https://github.com/mozilla/fxa-auth-server/commit/83a8b6c))
* **docker:** Dockerfile and README update for basic docker development workflow ([342d87b](https://github.com/mozilla/fxa-auth-server/commit/342d87b))
* **docker:** Shrink Docker image size (#438) r=vladikoff ([13d13b9](https://github.com/mozilla/fxa-auth-server/commit/13d13b9)), closes [#438](https://github.com/mozilla/fxa-auth-server/issues/438)
* **docker:** support feature branches (#464) r=jrgm ([f94fd61](https://github.com/mozilla/fxa-auth-server/commit/f94fd61)), closes [#464](https://github.com/mozilla/fxa-auth-server/issues/464)
* **email-first:** Add support for the email-first flow. (#540); r=philbooth,rfk ([cb11145](https://github.com/mozilla/fxa-auth-server/commit/cb11145)), closes [#540](https://github.com/mozilla/fxa-auth-server/issues/540) [#539](https://github.com/mozilla/fxa-auth-server/issues/539)
* **error:** add info property with link to docs ([681044c](https://github.com/mozilla/fxa-auth-server/commit/681044c))
* **hpkp:** Add the hpkp headers to all requests (#416) r=vladikoff ([6b8a8c8](https://github.com/mozilla/fxa-auth-server/commit/6b8a8c8)), closes [#416](https://github.com/mozilla/fxa-auth-server/issues/416)
* **keys:** Add created-at timestamp to our public keys. (#453); r=seanmonstar,vladikoff ([511d9a6](https://github.com/mozilla/fxa-auth-server/commit/511d9a6)), closes [#453](https://github.com/mozilla/fxa-auth-server/issues/453)
* **keys:** add key-data docs, move client_id into payload (#491); r=rfk ([a9152c3](https://github.com/mozilla/fxa-auth-server/commit/a9152c3)), closes [#491](https://github.com/mozilla/fxa-auth-server/issues/491)
* **keys:** add keys_jwe support (#486) r=rfk ([6a4efd1](https://github.com/mozilla/fxa-auth-server/commit/6a4efd1)), closes [#486](https://github.com/mozilla/fxa-auth-server/issues/486) [#484](https://github.com/mozilla/fxa-auth-server/issues/484)
* **keys:** Check lastAuthAt freshness when fetching key data. (#502) r=@vladikoff ([855adee](https://github.com/mozilla/fxa-auth-server/commit/855adee)), closes [#502](https://github.com/mozilla/fxa-auth-server/issues/502)
* **keys:** Check lastAuthAt freshness when fetching key data. (#506) r=@vladikoff ([e0de2f3](https://github.com/mozilla/fxa-auth-server/commit/e0de2f3)), closes [#506](https://github.com/mozilla/fxa-auth-server/issues/506)
* **lb:** Add `__lbheartbeat__` endpoint (#458), r=@jbuck ([c387907](https://github.com/mozilla/fxa-auth-server/commit/c387907)), closes [#458](https://github.com/mozilla/fxa-auth-server/issues/458)
* **logging:** add log of time taken in authorization endpoint ([02ec0d2](https://github.com/mozilla/fxa-auth-server/commit/02ec0d2))
* **logging:** add log when mysql pool enqueues ([461b5c1](https://github.com/mozilla/fxa-auth-server/commit/461b5c1))
* **logging:** add method, payload, and auth to summary ([df57e23](https://github.com/mozilla/fxa-auth-server/commit/df57e23)), closes [#174](https://github.com/mozilla/fxa-auth-server/issues/174)
* **logging:** log details when generating code ([81933f7](https://github.com/mozilla/fxa-auth-server/commit/81933f7))
* **logging:** switch logging to mozlog ([ec0f5db](https://github.com/mozilla/fxa-auth-server/commit/ec0f5db)), closes [#156](https://github.com/mozilla/fxa-auth-server/issues/156)
* **logs:** add sentry support (#499), r=@vbudhram ([ef34859](https://github.com/mozilla/fxa-auth-server/commit/ef34859)), closes [#499](https://github.com/mozilla/fxa-auth-server/issues/499)
* **metrics:** add code and config for email service notification queue ([ccd5556](https://github.com/mozilla/fxa-auth-server/commit/ccd5556)), closes [#2633](https://github.com/mozilla/fxa-auth-server/issues/2633)
* **monorepo:** Move everything into a subdirectory. ([8453f6e](https://github.com/mozilla/fxa-auth-server/commit/8453f6e))
* **node:** update to node 8 (#544) r=@jrgm ([e9b08ae](https://github.com/mozilla/fxa-auth-server/commit/e9b08ae)), closes [#544](https://github.com/mozilla/fxa-auth-server/issues/544)
* **node:** upgrade to node 6 ([57c61ab](https://github.com/mozilla/fxa-auth-server/commit/57c61ab))
* **oauth:** add methods to support oauth client management (#405) r=seanmonstar ([2748510](https://github.com/mozilla/fxa-auth-server/commit/2748510)), closes [#405](https://github.com/mozilla/fxa-auth-server/issues/405)
* **oauth:** make server compatible with AppAuth (#534) r=@rfk ([ff9e422](https://github.com/mozilla/fxa-auth-server/commit/ff9e422)), closes [#534](https://github.com/mozilla/fxa-auth-server/issues/534)
* **oauth:** Track last time refreshToken was used (#412) r=vladikoff,seanmonstar ([25c455a](https://github.com/mozilla/fxa-auth-server/commit/25c455a)), closes [#412](https://github.com/mozilla/fxa-auth-server/issues/412) [#275](https://github.com/mozilla/fxa-auth-server/issues/275)
* **openid:** add initial OpenID Connect support ([93f8758](https://github.com/mozilla/fxa-auth-server/commit/93f8758)), closes [#362](https://github.com/mozilla/fxa-auth-server/issues/362)
* **openid:** add profileChangedAt to claims (#607), r=@rfk ([f6e93eb](https://github.com/mozilla/fxa-auth-server/commit/f6e93eb)), closes [#607](https://github.com/mozilla/fxa-auth-server/issues/607)
* **openid:** Add support for OIDC `login_hint` query param. ([200ce43](https://github.com/mozilla/fxa-auth-server/commit/200ce43))
* **openid:** add the openid connect `at_hash` value (#598), r=@rfk ([d08310e](https://github.com/mozilla/fxa-auth-server/commit/d08310e)), closes [#598](https://github.com/mozilla/fxa-auth-server/issues/598)
* **openid:** Allow untrusted reliers to request `openid` scope. (#516), r=@vbudhram ([f764dc8](https://github.com/mozilla/fxa-auth-server/commit/f764dc8)), closes [#516](https://github.com/mozilla/fxa-auth-server/issues/516)
* **pkce:** add ability for PKCE clients to use refresh_tokens (#476) r=seanmonstar ([7b401eb](https://github.com/mozilla/fxa-auth-server/commit/7b401eb)), closes [#476](https://github.com/mozilla/fxa-auth-server/issues/476) [#472](https://github.com/mozilla/fxa-auth-server/issues/472)
* **pkce:** add PKCE support to the oauth server (#466) r=seanmonstar ([ed59c0e](https://github.com/mozilla/fxa-auth-server/commit/ed59c0e)), closes [#466](https://github.com/mozilla/fxa-auth-server/issues/466)
* **refresh_tokens:** add refresh_tokens to /token endpoint ([16e787f](https://github.com/mozilla/fxa-auth-server/commit/16e787f)), closes [#209](https://github.com/mozilla/fxa-auth-server/issues/209)
* **scopes:** add key-data and scope support (#487) r=rfk ([f3fcae5](https://github.com/mozilla/fxa-auth-server/commit/f3fcae5)), closes [#487](https://github.com/mozilla/fxa-auth-server/issues/487) [#483](https://github.com/mozilla/fxa-auth-server/issues/483)
* **scopes:** allow https:// scopes (#490); r=rfk ([f892bcb](https://github.com/mozilla/fxa-auth-server/commit/f892bcb)), closes [#490](https://github.com/mozilla/fxa-auth-server/issues/490) [#489](https://github.com/mozilla/fxa-auth-server/issues/489)
* **scripts:** Add script to generate an oauth client ([f21f657](https://github.com/mozilla/fxa-auth-server/commit/f21f657))
* **server:** set HSTS header for 180 days ([d43accb](https://github.com/mozilla/fxa-auth-server/commit/d43accb))
* **server:** update to Hapi 17 ([0ebfebe](https://github.com/mozilla/fxa-auth-server/commit/0ebfebe))
* **shared:** add new locales ([d6e88df](https://github.com/mozilla/fxa-auth-server/commit/d6e88df))
* **sync:** add local test client for sync (#549) ([61ed2e7](https://github.com/mozilla/fxa-auth-server/commit/61ed2e7)), closes [#549](https://github.com/mozilla/fxa-auth-server/issues/549)
* **sync:** add oldsync scope (#550) r=@rfk ([f2e7bb4](https://github.com/mozilla/fxa-auth-server/commit/f2e7bb4)), closes [#550](https://github.com/mozilla/fxa-auth-server/issues/550)
* **token:** reject expired tokens ([4f519ca](https://github.com/mozilla/fxa-auth-server/commit/4f519ca)), closes [#365](https://github.com/mozilla/fxa-auth-server/issues/365)
* **tokens:** add support for password change and reset event (#485) r=rfk ([f5873f9](https://github.com/mozilla/fxa-auth-server/commit/f5873f9)), closes [#485](https://github.com/mozilla/fxa-auth-server/issues/485) [#481](https://github.com/mozilla/fxa-auth-server/issues/481)
* **tokens:** allow using JWT grants from Service Clients ([55f88a9](https://github.com/mozilla/fxa-auth-server/commit/55f88a9)), closes [#328](https://github.com/mozilla/fxa-auth-server/issues/328)
* **tokens:** allow using JWT grants from Service Clients ([0a0e303](https://github.com/mozilla/fxa-auth-server/commit/0a0e303)), closes [#328](https://github.com/mozilla/fxa-auth-server/issues/328)
* **untrusted-clients:** restrict scopes that untrusted clients can request ([8fd228a](https://github.com/mozilla/fxa-auth-server/commit/8fd228a)), closes [#243](https://github.com/mozilla/fxa-auth-server/issues/243)
* **verify:** add opt out parameter to verify endpoint ([e4c54ff](https://github.com/mozilla/fxa-auth-server/commit/e4c54ff)), closes [#358](https://github.com/mozilla/fxa-auth-server/issues/358)
* **verify:** added 'client' to /verify response ([4c57551](https://github.com/mozilla/fxa-auth-server/commit/4c57551)), closes [#149](https://github.com/mozilla/fxa-auth-server/issues/149)

### JsonFormatter

* outputs JSON in same format as fxa-auth-server ([c89ca92](https://github.com/mozilla/fxa-auth-server/commit/c89ca92))

### Refactor

* **client:** scope added in memory and sql (#445) r=vladikoff ([4efc383](https://github.com/mozilla/fxa-auth-server/commit/4efc383)), closes [#445](https://github.com/mozilla/fxa-auth-server/issues/445) [#431](https://github.com/mozilla/fxa-auth-server/issues/431)
* **clients:** remove terms and privacy uris ([5c1e0be](https://github.com/mozilla/fxa-auth-server/commit/5c1e0be)), closes [#406](https://github.com/mozilla/fxa-auth-server/issues/406)
* **config:** Use human-readable duration values in config ([20aa8fa](https://github.com/mozilla/fxa-auth-server/commit/20aa8fa))
* **db:** add hashedSecret column to clients ([9ceaf1f](https://github.com/mozilla/fxa-auth-server/commit/9ceaf1f)), closes [#155](https://github.com/mozilla/fxa-auth-server/issues/155)
* **db:** clients.secret to clients.hashedSecret, remove clients.whitelisted ([155d2ce](https://github.com/mozilla/fxa-auth-server/commit/155d2ce)), closes [#155](https://github.com/mozilla/fxa-auth-server/issues/155) [#267](https://github.com/mozilla/fxa-auth-server/issues/267)
* **email:** Fixes #352 Remove ability to fetch email address  (#543) r=@shane-tomlinson ([068bd4b](https://github.com/mozilla/fxa-auth-server/commit/068bd4b)), closes [#352](https://github.com/mozilla/fxa-auth-server/issues/352) [#543](https://github.com/mozilla/fxa-auth-server/issues/543)
* **keys:** rename keyMaterial, timestamp to keyRotationSecret, k… (#500) r=@rfk ([48ec2a3](https://github.com/mozilla/fxa-auth-server/commit/48ec2a3)), closes [#500](https://github.com/mozilla/fxa-auth-server/issues/500)
* **lint:** remove jscs, update eslint rules (#477), r=@vbudhram ([8bc148a](https://github.com/mozilla/fxa-auth-server/commit/8bc148a)), closes [#477](https://github.com/mozilla/fxa-auth-server/issues/477)

### Reverts

* **keys:** Check lastAuthAt freshness when fetching key data ([5d772f6](https://github.com/mozilla/fxa-auth-server/commit/5d772f6))
* **service-tokens): Revert "docs(service-clients:** Document Service Clients, JKUs, and JWTs" ([6be9ac2](https://github.com/mozilla/fxa-auth-server/commit/6be9ac2))
* **service-tokens): Revert "feat(tokens:** allow using JWT grants from Service Clients" ([d3cc78a](https://github.com/mozilla/fxa-auth-server/commit/d3cc78a))
* **tokens:** dont reject expired tokens, again ([e8b563e](https://github.com/mozilla/fxa-auth-server/commit/e8b563e))

### test

* **api:** rename assertRequestParam to assertInvalidRequestParam ([3f00eb3](https://github.com/mozilla/fxa-auth-server/commit/3f00eb3)), closes [#280](https://github.com/mozilla/fxa-auth-server/issues/280)
* **db:** fixing db.removeUser tests for mysql ([94f96bf](https://github.com/mozilla/fxa-auth-server/commit/94f96bf))


### BREAKING CHANGES

* [object Object]
* [object Object]
* [object Object]



<a name="1.124.0"></a>
# [1.124.0](https://github.com/mozilla/fxa-auth-server/compare/v1.123.2...v1.124.0) (2018-10-30)


### Bug Fixes

* **2fa:** Allow an explicit `null` value for `acr_values` param. ([47f4c61](https://github.com/mozilla/fxa-auth-server/commit/47f4c61))
* **api:** accept and ignore client_secret param in /destroy ([c797ed2](https://github.com/mozilla/fxa-auth-server/commit/c797ed2))
* **api:** allow application/x-form-urlencoded ([6cc91e2](https://github.com/mozilla/fxa-auth-server/commit/6cc91e2))
* **api:** Change InvalidAssertions error code to  401 ([2781b3a](https://github.com/mozilla/fxa-auth-server/commit/2781b3a))
* **api:** clean up response of client-tokens delete endpoint (#3) (#449); r=rfk ([9c63273](https://github.com/mozilla/fxa-auth-server/commit/9c63273)), closes [#3](https://github.com/mozilla/fxa-auth-server/issues/3) [#449](https://github.com/mozilla/fxa-auth-server/issues/449)
* **api:** Correct the error codes changed in 2781b3a ([d0dba7c](https://github.com/mozilla/fxa-auth-server/commit/d0dba7c))
* **api:** ensure /destroy endpoint returns an empty object in response body. ([6efd47d](https://github.com/mozilla/fxa-auth-server/commit/6efd47d))
* **api:** fail on invalid action parameters ([0c73ae7](https://github.com/mozilla/fxa-auth-server/commit/0c73ae7))
* **api:** reject requests with bad content-types ([2667228](https://github.com/mozilla/fxa-auth-server/commit/2667228)), closes [#199](https://github.com/mozilla/fxa-auth-server/issues/199)
* **api:** reject requests with invalid parameters ([3b4fa24](https://github.com/mozilla/fxa-auth-server/commit/3b4fa24)), closes [#210](https://github.com/mozilla/fxa-auth-server/issues/210)
* **api:** remove stray payload restriction from authorization route ([e0d5368](https://github.com/mozilla/fxa-auth-server/commit/e0d5368))
* **api:** set update to return an empty object ([6f334c6](https://github.com/mozilla/fxa-auth-server/commit/6f334c6))
* **api:** tolerate an empty client_secret in /destroy ([25a4d30](https://github.com/mozilla/fxa-auth-server/commit/25a4d30))
* **api:** use invalidRequestParameter instead of invalidRedirect for invalid redirect acti ([55eff2d](https://github.com/mozilla/fxa-auth-server/commit/55eff2d))
* **authorization:** allow empty scope with implicit grant ([1d6ac8e](https://github.com/mozilla/fxa-auth-server/commit/1d6ac8e)), closes [#315](https://github.com/mozilla/fxa-auth-server/issues/315)
* **authorization:** Correctly handle non-existing URL scopes during authorization. (#594) r=@vladiko ([21654a3](https://github.com/mozilla/fxa-auth-server/commit/21654a3)), closes [#594](https://github.com/mozilla/fxa-auth-server/issues/594) [#593](https://github.com/mozilla/fxa-auth-server/issues/593)
* **authorization:** handle action parameter in GET/authorization ([cfa6d97](https://github.com/mozilla/fxa-auth-server/commit/cfa6d97))
* **buffer:** #527 Migrate deprecated buffer calls (#528) r=@vladikoff ([fd85207](https://github.com/mozilla/fxa-auth-server/commit/fd85207)), closes [#527](https://github.com/mozilla/fxa-auth-server/issues/527) [#528](https://github.com/mozilla/fxa-auth-server/issues/528) [#527](https://github.com/mozilla/fxa-auth-server/issues/527)
* **changelog:** Fixes #524 automated changelog is borked (#542) r=@vladikoff ([d743721](https://github.com/mozilla/fxa-auth-server/commit/d743721)), closes [#524](https://github.com/mozilla/fxa-auth-server/issues/524) [#542](https://github.com/mozilla/fxa-auth-server/issues/542)
* **changelog:** update to latest changelog version (#556) ([bc9256e](https://github.com/mozilla/fxa-auth-server/commit/bc9256e)), closes [#556](https://github.com/mozilla/fxa-auth-server/issues/556)
* **ci:** remove geodb workaround ([521f4fe](https://github.com/mozilla/fxa-auth-server/commit/521f4fe))
* **ci:** remove nsp (#602) ([64ade86](https://github.com/mozilla/fxa-auth-server/commit/64ade86)), closes [#602](https://github.com/mozilla/fxa-auth-server/issues/602) [#596](https://github.com/mozilla/fxa-auth-server/issues/596) [#597](https://github.com/mozilla/fxa-auth-server/issues/597)
* **ci:** Run MySQL tests in Circle (#586) r=@vbudhram ([4b1c4e4](https://github.com/mozilla/fxa-auth-server/commit/4b1c4e4)), closes [#586](https://github.com/mozilla/fxa-auth-server/issues/586) [#581](https://github.com/mozilla/fxa-auth-server/issues/581)
* **ci:** turn on memcached in travis and circle ([eb86a37](https://github.com/mozilla/fxa-auth-server/commit/eb86a37)), closes [#2681](https://github.com/mozilla/fxa-auth-server/issues/2681)
* **clients:** fix server error when omitting optional fields in client registration ([80768c5](https://github.com/mozilla/fxa-auth-server/commit/80768c5)), closes [#203](https://github.com/mozilla/fxa-auth-server/issues/203)
* **clients:** fixes client endpoint for clients with no redirect_uri ([6d47110](https://github.com/mozilla/fxa-auth-server/commit/6d47110)), closes [#228](https://github.com/mozilla/fxa-auth-server/issues/228)
* **clients:** fixes client registration to use payload.whitelisted ([83e145b](https://github.com/mozilla/fxa-auth-server/commit/83e145b))
* **clients:** match the notes client with fxa-dev and other envs (#585); r=rfk ([e24a582](https://github.com/mozilla/fxa-auth-server/commit/e24a582)), closes [#585](https://github.com/mozilla/fxa-auth-server/issues/585)
* **clients:** support client/client_id route via the internal server ([ce04da7](https://github.com/mozilla/fxa-auth-server/commit/ce04da7))
* **clients:** update email validation ([92d4bfc](https://github.com/mozilla/fxa-auth-server/commit/92d4bfc))
* **codes:** Remove authorization codes after use. ([e0f8961](https://github.com/mozilla/fxa-auth-server/commit/e0f8961))
* **config:** Add environment config options ([14a9b4a](https://github.com/mozilla/fxa-auth-server/commit/14a9b4a))
* **config:** expose clients config as OAUTH_CLIENTS ([04ebf6f](https://github.com/mozilla/fxa-auth-server/commit/04ebf6f))
* **config:** expose more environment variables for config ([7a1dd19](https://github.com/mozilla/fxa-auth-server/commit/7a1dd19))
* **config:** For dev, the openid issuer is http://127.0.0.1:3030 (#583) r=@vladikoff ([38e1d73](https://github.com/mozilla/fxa-auth-server/commit/38e1d73)), closes [#583](https://github.com/mozilla/fxa-auth-server/issues/583) [mozilla/fxa-content-server#6362](https://github.com/mozilla/fxa-content-server/issues/6362)
* **config:** mark config sentryDsn and mysql password sensitive (#511) r=@vladikoff ([d98fbcd](https://github.com/mozilla/fxa-auth-server/commit/d98fbcd)), closes [#511](https://github.com/mozilla/fxa-auth-server/issues/511)
* **config:** option autoUpdateClients, will be disable in prod/stage ([802a0b2](https://github.com/mozilla/fxa-auth-server/commit/802a0b2))
* **config:** remove 00000... from hashedSecrets ([8dcfd56](https://github.com/mozilla/fxa-auth-server/commit/8dcfd56)), closes [#339](https://github.com/mozilla/fxa-auth-server/issues/339)
* **config:** reverting 'mark config sentryDsn and mysql password sensitive (#511) r=@vladikof ([41bd7c0](https://github.com/mozilla/fxa-auth-server/commit/41bd7c0)), closes [#511](https://github.com/mozilla/fxa-auth-server/issues/511)
* **config:** set expiration.accessToken default to 2 weeks ([7a4742d](https://github.com/mozilla/fxa-auth-server/commit/7a4742d))
* **config:** update config to use getProperties ([c2ed6eb](https://github.com/mozilla/fxa-auth-server/commit/c2ed6eb)), closes [#349](https://github.com/mozilla/fxa-auth-server/issues/349)
* **config:** Update contentUrl ([e1622b2](https://github.com/mozilla/fxa-auth-server/commit/e1622b2))
* **config:** Update name and redirectUri ([2a16cdd](https://github.com/mozilla/fxa-auth-server/commit/2a16cdd))
* **config:** update redirect_uri values to not be blank ([5267c62](https://github.com/mozilla/fxa-auth-server/commit/5267c62))
* **db:** don't change client database at startup; footgun ([8877f81](https://github.com/mozilla/fxa-auth-server/commit/8877f81))
* **db:** Drop foreign key constraints. ([7ee117c](https://github.com/mozilla/fxa-auth-server/commit/7ee117c))
* **db:** ensure strict mode (#448) r=rfk,seanmonstar ([8d309c5](https://github.com/mozilla/fxa-auth-server/commit/8d309c5)), closes [#448](https://github.com/mozilla/fxa-auth-server/issues/448) [#446](https://github.com/mozilla/fxa-auth-server/issues/446)
* **db:** Fix an old db patch to apply cleanly in local dev. ([c7fa633](https://github.com/mozilla/fxa-auth-server/commit/c7fa633))
* **db:** Fix case-consistency of SQL query from #612 ([9e55714](https://github.com/mozilla/fxa-auth-server/commit/9e55714)), closes [#612](https://github.com/mozilla/fxa-auth-server/issues/612)
* **db:** make schema.sql accuratley reflect latest patch state ([b17b000](https://github.com/mozilla/fxa-auth-server/commit/b17b000))
* **db:** make the clients key mandatory in the config file ([ac7a39e](https://github.com/mozilla/fxa-auth-server/commit/ac7a39e))
* **db:** remove db name from clients ([c724439](https://github.com/mozilla/fxa-auth-server/commit/c724439))
* **db:** Restore foreign key constraints on core tables. ([2bd0845](https://github.com/mozilla/fxa-auth-server/commit/2bd0845))
* **db:** we need to enforce only a minimum patch level (not {n,n+1}) ([e12f54d](https://github.com/mozilla/fxa-auth-server/commit/e12f54d))
* **dependencies:** move fxa-jwtool from dev-dependencies to dependencies ([79b0427](https://github.com/mozilla/fxa-auth-server/commit/79b0427)), closes [#345](https://github.com/mozilla/fxa-auth-server/issues/345)
* **dependencies:** switch back to main generate-rsa-keypair now that my fix to it was merged ([1c1268b](https://github.com/mozilla/fxa-auth-server/commit/1c1268b))
* **deps:** add filtered npm audit ([71048b3](https://github.com/mozilla/fxa-auth-server/commit/71048b3)), closes [mozilla/fxa#303](https://github.com/mozilla/fxa/issues/303)
* **deps:** ignore npm advisories 39, 48, 658 ([238b0a1](https://github.com/mozilla/fxa-auth-server/commit/238b0a1)), closes [/github.com/mozilla/fxa-auth-server/pull/2643/files#r220807985](https://github.com//github.com/mozilla/fxa-auth-server/pull/2643/files/issues/r220807985)
* **deps:** switch from URIjs to urijs ([ecdf31e](https://github.com/mozilla/fxa-auth-server/commit/ecdf31e)), closes [#347](https://github.com/mozilla/fxa-auth-server/issues/347)
* **deps:** update mocha and other dev deps ([b99e82d](https://github.com/mozilla/fxa-auth-server/commit/b99e82d))
* **deps:** update newrelic and request r=@shane-tomlinson ([b6d6c93](https://github.com/mozilla/fxa-auth-server/commit/b6d6c93))
* **deps:** update some dependencies ([09aa7b0](https://github.com/mozilla/fxa-auth-server/commit/09aa7b0))
* **deps:** update to hapi 14 and joi 9 ([9bc87c0](https://github.com/mozilla/fxa-auth-server/commit/9bc87c0)), closes [#424](https://github.com/mozilla/fxa-auth-server/issues/424)
* **deps:** update to hapi 16, add srinkwrap scripts, update other prod deps ([c102046](https://github.com/mozilla/fxa-auth-server/commit/c102046))
* **deps:** update to mozlog 2.0.2 ([29342a9](https://github.com/mozilla/fxa-auth-server/commit/29342a9)), closes [#337](https://github.com/mozilla/fxa-auth-server/issues/337)
* **doc:** Putting a little emphasis on email first (#584) r=@shane-tomlinson ([8ad17c1](https://github.com/mozilla/fxa-auth-server/commit/8ad17c1)), closes [#584](https://github.com/mozilla/fxa-auth-server/issues/584)
* **docker:** base image node:8-alpine and upgrade to npm6 (#567) r=@jbuck,@vladikoff ([d4060be](https://github.com/mozilla/fxa-auth-server/commit/d4060be)), closes [#567](https://github.com/mozilla/fxa-auth-server/issues/567)
* **docs:** add git guidelines link ([a00167c](https://github.com/mozilla/fxa-auth-server/commit/a00167c))
* **docs:** Change Status Code for Invalid Assertion based ([780aaee](https://github.com/mozilla/fxa-auth-server/commit/780aaee))
* **docs:** document keys and verification_redirect options ([ef8c47a](https://github.com/mozilla/fxa-auth-server/commit/ef8c47a))
* **docs:** minor spelling fixes ([33ad1ec](https://github.com/mozilla/fxa-auth-server/commit/33ad1ec))
* **docs:** note that codes are single use ([6fe39f7](https://github.com/mozilla/fxa-auth-server/commit/6fe39f7)), closes [#214](https://github.com/mozilla/fxa-auth-server/issues/214)
* **docs:** Update description of the `action` param to match latest reality. ([b475fcb](https://github.com/mozilla/fxa-auth-server/commit/b475fcb))
* **email:** ensure mock senders take precedence over the email service ([29f379d](https://github.com/mozilla/fxa-auth-server/commit/29f379d))
* **error:** AppError uses Error.captureStackTrace ([2337f80](https://github.com/mozilla/fxa-auth-server/commit/2337f80)), closes [#164](https://github.com/mozilla/fxa-auth-server/issues/164)
* **events:** require events to be configured in production ([1bef9e0](https://github.com/mozilla/fxa-auth-server/commit/1bef9e0))
* **fatal-error:** Exit with non-zero exit code for fatal errors ([7c90ff0](https://github.com/mozilla/fxa-auth-server/commit/7c90ff0)), closes [#244](https://github.com/mozilla/fxa-auth-server/issues/244)
* **headers:** add cache-control headers to api endpoints; extend tests ([5a81ef9](https://github.com/mozilla/fxa-auth-server/commit/5a81ef9))
* **headers:** make "cache-control" value configurable ([5ba82ea](https://github.com/mozilla/fxa-auth-server/commit/5ba82ea))
* **key-data:** Correctly handle non-existent scopes when finding key data. ([34d9493](https://github.com/mozilla/fxa-auth-server/commit/34d9493))
* **key-data:** Fail cleanly when the client has no allowedScopes. ([fafcef5](https://github.com/mozilla/fxa-auth-server/commit/fafcef5))
* **keys:** Generate unique 'kid' field when regenerating JWK keys ([5b9acae](https://github.com/mozilla/fxa-auth-server/commit/5b9acae))
* **keys:** replace scope key TLD (#505) r=@rfk ([a5e6d8f](https://github.com/mozilla/fxa-auth-server/commit/a5e6d8f)), closes [#505](https://github.com/mozilla/fxa-auth-server/issues/505)
* **log:** add remoteAddressChain to summary (#417) ([568cfa6](https://github.com/mozilla/fxa-auth-server/commit/568cfa6)), closes [#417](https://github.com/mozilla/fxa-auth-server/issues/417) [#415](https://github.com/mozilla/fxa-auth-server/issues/415)
* **log:** avoid crashing on bad payload (#411) r=rfk,jrgm ([19ebed5](https://github.com/mozilla/fxa-auth-server/commit/19ebed5)), closes [#411](https://github.com/mozilla/fxa-auth-server/issues/411) [#410](https://github.com/mozilla/fxa-auth-server/issues/410)
* **logging:** log the reason for account deletions ([3092ac1](https://github.com/mozilla/fxa-auth-server/commit/3092ac1))
* **logging:** use route.path in debug message, not route.url ([7d9efc2](https://github.com/mozilla/fxa-auth-server/commit/7d9efc2))
* **logging:** use space-free tokens for mozlog ([11f73f9](https://github.com/mozilla/fxa-auth-server/commit/11f73f9))
* **logs:** add scope and client_id logs to verify route (#447) r=seanmonstar ([33eb39e](https://github.com/mozilla/fxa-auth-server/commit/33eb39e)), closes [#447](https://github.com/mozilla/fxa-auth-server/issues/447) [#444](https://github.com/mozilla/fxa-auth-server/issues/444)
* **mailer:** Fix the bulk-mailer, add lots of tests. ([806129d](https://github.com/mozilla/fxa-auth-server/commit/806129d))
* **memorydb:** token createdAt used instead of client createdAt (#436) r=vladikoff,seanmonstar ([02dec66](https://github.com/mozilla/fxa-auth-server/commit/02dec66)), closes [#436](https://github.com/mozilla/fxa-auth-server/issues/436) [#421](https://github.com/mozilla/fxa-auth-server/issues/421)
* **metrics:** use correct format for email service notifications ([ec3ff7b](https://github.com/mozilla/fxa-auth-server/commit/ec3ff7b))
* **monorepo:** Update CI config for oauth-server import. ([6a5675c](https://github.com/mozilla/fxa-auth-server/commit/6a5675c))
* **mysql:** Correctly aggregate tokens by clientid. (#576) r=@vladikoff ([2c2cd22](https://github.com/mozilla/fxa-auth-server/commit/2c2cd22)), closes [#576](https://github.com/mozilla/fxa-auth-server/issues/576)
* **newrelic:** update to v2.1.0 ([87a3aee](https://github.com/mozilla/fxa-auth-server/commit/87a3aee))
* **node:** use node 6.12.0 (#501) r=@vladikoff ([167c973](https://github.com/mozilla/fxa-auth-server/commit/167c973)), closes [#501](https://github.com/mozilla/fxa-auth-server/issues/501)
* **node:** use node 6.12.3 (#510) r=@vladikoff ([adc1fc0](https://github.com/mozilla/fxa-auth-server/commit/adc1fc0)), closes [#510](https://github.com/mozilla/fxa-auth-server/issues/510)
* **node:** Use Node.js v6.14.0 (#537) ([f32a3d7](https://github.com/mozilla/fxa-auth-server/commit/f32a3d7)), closes [#537](https://github.com/mozilla/fxa-auth-server/issues/537)
* **nodejs:** update to 6.11.1 for security fixes ([a0520c0](https://github.com/mozilla/fxa-auth-server/commit/a0520c0))
* **oauth:** another notes dev client (#546) ([9d5ec8e](https://github.com/mozilla/fxa-auth-server/commit/9d5ec8e)), closes [#546](https://github.com/mozilla/fxa-auth-server/issues/546)
* **openid:** Generate openid keys on npm postinstall to file ([5f15afa](https://github.com/mozilla/fxa-auth-server/commit/5f15afa))
* **patcher:** Fix patcher with no pre-loaded clients ([dcc47b9](https://github.com/mozilla/fxa-auth-server/commit/dcc47b9))
* **pkce:** Don't require PKCE in the direct grant flow. (#566) r=@vladikoff ([d70fe6d](https://github.com/mozilla/fxa-auth-server/commit/d70fe6d)), closes [#566](https://github.com/mozilla/fxa-auth-server/issues/566) [#559](https://github.com/mozilla/fxa-auth-server/issues/559)
* **pkce:** match pkce implementation to specifications (#498) r=rfk ([cf1c836](https://github.com/mozilla/fxa-auth-server/commit/cf1c836)), closes [#498](https://github.com/mozilla/fxa-auth-server/issues/498) [#495](https://github.com/mozilla/fxa-auth-server/issues/495)
* **profile:** remove the `profileChangedAt` column on tokens table ([5e87bce](https://github.com/mozilla/fxa-auth-server/commit/5e87bce))
* **purge:** add purgeExpiredTokensById to select, then delete by primary key (#580); r=rfk ([adfff65](https://github.com/mozilla/fxa-auth-server/commit/adfff65)), closes [#580](https://github.com/mozilla/fxa-auth-server/issues/580)
* **purge-expired:** accept a list of pocket-id's ([1c843a9](https://github.com/mozilla/fxa-auth-server/commit/1c843a9))
* **purge-expired:** log uncaughtException; minimum log level of info ([264271e](https://github.com/mozilla/fxa-auth-server/commit/264271e))
* **purge-expired:** moar logging ([80c360e](https://github.com/mozilla/fxa-auth-server/commit/80c360e))
* **purge-expired:** Promise.delay takes milliseconds; allow subsecond delay ([10c6103](https://github.com/mozilla/fxa-auth-server/commit/10c6103))
* **purge-expired:** set db.autoUpdateClients config to false ([bc66fc3](https://github.com/mozilla/fxa-auth-server/commit/bc66fc3))
* **purge-expired:** use db.getClient() to check for unknown clientId ([c33f1d9](https://github.com/mozilla/fxa-auth-server/commit/c33f1d9))
* **route:** make email false by default (#533) r=@rfk ([aa68fb9](https://github.com/mozilla/fxa-auth-server/commit/aa68fb9)), closes [#533](https://github.com/mozilla/fxa-auth-server/issues/533)
* **scopes:** Document scope-handling rules, use shared code to enforce them. (#551); r=vbudhr ([237886d](https://github.com/mozilla/fxa-auth-server/commit/237886d)), closes [#551](https://github.com/mozilla/fxa-auth-server/issues/551)
* **scopes:** Dont treat `foo:write` as a sub-scope of `foo`. ([b4b30c2](https://github.com/mozilla/fxa-auth-server/commit/b4b30c2))
* **scripts:** Fix varname typo in test runner script. (#535) ([02804a8](https://github.com/mozilla/fxa-auth-server/commit/02804a8)), closes [#535](https://github.com/mozilla/fxa-auth-server/issues/535)
* **scripts:** Use pure JS module to generate RSA keypairs (#439) r=vladikoff ([3380e1c](https://github.com/mozilla/fxa-auth-server/commit/3380e1c)), closes [#439](https://github.com/mozilla/fxa-auth-server/issues/439)
* **security:** enable x-content-type-options nosniff ([5ea5001](https://github.com/mozilla/fxa-auth-server/commit/5ea5001))
* **security:** enable X-XSS-Protection 1; mode=block ([52ca1e5](https://github.com/mozilla/fxa-auth-server/commit/52ca1e5))
* **security:** set x-frame-options deny ([21ea05d](https://github.com/mozilla/fxa-auth-server/commit/21ea05d))
* **server:** exit if db patch level is wrong ([78d6382](https://github.com/mozilla/fxa-auth-server/commit/78d6382))
* **shrinkwrap:** restore deleted npm-shrinkwrap.json ([6383481](https://github.com/mozilla/fxa-auth-server/commit/6383481))
* **spelling:** minor spelling fix in tests (#403) r=vladikoff ([d4ff105](https://github.com/mozilla/fxa-auth-server/commit/d4ff105)), closes [#403](https://github.com/mozilla/fxa-auth-server/issues/403)
* **sql:** fix the schema issue with the trailing comma  ([069caeb](https://github.com/mozilla/fxa-auth-server/commit/069caeb)), closes [#299](https://github.com/mozilla/fxa-auth-server/issues/299)
* **sql:** remove references to the `whitelisted` column; this is now the `trusted` column ([6b4d1ec](https://github.com/mozilla/fxa-auth-server/commit/6b4d1ec))
* **sql:** undo 155d2ce; for mysql-patcher fix up that database ([eb9f40d](https://github.com/mozilla/fxa-auth-server/commit/eb9f40d)), closes [#301](https://github.com/mozilla/fxa-auth-server/issues/301)
* **test:** encrypt refresh_token on db query (#414) r=seanmonstar,vladikoff ([7f52d46](https://github.com/mozilla/fxa-auth-server/commit/7f52d46)), closes [#414](https://github.com/mozilla/fxa-auth-server/issues/414) [#413](https://github.com/mozilla/fxa-auth-server/issues/413)
* **test:** fix unhandled rejection error with memory db impl (#454) r=vladikoff ([c870eba](https://github.com/mozilla/fxa-auth-server/commit/c870eba)), closes [#454](https://github.com/mozilla/fxa-auth-server/issues/454)
* **tests:** check insert of utf8mb4 ([4e6a77a](https://github.com/mozilla/fxa-auth-server/commit/4e6a77a))
* **tests:** double before hook timeout for tests on slow machines ([2333416](https://github.com/mozilla/fxa-auth-server/commit/2333416))
* **tests:** mock outstanding error logs in test suite r=@vladikoff ([6a5d3ce](https://github.com/mozilla/fxa-auth-server/commit/6a5d3ce)), closes [#334](https://github.com/mozilla/fxa-auth-server/issues/334)
* **tests:** More reliable generation of RSA keys for tests ([981d0b7](https://github.com/mozilla/fxa-auth-server/commit/981d0b7))
* **tests:** Refactor use of process.exit() to be outside of code under test. ([47f4f17](https://github.com/mozilla/fxa-auth-server/commit/47f4f17))
* **tests:** remove assertions of profileChangedAt property ([60af54f](https://github.com/mozilla/fxa-auth-server/commit/60af54f))
* **tests:** sleep additional half second to adjust for mysql round of timestamp ([a02f516](https://github.com/mozilla/fxa-auth-server/commit/a02f516))
* **tests:** speed up and upgrade the test runner (#467) r=seanmonstar ([2e76c9e](https://github.com/mozilla/fxa-auth-server/commit/2e76c9e)), closes [#467](https://github.com/mozilla/fxa-auth-server/issues/467)
* **token:** disable expiration error ([c9547a8](https://github.com/mozilla/fxa-auth-server/commit/c9547a8))
* **tokens:** Added scripts that purge expired access tokens. ([10bbb24](https://github.com/mozilla/fxa-auth-server/commit/10bbb24))
* **tokens:** Avoid quadratic behaviour when listing active clients. (#9); r=vladikoff ([15c3065](https://github.com/mozilla/fxa-auth-server/commit/15c3065)), closes [#9](https://github.com/mozilla/fxa-auth-server/issues/9)
* **tokens:** Begin expiring access tokens beyond a configurable epoch. ([b346326](https://github.com/mozilla/fxa-auth-server/commit/b346326))
* **tokens:** invalidate refresh tokens on client-token DELETE action (#508) ([df0ca82](https://github.com/mozilla/fxa-auth-server/commit/df0ca82)), closes [#508](https://github.com/mozilla/fxa-auth-server/issues/508) [#507](https://github.com/mozilla/fxa-auth-server/issues/507)
* **tokens:** ttl parameter must be positive (#429) r=vladikoff ([1764d73](https://github.com/mozilla/fxa-auth-server/commit/1764d73)), closes [#429](https://github.com/mozilla/fxa-auth-server/issues/429)
* **travis:** build on node 0.10, 0.12, 4, no allowed failures ([6684e8c](https://github.com/mozilla/fxa-auth-server/commit/6684e8c))
* **travis:** install libgmp3-dev so optionaldep bigint will be built for browserid-crypto ([a64cb18](https://github.com/mozilla/fxa-auth-server/commit/a64cb18))
* **travis:** remove broken validate shrinkwrap ([1729764](https://github.com/mozilla/fxa-auth-server/commit/1729764))
* **travis:** run tests with 6 and 8 (#497) r=vladikoff ([a49b272](https://github.com/mozilla/fxa-auth-server/commit/a49b272)), closes [#497](https://github.com/mozilla/fxa-auth-server/issues/497)
* **travis:** test on node4/node6 with default npm & g++-4.8 ([b4e1dd8](https://github.com/mozilla/fxa-auth-server/commit/b4e1dd8))
* **validation:** Allow redirect uris with existing query params. (#548); r=philbooth ([b93e6a1](https://github.com/mozilla/fxa-auth-server/commit/b93e6a1)), closes [#548](https://github.com/mozilla/fxa-auth-server/issues/548)
* **validation:** Restrict characters allowed in 'scope' parameter. ([7dd2a39](https://github.com/mozilla/fxa-auth-server/commit/7dd2a39))
* **version:** use cwd and env var to get version (#452) r=vladikoff ([a3b1aa2](https://github.com/mozilla/fxa-auth-server/commit/a3b1aa2)), closes [#452](https://github.com/mozilla/fxa-auth-server/issues/452)
* **version:** use explicit path with git-config ([e0af8bc](https://github.com/mozilla/fxa-auth-server/commit/e0af8bc))

### chore

* **api:** remove metrics context data from deprecated endpoints ([d884148](https://github.com/mozilla/fxa-auth-server/commit/d884148)), closes [#2496](https://github.com/mozilla/fxa-auth-server/issues/2496)
* **awsbox:** remove unused awsbox ([f053c9f](https://github.com/mozilla/fxa-auth-server/commit/f053c9f))
* **build:** Bump eslint-config-fxa to latest version ([fe45e0b](https://github.com/mozilla/fxa-auth-server/commit/fe45e0b))
* **build:** create changelogs each release ([16f1f5b](https://github.com/mozilla/fxa-auth-server/commit/16f1f5b)), closes [#158](https://github.com/mozilla/fxa-auth-server/issues/158)
* **build:** switch to grunt-nsp ([ac31672](https://github.com/mozilla/fxa-auth-server/commit/ac31672))
* **ci:** drop node 4 as a supported env (#478) ([176c828](https://github.com/mozilla/fxa-auth-server/commit/176c828)), closes [#478](https://github.com/mozilla/fxa-auth-server/issues/478)
* **clients:** add credentials for FF/FFOS/Fennec/FxA clients in dev ([b501abe](https://github.com/mozilla/fxa-auth-server/commit/b501abe))
* **clients:** remove deprecated 'whitelisted' column from clients table. ([cf16f8a](https://github.com/mozilla/fxa-auth-server/commit/cf16f8a))
* **clients:** rename "whitelisted" property to "trusted". ([b8927a8](https://github.com/mozilla/fxa-auth-server/commit/b8927a8))
* **config:** add local loop dev credentials ([70cc480](https://github.com/mozilla/fxa-auth-server/commit/70cc480))
* **config:** add Notes trailing slash to redirect in dev.json (#536) ([e8bf2e5](https://github.com/mozilla/fxa-auth-server/commit/e8bf2e5)), closes [#536](https://github.com/mozilla/fxa-auth-server/issues/536)
* **config:** add oauth console into dev config ([14d7bab](https://github.com/mozilla/fxa-auth-server/commit/14d7bab))
* **config:** remove duplicate 'canGrant' field in config file ([259da3d](https://github.com/mozilla/fxa-auth-server/commit/259da3d))
* **config:** Update convict and switch on strict validation. ([1f49ad4](https://github.com/mozilla/fxa-auth-server/commit/1f49ad4))
* **db:** Add db migration to revert change that couldn't go to production. ([9382239](https://github.com/mozilla/fxa-auth-server/commit/9382239))
* **dep:** replaced bidcrypto dep with fxa-jwtool ([7d71239](https://github.com/mozilla/fxa-auth-server/commit/7d71239))
* **dependencies:** bump hapi version ([13c2d57](https://github.com/mozilla/fxa-auth-server/commit/13c2d57))
* **dependencies:** dependency upgrades ([4430228](https://github.com/mozilla/fxa-auth-server/commit/4430228))
* **dependencies:** update 'jwcrypto' dependency to 'browserid-crypto' ([b9bf102](https://github.com/mozilla/fxa-auth-server/commit/b9bf102)), closes [#151](https://github.com/mozilla/fxa-auth-server/issues/151)
* **dependencies:** update convict ([8dfa52f](https://github.com/mozilla/fxa-auth-server/commit/8dfa52f))
* **dependencies:** update most dependencies ([ad61ecb](https://github.com/mozilla/fxa-auth-server/commit/ad61ecb))
* **dependencies:** updating deps ([e412925](https://github.com/mozilla/fxa-auth-server/commit/e412925))
* **dependencies:** upgrade mozlog to 2.0.3 ([262bbc9](https://github.com/mozilla/fxa-auth-server/commit/262bbc9))
* **deps:** Generate shrinkwrap for latest dependency updates ([84e69b5](https://github.com/mozilla/fxa-auth-server/commit/84e69b5))
* **deps:** update deps, fix nsp (#517) r=@philbooth ([9f12267](https://github.com/mozilla/fxa-auth-server/commit/9f12267)), closes [#517](https://github.com/mozilla/fxa-auth-server/issues/517)
* **deps:** Update hapi dependency. (#457), r=@vbudhram ([24a570f](https://github.com/mozilla/fxa-auth-server/commit/24a570f)), closes [#457](https://github.com/mozilla/fxa-auth-server/issues/457)
* **deps:** Update hapi to latest version (#482) r=vladikoff ([6b2810e](https://github.com/mozilla/fxa-auth-server/commit/6b2810e)), closes [#482](https://github.com/mozilla/fxa-auth-server/issues/482)
* **deps:** Update hapi to v16.6.3 (#526) ([78c88ad](https://github.com/mozilla/fxa-auth-server/commit/78c88ad)), closes [#526](https://github.com/mozilla/fxa-auth-server/issues/526)
* **deps:** Update request package to latest version (#407) r=vladikoff ([b8ef1d7](https://github.com/mozilla/fxa-auth-server/commit/b8ef1d7)), closes [#407](https://github.com/mozilla/fxa-auth-server/issues/407)
* **dev:** add 321Done untrusted client ([a291205](https://github.com/mozilla/fxa-auth-server/commit/a291205))
* **dev:** add Firefox Notes Web Extension client to development config ([3960e5f](https://github.com/mozilla/fxa-auth-server/commit/3960e5f))
* **dev:** add Notes supprot scope in dev (#492) ([85af2a2](https://github.com/mozilla/fxa-auth-server/commit/85af2a2)), closes [#492](https://github.com/mozilla/fxa-auth-server/issues/492)
* **docker:** remove old docker self-host files ([9f5247f](https://github.com/mozilla/fxa-auth-server/commit/9f5247f))
* **docker:** Update to node 6.11.5 (#494) ([6eb07cf](https://github.com/mozilla/fxa-auth-server/commit/6eb07cf)), closes [#494](https://github.com/mozilla/fxa-auth-server/issues/494)
* **docker:** Use official node image & update to Node.js v4.8.2 (#462) r=vladikoff ([b1924b0](https://github.com/mozilla/fxa-auth-server/commit/b1924b0)), closes [#462](https://github.com/mozilla/fxa-auth-server/issues/462)
* **docs:** Add a comment about privKey/pubKey confusion in gen_keys ([d2edd4b](https://github.com/mozilla/fxa-auth-server/commit/d2edd4b))
* **docs:** add a note about dev envs ([0663c19](https://github.com/mozilla/fxa-auth-server/commit/0663c19)), closes [#148](https://github.com/mozilla/fxa-auth-server/issues/148)
* **docs:** add CircleCI badge to readme ([acff566](https://github.com/mozilla/fxa-auth-server/commit/acff566))
* **docs:** move self-host docker file ([2180f92](https://github.com/mozilla/fxa-auth-server/commit/2180f92))
* **docs:** remove older Docker files (#426) ([370c898](https://github.com/mozilla/fxa-auth-server/commit/370c898)), closes [#426](https://github.com/mozilla/fxa-auth-server/issues/426)
* **grunt:** make 'grunt release' generate changelog also ([87d5861](https://github.com/mozilla/fxa-auth-server/commit/87d5861))
* **license:** Update license to be SPDX compliant ([ff83ec2](https://github.com/mozilla/fxa-auth-server/commit/ff83ec2))
* **lint:** add ESLint ([1531061](https://github.com/mozilla/fxa-auth-server/commit/1531061)), closes [#274](https://github.com/mozilla/fxa-auth-server/issues/274)
* **logging:** Log additional details for debugging expired tokens ([22cf3ab](https://github.com/mozilla/fxa-auth-server/commit/22cf3ab))
* **npm:** update to npm5 (#522) r=@vbudhram ([3783605](https://github.com/mozilla/fxa-auth-server/commit/3783605)), closes [#522](https://github.com/mozilla/fxa-auth-server/issues/522)
* **package:** npm shrinkwrap ([8ba20b0](https://github.com/mozilla/fxa-auth-server/commit/8ba20b0))
* **package:** pin blanket to 1.1.6 ([072385b](https://github.com/mozilla/fxa-auth-server/commit/072385b))
* **package:** remove main from package.json ([ebc60a5](https://github.com/mozilla/fxa-auth-server/commit/ebc60a5)), closes [#206](https://github.com/mozilla/fxa-auth-server/issues/206)
* **release:** add tasks "grunt version" and "grunt version:patch" to create release tags ([1be1380](https://github.com/mozilla/fxa-auth-server/commit/1be1380))
* **release:** use CHANGELOG.md instead of CHANGELOG during bump ([520b39c](https://github.com/mozilla/fxa-auth-server/commit/520b39c))
* **tests:** remove weird mocking magic ([47389fa](https://github.com/mozilla/fxa-auth-server/commit/47389fa))
* **tests:** Uniformly use promises rather than done() callback. ([2a4731f](https://github.com/mozilla/fxa-auth-server/commit/2a4731f))
* **tokens:** add a comment about why we're inserting an empty string for email ([eed414b](https://github.com/mozilla/fxa-auth-server/commit/eed414b))
* **travis:** drop node 0.12 support ([b4eba46](https://github.com/mozilla/fxa-auth-server/commit/b4eba46))
* **travis:** Only install libgmp3-dev on Travis ([cfafb19](https://github.com/mozilla/fxa-auth-server/commit/cfafb19))
* **travis:** Tell Travis to use #fxa-bots ([17134db](https://github.com/mozilla/fxa-auth-server/commit/17134db))
* **travis:** use npm@2 for more stable installs ([3c3e127](https://github.com/mozilla/fxa-auth-server/commit/3c3e127))
* **version:** add /__version__ route with source repo ([37a08f2](https://github.com/mozilla/fxa-auth-server/commit/37a08f2))
* **version:** generate legacy-format output for ./config/version.json ([51b5f3b](https://github.com/mozilla/fxa-auth-server/commit/51b5f3b))

### docs

* **api:** Update `email` behavior for GET /v1/authorization. ([755ec9a](https://github.com/mozilla/fxa-auth-server/commit/755ec9a))
* **authorization:** Document email param in GET /authorization ([fbf1eb7](https://github.com/mozilla/fxa-auth-server/commit/fbf1eb7))
* **service-clients:** Document Service Clients, JKUs, and JWTs ([d2f1ef3](https://github.com/mozilla/fxa-auth-server/commit/d2f1ef3)), closes [#329](https://github.com/mozilla/fxa-auth-server/issues/329)
* **service-clients:** Document Service Clients, JKUs, and JWTs ([799f0e2](https://github.com/mozilla/fxa-auth-server/commit/799f0e2)), closes [#329](https://github.com/mozilla/fxa-auth-server/issues/329)
* **verify:** fix misnamed 'scopes' response property ([b5728cf](https://github.com/mozilla/fxa-auth-server/commit/b5728cf)), closes [#261](https://github.com/mozilla/fxa-auth-server/issues/261)
* **workflow:** fixes workflow typo ([318d9e1](https://github.com/mozilla/fxa-auth-server/commit/318d9e1))

### Features

* **2fa:** check acr values during authorization flow ([c20682a](https://github.com/mozilla/fxa-auth-server/commit/c20682a))
* **amr:** Report `amr` and `acr` claims in the id_token. (#530); r=vbudhram ([8181f7f](https://github.com/mozilla/fxa-auth-server/commit/8181f7f)), closes [#530](https://github.com/mozilla/fxa-auth-server/issues/530)
* **api:** Add `action=force_auth` to GET /v1/authorization. ([33603bd](https://github.com/mozilla/fxa-auth-server/commit/33603bd)), closes [#190](https://github.com/mozilla/fxa-auth-server/issues/190)
* **api:** add `auth_at` to token response schema. ([bc8454d](https://github.com/mozilla/fxa-auth-server/commit/bc8454d)), closes [#181](https://github.com/mozilla/fxa-auth-server/issues/181)
* **api:** add ttl parameter to POST /authorization ([36087fe](https://github.com/mozilla/fxa-auth-server/commit/36087fe))
* **api:** allow destroying token without client_secret ([7b4d01f](https://github.com/mozilla/fxa-auth-server/commit/7b4d01f))
* **auth:** Accept client credentials in the Authorization header. (#514); r=philbooth ([1c50807](https://github.com/mozilla/fxa-auth-server/commit/1c50807)), closes [#514](https://github.com/mozilla/fxa-auth-server/issues/514)
* **auth:** redirect to content-server oauth root by default ([34ad867](https://github.com/mozilla/fxa-auth-server/commit/34ad867)), closes [#245](https://github.com/mozilla/fxa-auth-server/issues/245)
* **authorization:** add uri validation on the authorization endpoint (#428) r=jrgm,seanmonstar ([fcc0b52](https://github.com/mozilla/fxa-auth-server/commit/fcc0b52)), closes [#428](https://github.com/mozilla/fxa-auth-server/issues/428) [#387](https://github.com/mozilla/fxa-auth-server/issues/387) [#388](https://github.com/mozilla/fxa-auth-server/issues/388)
* **authorization:** Directly return `code` in authorization response. (#541); r=philbooth ([7ad1e56](https://github.com/mozilla/fxa-auth-server/commit/7ad1e56)), closes [#541](https://github.com/mozilla/fxa-auth-server/issues/541)
* **authorization:** exit early if assertion invalid returns first ([5a27ee6](https://github.com/mozilla/fxa-auth-server/commit/5a27ee6))
* **authorization:** Require tokenVerified=true for key-bearing scopes. (#561) r=@vladikoff ([f9ad63e](https://github.com/mozilla/fxa-auth-server/commit/f9ad63e)), closes [#561](https://github.com/mozilla/fxa-auth-server/issues/561) [/github.com/mozilla-services/tokenserver/blob/master/tokenserver/views.py#L140](https://github.com//github.com/mozilla-services/tokenserver/blob/master/tokenserver/views.py/issues/L140)
* **ci:** move to CircleCI 2 (#554) r=@jbuck ([97e4f62](https://github.com/mozilla/fxa-auth-server/commit/97e4f62)), closes [#554](https://github.com/mozilla/fxa-auth-server/issues/554)
* **clients:** add `terms_uri` and `privacy_uri` properties to clients. ([51ae904](https://github.com/mozilla/fxa-auth-server/commit/51ae904))
* **clients:** add notion of Service Clients in config ([8cfdffe](https://github.com/mozilla/fxa-auth-server/commit/8cfdffe)), closes [#327](https://github.com/mozilla/fxa-auth-server/issues/327)
* **clients:** Added initial support for using previous client secret ([4f9df20](https://github.com/mozilla/fxa-auth-server/commit/4f9df20))
* **clients:** client registration apis ([1a80294](https://github.com/mozilla/fxa-auth-server/commit/1a80294)), closes [#60](https://github.com/mozilla/fxa-auth-server/issues/60)
* **clients:** move client management api to a separate port ([07a61af](https://github.com/mozilla/fxa-auth-server/commit/07a61af))
* **clients:** remove obsolete generate-client.js script ([62ab0ad](https://github.com/mozilla/fxa-auth-server/commit/62ab0ad)), closes [#231](https://github.com/mozilla/fxa-auth-server/issues/231)
* **clients:** report `trusted` property in GET /client/:id ([c58d237](https://github.com/mozilla/fxa-auth-server/commit/c58d237))
* **codes:** Delete authorization codes when revoking client access. (#578); r=philbooth ([b905b7c](https://github.com/mozilla/fxa-auth-server/commit/b905b7c)), closes [#578](https://github.com/mozilla/fxa-auth-server/issues/578)
* **config:** add browserid pool maxSockets option ([0bb40ba](https://github.com/mozilla/fxa-auth-server/commit/0bb40ba))
* **config:** add mysql pool conectionLimit option ([ca220ae](https://github.com/mozilla/fxa-auth-server/commit/ca220ae))
* **db:** add basic migration infrastructure to mysql backend ([012e605](https://github.com/mozilla/fxa-auth-server/commit/012e605)), closes [#183](https://github.com/mozilla/fxa-auth-server/issues/183)
* **db:** remove clients.secret column ([0e39d1e](https://github.com/mozilla/fxa-auth-server/commit/0e39d1e)), closes [#323](https://github.com/mozilla/fxa-auth-server/issues/323)
* **deps:** update server dependencies ([80ac3cf](https://github.com/mozilla/fxa-auth-server/commit/80ac3cf))
* **deps:** update to bluebird 3 ([8f4c664](https://github.com/mozilla/fxa-auth-server/commit/8f4c664)), closes [#570](https://github.com/mozilla/fxa-auth-server/issues/570)
* **developers:** adds support for oauth developers ([abe0e52](https://github.com/mozilla/fxa-auth-server/commit/abe0e52))
* **docker:** Add CloudOps Dockerfile & CircleCI build instructions ([a80b4b4](https://github.com/mozilla/fxa-auth-server/commit/a80b4b4))
* **docker:** Additional Dockerfile for self-hosting ([83a8b6c](https://github.com/mozilla/fxa-auth-server/commit/83a8b6c))
* **docker:** Dockerfile and README update for basic docker development workflow ([342d87b](https://github.com/mozilla/fxa-auth-server/commit/342d87b))
* **docker:** Shrink Docker image size (#438) r=vladikoff ([13d13b9](https://github.com/mozilla/fxa-auth-server/commit/13d13b9)), closes [#438](https://github.com/mozilla/fxa-auth-server/issues/438)
* **docker:** support feature branches (#464) r=jrgm ([f94fd61](https://github.com/mozilla/fxa-auth-server/commit/f94fd61)), closes [#464](https://github.com/mozilla/fxa-auth-server/issues/464)
* **email-first:** Add support for the email-first flow. (#540); r=philbooth,rfk ([cb11145](https://github.com/mozilla/fxa-auth-server/commit/cb11145)), closes [#540](https://github.com/mozilla/fxa-auth-server/issues/540) [#539](https://github.com/mozilla/fxa-auth-server/issues/539)
* **error:** add info property with link to docs ([681044c](https://github.com/mozilla/fxa-auth-server/commit/681044c))
* **hpkp:** Add the hpkp headers to all requests (#416) r=vladikoff ([6b8a8c8](https://github.com/mozilla/fxa-auth-server/commit/6b8a8c8)), closes [#416](https://github.com/mozilla/fxa-auth-server/issues/416)
* **keys:** Add created-at timestamp to our public keys. (#453); r=seanmonstar,vladikoff ([511d9a6](https://github.com/mozilla/fxa-auth-server/commit/511d9a6)), closes [#453](https://github.com/mozilla/fxa-auth-server/issues/453)
* **keys:** add key-data docs, move client_id into payload (#491); r=rfk ([a9152c3](https://github.com/mozilla/fxa-auth-server/commit/a9152c3)), closes [#491](https://github.com/mozilla/fxa-auth-server/issues/491)
* **keys:** add keys_jwe support (#486) r=rfk ([6a4efd1](https://github.com/mozilla/fxa-auth-server/commit/6a4efd1)), closes [#486](https://github.com/mozilla/fxa-auth-server/issues/486) [#484](https://github.com/mozilla/fxa-auth-server/issues/484)
* **keys:** Check lastAuthAt freshness when fetching key data. (#502) r=@vladikoff ([855adee](https://github.com/mozilla/fxa-auth-server/commit/855adee)), closes [#502](https://github.com/mozilla/fxa-auth-server/issues/502)
* **keys:** Check lastAuthAt freshness when fetching key data. (#506) r=@vladikoff ([e0de2f3](https://github.com/mozilla/fxa-auth-server/commit/e0de2f3)), closes [#506](https://github.com/mozilla/fxa-auth-server/issues/506)
* **lb:** Add `__lbheartbeat__` endpoint (#458), r=@jbuck ([c387907](https://github.com/mozilla/fxa-auth-server/commit/c387907)), closes [#458](https://github.com/mozilla/fxa-auth-server/issues/458)
* **logging:** add log of time taken in authorization endpoint ([02ec0d2](https://github.com/mozilla/fxa-auth-server/commit/02ec0d2))
* **logging:** add log when mysql pool enqueues ([461b5c1](https://github.com/mozilla/fxa-auth-server/commit/461b5c1))
* **logging:** add method, payload, and auth to summary ([df57e23](https://github.com/mozilla/fxa-auth-server/commit/df57e23)), closes [#174](https://github.com/mozilla/fxa-auth-server/issues/174)
* **logging:** log details when generating code ([81933f7](https://github.com/mozilla/fxa-auth-server/commit/81933f7))
* **logging:** switch logging to mozlog ([ec0f5db](https://github.com/mozilla/fxa-auth-server/commit/ec0f5db)), closes [#156](https://github.com/mozilla/fxa-auth-server/issues/156)
* **logs:** add sentry support (#499), r=@vbudhram ([ef34859](https://github.com/mozilla/fxa-auth-server/commit/ef34859)), closes [#499](https://github.com/mozilla/fxa-auth-server/issues/499)
* **metrics:** add code and config for email service notification queue ([ccd5556](https://github.com/mozilla/fxa-auth-server/commit/ccd5556)), closes [#2633](https://github.com/mozilla/fxa-auth-server/issues/2633)
* **monorepo:** Move everything into a subdirectory. ([8453f6e](https://github.com/mozilla/fxa-auth-server/commit/8453f6e))
* **node:** update to node 8 (#544) r=@jrgm ([e9b08ae](https://github.com/mozilla/fxa-auth-server/commit/e9b08ae)), closes [#544](https://github.com/mozilla/fxa-auth-server/issues/544)
* **node:** upgrade to node 6 ([57c61ab](https://github.com/mozilla/fxa-auth-server/commit/57c61ab))
* **oauth:** add methods to support oauth client management (#405) r=seanmonstar ([2748510](https://github.com/mozilla/fxa-auth-server/commit/2748510)), closes [#405](https://github.com/mozilla/fxa-auth-server/issues/405)
* **oauth:** make server compatible with AppAuth (#534) r=@rfk ([ff9e422](https://github.com/mozilla/fxa-auth-server/commit/ff9e422)), closes [#534](https://github.com/mozilla/fxa-auth-server/issues/534)
* **oauth:** Track last time refreshToken was used (#412) r=vladikoff,seanmonstar ([25c455a](https://github.com/mozilla/fxa-auth-server/commit/25c455a)), closes [#412](https://github.com/mozilla/fxa-auth-server/issues/412) [#275](https://github.com/mozilla/fxa-auth-server/issues/275)
* **openid:** add initial OpenID Connect support ([93f8758](https://github.com/mozilla/fxa-auth-server/commit/93f8758)), closes [#362](https://github.com/mozilla/fxa-auth-server/issues/362)
* **openid:** add profileChangedAt to claims (#607), r=@rfk ([f6e93eb](https://github.com/mozilla/fxa-auth-server/commit/f6e93eb)), closes [#607](https://github.com/mozilla/fxa-auth-server/issues/607)
* **openid:** Add support for OIDC `login_hint` query param. ([200ce43](https://github.com/mozilla/fxa-auth-server/commit/200ce43))
* **openid:** add the openid connect `at_hash` value (#598), r=@rfk ([d08310e](https://github.com/mozilla/fxa-auth-server/commit/d08310e)), closes [#598](https://github.com/mozilla/fxa-auth-server/issues/598)
* **openid:** Allow untrusted reliers to request `openid` scope. (#516), r=@vbudhram ([f764dc8](https://github.com/mozilla/fxa-auth-server/commit/f764dc8)), closes [#516](https://github.com/mozilla/fxa-auth-server/issues/516)
* **pkce:** add ability for PKCE clients to use refresh_tokens (#476) r=seanmonstar ([7b401eb](https://github.com/mozilla/fxa-auth-server/commit/7b401eb)), closes [#476](https://github.com/mozilla/fxa-auth-server/issues/476) [#472](https://github.com/mozilla/fxa-auth-server/issues/472)
* **pkce:** add PKCE support to the oauth server (#466) r=seanmonstar ([ed59c0e](https://github.com/mozilla/fxa-auth-server/commit/ed59c0e)), closes [#466](https://github.com/mozilla/fxa-auth-server/issues/466)
* **refresh_tokens:** add refresh_tokens to /token endpoint ([16e787f](https://github.com/mozilla/fxa-auth-server/commit/16e787f)), closes [#209](https://github.com/mozilla/fxa-auth-server/issues/209)
* **scopes:** add key-data and scope support (#487) r=rfk ([f3fcae5](https://github.com/mozilla/fxa-auth-server/commit/f3fcae5)), closes [#487](https://github.com/mozilla/fxa-auth-server/issues/487) [#483](https://github.com/mozilla/fxa-auth-server/issues/483)
* **scopes:** allow https:// scopes (#490); r=rfk ([f892bcb](https://github.com/mozilla/fxa-auth-server/commit/f892bcb)), closes [#490](https://github.com/mozilla/fxa-auth-server/issues/490) [#489](https://github.com/mozilla/fxa-auth-server/issues/489)
* **scripts:** Add script to generate an oauth client ([f21f657](https://github.com/mozilla/fxa-auth-server/commit/f21f657))
* **server:** set HSTS header for 180 days ([d43accb](https://github.com/mozilla/fxa-auth-server/commit/d43accb))
* **server:** update to Hapi 17 ([0ebfebe](https://github.com/mozilla/fxa-auth-server/commit/0ebfebe))
* **shared:** add new locales ([d6e88df](https://github.com/mozilla/fxa-auth-server/commit/d6e88df))
* **sync:** add local test client for sync (#549) ([61ed2e7](https://github.com/mozilla/fxa-auth-server/commit/61ed2e7)), closes [#549](https://github.com/mozilla/fxa-auth-server/issues/549)
* **sync:** add oldsync scope (#550) r=@rfk ([f2e7bb4](https://github.com/mozilla/fxa-auth-server/commit/f2e7bb4)), closes [#550](https://github.com/mozilla/fxa-auth-server/issues/550)
* **token:** reject expired tokens ([4f519ca](https://github.com/mozilla/fxa-auth-server/commit/4f519ca)), closes [#365](https://github.com/mozilla/fxa-auth-server/issues/365)
* **tokens:** add support for password change and reset event (#485) r=rfk ([f5873f9](https://github.com/mozilla/fxa-auth-server/commit/f5873f9)), closes [#485](https://github.com/mozilla/fxa-auth-server/issues/485) [#481](https://github.com/mozilla/fxa-auth-server/issues/481)
* **tokens:** allow using JWT grants from Service Clients ([55f88a9](https://github.com/mozilla/fxa-auth-server/commit/55f88a9)), closes [#328](https://github.com/mozilla/fxa-auth-server/issues/328)
* **tokens:** allow using JWT grants from Service Clients ([0a0e303](https://github.com/mozilla/fxa-auth-server/commit/0a0e303)), closes [#328](https://github.com/mozilla/fxa-auth-server/issues/328)
* **untrusted-clients:** restrict scopes that untrusted clients can request ([8fd228a](https://github.com/mozilla/fxa-auth-server/commit/8fd228a)), closes [#243](https://github.com/mozilla/fxa-auth-server/issues/243)
* **verify:** add opt out parameter to verify endpoint ([e4c54ff](https://github.com/mozilla/fxa-auth-server/commit/e4c54ff)), closes [#358](https://github.com/mozilla/fxa-auth-server/issues/358)
* **verify:** added 'client' to /verify response ([4c57551](https://github.com/mozilla/fxa-auth-server/commit/4c57551)), closes [#149](https://github.com/mozilla/fxa-auth-server/issues/149)

### JsonFormatter

* outputs JSON in same format as fxa-auth-server ([c89ca92](https://github.com/mozilla/fxa-auth-server/commit/c89ca92))

### Refactor

* **client:** scope added in memory and sql (#445) r=vladikoff ([4efc383](https://github.com/mozilla/fxa-auth-server/commit/4efc383)), closes [#445](https://github.com/mozilla/fxa-auth-server/issues/445) [#431](https://github.com/mozilla/fxa-auth-server/issues/431)
* **clients:** remove terms and privacy uris ([5c1e0be](https://github.com/mozilla/fxa-auth-server/commit/5c1e0be)), closes [#406](https://github.com/mozilla/fxa-auth-server/issues/406)
* **config:** Use human-readable duration values in config ([20aa8fa](https://github.com/mozilla/fxa-auth-server/commit/20aa8fa))
* **db:** add hashedSecret column to clients ([9ceaf1f](https://github.com/mozilla/fxa-auth-server/commit/9ceaf1f)), closes [#155](https://github.com/mozilla/fxa-auth-server/issues/155)
* **db:** clients.secret to clients.hashedSecret, remove clients.whitelisted ([155d2ce](https://github.com/mozilla/fxa-auth-server/commit/155d2ce)), closes [#155](https://github.com/mozilla/fxa-auth-server/issues/155) [#267](https://github.com/mozilla/fxa-auth-server/issues/267)
* **email:** Fixes #352 Remove ability to fetch email address  (#543) r=@shane-tomlinson ([068bd4b](https://github.com/mozilla/fxa-auth-server/commit/068bd4b)), closes [#352](https://github.com/mozilla/fxa-auth-server/issues/352) [#543](https://github.com/mozilla/fxa-auth-server/issues/543)
* **keys:** rename keyMaterial, timestamp to keyRotationSecret, k… (#500) r=@rfk ([48ec2a3](https://github.com/mozilla/fxa-auth-server/commit/48ec2a3)), closes [#500](https://github.com/mozilla/fxa-auth-server/issues/500)
* **lint:** remove jscs, update eslint rules (#477), r=@vbudhram ([8bc148a](https://github.com/mozilla/fxa-auth-server/commit/8bc148a)), closes [#477](https://github.com/mozilla/fxa-auth-server/issues/477)

### Reverts

* **keys:** Check lastAuthAt freshness when fetching key data ([5d772f6](https://github.com/mozilla/fxa-auth-server/commit/5d772f6))
* **service-tokens): Revert "docs(service-clients:** Document Service Clients, JKUs, and JWTs" ([6be9ac2](https://github.com/mozilla/fxa-auth-server/commit/6be9ac2))
* **service-tokens): Revert "feat(tokens:** allow using JWT grants from Service Clients" ([d3cc78a](https://github.com/mozilla/fxa-auth-server/commit/d3cc78a))
* **tokens:** dont reject expired tokens, again ([e8b563e](https://github.com/mozilla/fxa-auth-server/commit/e8b563e))

### test

* **api:** rename assertRequestParam to assertInvalidRequestParam ([3f00eb3](https://github.com/mozilla/fxa-auth-server/commit/3f00eb3)), closes [#280](https://github.com/mozilla/fxa-auth-server/issues/280)
* **db:** fixing db.removeUser tests for mysql ([94f96bf](https://github.com/mozilla/fxa-auth-server/commit/94f96bf))


### BREAKING CHANGES

* [object Object]
* [object Object]
* [object Object]


<a name="1.123.3"></a>
## [1.123.3](https://github.com/mozilla/fxa-auth-server/compare/v1.123.2...v1.123.3) (2018-11-01)


### Bug Fixes

* **tests:** fix the geodb location assertions again ([90449d4](https://github.com/mozilla/fxa-auth-server/commit/90449d4))
* **tests:** remove assertions of profileChangedAt property ([565d2c8](https://github.com/mozilla/fxa-auth-server/commit/565d2c8))

### chore

* **errors:** make email-sending errors a 422 for new addresses ([17e787b](https://github.com/mozilla/fxa-auth-server/commit/17e787b))



<a name="1.123.2"></a>
## [1.123.2](https://github.com/mozilla/fxa-auth-server/compare/v1.123.1...v1.123.2) (2018-10-24)


### Bug Fixes

* **metrics:** ensure metrics context is propagated from /account/reset ([48ed7be](https://github.com/mozilla/fxa-auth-server/commit/48ed7be))



<a name="1.123.1"></a>
## [1.123.1](https://github.com/mozilla/fxa-auth-server/compare/v1.123.0...v1.123.1) (2018-10-23)


### Bug Fixes

* **metrics:** ensure email events use stashed flow data where applicable ([2168ea7](https://github.com/mozilla/fxa-auth-server/commit/2168ea7))



<a name="1.123.0"></a>
# [1.123.0](https://github.com/mozilla/fxa-auth-server/compare/v1.122.2...v1.123.0) (2018-10-16)


### Bug Fixes

* **email:** handle the new error structure from fxa-email-service ([787031f](https://github.com/mozilla/fxa-auth-server/commit/787031f))
* **email:** include data from headers in email sent events ([28a4a53](https://github.com/mozilla/fxa-auth-server/commit/28a4a53))
* **email:** throw error for failed emails during account creation ([75815f2](https://github.com/mozilla/fxa-auth-server/commit/75815f2)), closes [#2565](https://github.com/mozilla/fxa-auth-server/issues/2565)
* **emails:** expose config to append domain to verification emails ([510bf08](https://github.com/mozilla/fxa-auth-server/commit/510bf08))

### chore

* **deps:** Update commander, jsxgettext-recursive to remove security warnings. ([7185ad8](https://github.com/mozilla/fxa-auth-server/commit/7185ad8))



<a name="1.122.2"></a>
## [1.122.2](https://github.com/mozilla/fxa-auth-server/compare/v1.122.1...v1.122.2) (2018-10-04)


### Bug Fixes

* **commands:** Assign default TTL to send-tab commands ([6afb0e3](https://github.com/mozilla/fxa-auth-server/commit/6afb0e3))



<a name="1.122.1"></a>
## [1.122.1](https://github.com/mozilla/fxa-auth-server/compare/v1.122.0...v1.122.1) (2018-10-03)


### chore

* **docs:** add missing private releases to change log ([47ea091](https://github.com/mozilla/fxa-auth-server/commit/47ea091))
* **package:** npm shrinkwrap ([081f7d8](https://github.com/mozilla/fxa-auth-server/commit/081f7d8))



<a name="1.122.0"></a>
# [1.122.0](https://github.com/mozilla/fxa-auth-server/compare/v1.121.0...v1.122.0) (2018-10-02)


### Bug Fixes

* **codes:** increase token code font size in email ([28ed315](https://github.com/mozilla/fxa-auth-server/commit/28ed315))
* **customs:** increase customs timeout to 3000ms ([973815e](https://github.com/mozilla/fxa-auth-server/commit/973815e))
* **deps:** Update i18n-abide to remove `npm audit` warnings ([055788c](https://github.com/mozilla/fxa-auth-server/commit/055788c))
* **metrics:** prohibit overwriting stashed metrics context ([fafccce](https://github.com/mozilla/fxa-auth-server/commit/fafccce))
* **metrics:** stash metrics context during the account reset flow ([804907a](https://github.com/mozilla/fxa-auth-server/commit/804907a))
* **npm:** use npm ci for npm install ([3e66f67](https://github.com/mozilla/fxa-auth-server/commit/3e66f67)), closes [#2614](https://github.com/mozilla/fxa-auth-server/issues/2614)
* **profile:** add profileChangedAt to cert sign ([cca665d](https://github.com/mozilla/fxa-auth-server/commit/cca665d))
* **scripts:** make tls-shrink script portable ([721c069](https://github.com/mozilla/fxa-auth-server/commit/721c069))
* **sms:** use a five minute period on polling ([57e82a5](https://github.com/mozilla/fxa-auth-server/commit/57e82a5))
* **tests:** fetch cities db from S3 ([9d370fb](https://github.com/mozilla/fxa-auth-server/commit/9d370fb))

### chore

* **memcached:** remove the cache.set method ([2a88926](https://github.com/mozilla/fxa-auth-server/commit/2a88926))
* **package:** bump fxa-shared to 1.0.14 + npm shrinkwrap ([04bd8f2](https://github.com/mozilla/fxa-auth-server/commit/04bd8f2))
* **sms:** log JSON-serialised result if we fail to parse max spend ([f0b5d08](https://github.com/mozilla/fxa-auth-server/commit/f0b5d08))

### Features

* **scripts:** force registry links in shrinkwrap to use tls ([eae04fc](https://github.com/mozilla/fxa-auth-server/commit/eae04fc))



<a name="1.121.1"></a>
## [1.121.1](https://github.com/mozilla/fxa-auth-server/compare/v1.121.0...v1.121.1) (2018-10-02)


### Bug Fixes

* **random:** Reduce bias when generating random base-10 codes. ([65dab2b](https://github.com/mozilla/fxa-auth-server/commit/65dab2b))



<a name="1.121.0"></a>
# [1.121.0](https://github.com/mozilla/fxa-auth-server/compare/v1.120.2...v1.121.0) (2018-09-18)


### Bug Fixes

* **keys:** return proper error when failing to create duplicate recovery key ([4954b69](https://github.com/mozilla/fxa-auth-server/commit/4954b69))
* **tests:** separate remote and local test runs ([499c9fa](https://github.com/mozilla/fxa-auth-server/commit/499c9fa))

### Features

* **totp:** allow reliers to request totp on login ([fa98878](https://github.com/mozilla/fxa-auth-server/commit/fa98878))



<a name="1.120.2"></a>
## [1.120.2](https://github.com/mozilla/fxa-auth-server/compare/v1.119.6...v1.120.2) (2018-09-10)




<a name="1.120.0"></a>
# [1.120.0](https://github.com/mozilla/fxa-auth-server/compare/v1.119.3...v1.120.0) (2018-09-06)


### Bug Fixes

* **config:** update correct recoveryCodes config (#2604), r=@philbooth ([67b7053](https://github.com/mozilla/fxa-auth-server/commit/67b7053)), closes [#2604](https://github.com/mozilla/fxa-auth-server/issues/2604)
* **errors:** Surface a backendServiceFailure when connection to db fails. (#2600) r=@philboot ([2e9b9e6](https://github.com/mozilla/fxa-auth-server/commit/2e9b9e6)), closes [#2600](https://github.com/mozilla/fxa-auth-server/issues/2600) [#2599](https://github.com/mozilla/fxa-auth-server/issues/2599)
* **logging:** log errors when reading/parsing live email config ([9fe542e](https://github.com/mozilla/fxa-auth-server/commit/9fe542e))
* **mail_helper:** remove '<' from to headers in email service requests (#2595) r=@vladikoff ([87f0d61](https://github.com/mozilla/fxa-auth-server/commit/87f0d61)), closes [#2595](https://github.com/mozilla/fxa-auth-server/issues/2595) [mozilla/fxa-content-server#6470](https://github.com/mozilla/fxa-content-server/issues/6470)
* **recovery:** update to support hashing recoveryKeyId ([e9bb25c](https://github.com/mozilla/fxa-auth-server/commit/e9bb25c))
* **test:** update to latest token requirements (#2601), r=@philbooth ([000b15d](https://github.com/mozilla/fxa-auth-server/commit/000b15d)), closes [#2601](https://github.com/mozilla/fxa-auth-server/issues/2601)
* **tests:** update to mocha 5 (#2590) r=@shane-tomlinson ([e504e39](https://github.com/mozilla/fxa-auth-server/commit/e504e39)), closes [#2590](https://github.com/mozilla/fxa-auth-server/issues/2590) [#2531](https://github.com/mozilla/fxa-auth-server/issues/2531)

### chore

* **docs:** add badges for LGTM analysis and alerts ([45975d6](https://github.com/mozilla/fxa-auth-server/commit/45975d6))
* **email:** force value to boolean in account deletion check ([a00dcac](https://github.com/mozilla/fxa-auth-server/commit/a00dcac))
* **tests:** switch from insist to chai for assertions (#2608) r=@vladikoff ([1b47186](https://github.com/mozilla/fxa-auth-server/commit/1b47186)), closes [#2608](https://github.com/mozilla/fxa-auth-server/issues/2608)



<a name="1.120.1"></a>
## [1.120.1](https://github.com/mozilla/fxa-auth-server/compare/v1.121.0...v1.120.1) (2018-09-06)






<a name="1.120.0"></a>
# [1.120.0](https://github.com/mozilla/fxa-auth-server/compare/v1.119.3...v1.120.0) (2018-09-06)


### Bug Fixes

* **config:** update correct recoveryCodes config (#2604), r=@philbooth ([67b7053](https://github.com/mozilla/fxa-auth-server/commit/67b7053)), closes [#2604](https://github.com/mozilla/fxa-auth-server/issues/2604)
* **errors:** Surface a backendServiceFailure when connection to db fails. (#2600) r=@philboot ([2e9b9e6](https://github.com/mozilla/fxa-auth-server/commit/2e9b9e6)), closes [#2600](https://github.com/mozilla/fxa-auth-server/issues/2600) [#2599](https://github.com/mozilla/fxa-auth-server/issues/2599)
* **logging:** log errors when reading/parsing live email config ([9fe542e](https://github.com/mozilla/fxa-auth-server/commit/9fe542e))
* **mail_helper:** remove '<' from to headers in email service requests (#2595) r=@vladikoff ([87f0d61](https://github.com/mozilla/fxa-auth-server/commit/87f0d61)), closes [#2595](https://github.com/mozilla/fxa-auth-server/issues/2595) [mozilla/fxa-content-server#6470](https://github.com/mozilla/fxa-content-server/issues/6470)
* **recovery:** update to support hashing recoveryKeyId ([e9bb25c](https://github.com/mozilla/fxa-auth-server/commit/e9bb25c))
* **test:** update to latest token requirements (#2601), r=@philbooth ([000b15d](https://github.com/mozilla/fxa-auth-server/commit/000b15d)), closes [#2601](https://github.com/mozilla/fxa-auth-server/issues/2601)
* **tests:** update to mocha 5 (#2590) r=@shane-tomlinson ([e504e39](https://github.com/mozilla/fxa-auth-server/commit/e504e39)), closes [#2590](https://github.com/mozilla/fxa-auth-server/issues/2590) [#2531](https://github.com/mozilla/fxa-auth-server/issues/2531)

### chore

* **docs:** add badges for LGTM analysis and alerts ([45975d6](https://github.com/mozilla/fxa-auth-server/commit/45975d6))
* **email:** force value to boolean in account deletion check ([a00dcac](https://github.com/mozilla/fxa-auth-server/commit/a00dcac))
* **tests:** switch from insist to chai for assertions (#2608) r=@vladikoff ([1b47186](https://github.com/mozilla/fxa-auth-server/commit/1b47186)), closes [#2608](https://github.com/mozilla/fxa-auth-server/issues/2608)



<a name="1.120.0"></a>
# [1.120.0](https://github.com/mozilla/fxa-auth-server/compare/v1.119.3...v1.120.0) (2018-09-06)


### Bug Fixes

* **config:** update correct recoveryCodes config (#2604), r=@philbooth ([67b7053](https://github.com/mozilla/fxa-auth-server/commit/67b7053)), closes [#2604](https://github.com/mozilla/fxa-auth-server/issues/2604)
* **errors:** Surface a backendServiceFailure when connection to db fails. (#2600) r=@philboot ([2e9b9e6](https://github.com/mozilla/fxa-auth-server/commit/2e9b9e6)), closes [#2600](https://github.com/mozilla/fxa-auth-server/issues/2600) [#2599](https://github.com/mozilla/fxa-auth-server/issues/2599)
* **logging:** log errors when reading/parsing live email config ([9fe542e](https://github.com/mozilla/fxa-auth-server/commit/9fe542e))
* **mail_helper:** remove '<' from to headers in email service requests (#2595) r=@vladikoff ([87f0d61](https://github.com/mozilla/fxa-auth-server/commit/87f0d61)), closes [#2595](https://github.com/mozilla/fxa-auth-server/issues/2595) [mozilla/fxa-content-server#6470](https://github.com/mozilla/fxa-content-server/issues/6470)
* **recovery:** update to support hashing recoveryKeyId ([e9bb25c](https://github.com/mozilla/fxa-auth-server/commit/e9bb25c))
* **test:** update to latest token requirements (#2601), r=@philbooth ([000b15d](https://github.com/mozilla/fxa-auth-server/commit/000b15d)), closes [#2601](https://github.com/mozilla/fxa-auth-server/issues/2601)
* **tests:** update to mocha 5 (#2590) r=@shane-tomlinson ([e504e39](https://github.com/mozilla/fxa-auth-server/commit/e504e39)), closes [#2590](https://github.com/mozilla/fxa-auth-server/issues/2590) [#2531](https://github.com/mozilla/fxa-auth-server/issues/2531)

### chore

* **docs:** add badges for LGTM analysis and alerts ([45975d6](https://github.com/mozilla/fxa-auth-server/commit/45975d6))
* **email:** force value to boolean in account deletion check ([a00dcac](https://github.com/mozilla/fxa-auth-server/commit/a00dcac))
* **tests:** switch from insist to chai for assertions (#2608) r=@vladikoff ([1b47186](https://github.com/mozilla/fxa-auth-server/commit/1b47186)), closes [#2608](https://github.com/mozilla/fxa-auth-server/issues/2608)


<a name="1.119.6"></a>
## [1.119.6](https://github.com/mozilla/fxa-auth-server/compare/v1.119.5...v1.119.6) (2018-09-07)


### Bug Fixes

* **tests:** comment out flaky tests ([c505991](https://github.com/mozilla/fxa-auth-server/commit/c505991))
* **tests:** comment out flaky tests ([c50acaf](https://github.com/mozilla/fxa-auth-server/commit/c50acaf))
* **validation:** allow https pushCallback URLs that contain :443 ([e41522f](https://github.com/mozilla/fxa-auth-server/commit/e41522f))



<a name="1.119.5"></a>
## [1.119.5](https://github.com/mozilla/fxa-auth-server/compare/v1.119.4...v1.119.5) (2018-09-07)


### Bug Fixes

* **deps:** Pin auth-db-mysql dependency for train-119 ([3c09697](https://github.com/mozilla/fxa-auth-server/commit/3c09697))



<a name="1.119.4"></a>
## [1.119.4](https://github.com/mozilla/fxa-auth-server/compare/v1.119.3...v1.119.4) (2018-09-06)

* **push:** support port numbers in push urls ([8a9859f](https://github.com/mozilla/fxa-auth-server/commit/8a9859f))
* **tests:** add port test ([f258387](https://github.com/mozilla/fxa-auth-server/commit/f258387))
* **tests:** adjust geodb city for now ([fd751b2](https://github.com/mozilla/fxa-auth-server/commit/fd751b2))



<a name="1.119.3"></a>
## [1.119.3](https://github.com/mozilla/fxa-auth-server/compare/v1.119.1...v1.119.3) (2018-08-23)


### Bug Fixes

* **mysql:** fix pushbox mysql (#2597) r=@philbooth ([cd5b5cd](https://github.com/mozilla/fxa-auth-server/commit/cd5b5cd)), closes [#2597](https://github.com/mozilla/fxa-auth-server/issues/2597)


<a name="1.119.2"></a>
## [1.119.2](https://github.com/mozilla/fxa-auth-server/compare/v1.119.1...v1.119.2) (2018-08-23)


### Bug Fixes

* **devices:** Add feature-flag for the "device commands" functionality. (#2591) r=@vladikoff ([85889ee](https://github.com/mozilla/fxa-auth-server/commit/85889ee)), closes [#2591](https://github.com/mozilla/fxa-auth-server/issues/2591)
* **npm:**  new shrinkwrap


<a name="1.119.1"></a>
## [1.119.1](https://github.com/mozilla/fxa-auth-server/compare/v1.119.0...v1.119.1) (2018-08-21)


### Bug Fixes

* **devices:** disable cached devices in account destroy (#2588) r=@philbooth ([326881b](https://github.com/mozilla/fxa-auth-server/commit/326881b)), closes [#2588](https://github.com/mozilla/fxa-auth-server/issues/2588)



<a name="1.119.0"></a>
# [1.119.0](https://github.com/mozilla/fxa-auth-server/compare/v1.117.1...v1.119.0) (2018-08-21)


### Bug Fixes

* **devices:** check token.deviceAvailableCommands before dereferencing ([eedf321](https://github.com/mozilla/fxa-auth-server/commit/eedf321))
* **devices:** treat matching device commands as spurious updates ([71f8c18](https://github.com/mozilla/fxa-auth-server/commit/71f8c18))
* **devices:** used cached devices property during requests ([3015a40](https://github.com/mozilla/fxa-auth-server/commit/3015a40))
* **email:** ensure email-service errors fail the call to sendMail ([bdc7c7a](https://github.com/mozilla/fxa-auth-server/commit/bdc7c7a))
* **email:** JSON.parse live email config after reading from redis ([dd262a9](https://github.com/mozilla/fxa-auth-server/commit/dd262a9))
* **redis:** Close the redis pool when closing the DB. ([855d681](https://github.com/mozilla/fxa-auth-server/commit/855d681))
* **redis:** recover from invalid token JSON in Redis ([db8022f](https://github.com/mozilla/fxa-auth-server/commit/db8022f))
* **reset:** update must-verify script to use string instead of buffer (#2551) r=@vladikoff ([2a2eeab](https://github.com/mozilla/fxa-auth-server/commit/2a2eeab)), closes [#2551](https://github.com/mozilla/fxa-auth-server/issues/2551)
* **scripts:** fix the broken api docs generator script ([fedaa23](https://github.com/mozilla/fxa-auth-server/commit/fedaa23)), closes [#2521](https://github.com/mozilla/fxa-auth-server/issues/2521)
* **scripts:** improve regex validation for email-config script ([14694e4](https://github.com/mozilla/fxa-auth-server/commit/14694e4))
* **scripts:** stop email-config script logging config to stdout ([807e4ac](https://github.com/mozilla/fxa-auth-server/commit/807e4ac))
* **sentry:** server.events.on takes channels, not channel ([7d69830](https://github.com/mozilla/fxa-auth-server/commit/7d69830))
* **server:** do not return customs.flag in the destroy route (#2573) ([4998f2b](https://github.com/mozilla/fxa-auth-server/commit/4998f2b)), closes [#2573](https://github.com/mozilla/fxa-auth-server/issues/2573) [#2563](https://github.com/mozilla/fxa-auth-server/issues/2563)
* **sessionTokens:** actually prune expired session tokens ([72809f8](https://github.com/mozilla/fxa-auth-server/commit/72809f8))
* **test:** increase totp code window (#2548), r=@vladikoff ([fecc9e3](https://github.com/mozilla/fxa-auth-server/commit/fecc9e3)), closes [#2548](https://github.com/mozilla/fxa-auth-server/issues/2548)
* **test:** set default test timeout to 5000 (#2560), r=@philbooth ([5caedf3](https://github.com/mozilla/fxa-auth-server/commit/5caedf3)), closes [#2560](https://github.com/mozilla/fxa-auth-server/issues/2560)
* **tests:** add a check from sentry setup ([7f60f8c](https://github.com/mozilla/fxa-auth-server/commit/7f60f8c))
* **tests:** adjust async tests ([9e20e69](https://github.com/mozilla/fxa-auth-server/commit/9e20e69))
* **tests:** increase timeout on selectEmailService integration tests ([cd5f341](https://github.com/mozilla/fxa-auth-server/commit/cd5f341))
* **tests:** temporarily disable deviceCommands assertions ([08f5ee9](https://github.com/mozilla/fxa-auth-server/commit/08f5ee9))
* **validation:** don't treat `+-\/` as a character range in email regex ([cfb9704](https://github.com/mozilla/fxa-auth-server/commit/cfb9704))
* **validation:** validate length of user and domain email address parts ([a872363](https://github.com/mozilla/fxa-auth-server/commit/a872363)), closes [#2568](https://github.com/mozilla/fxa-auth-server/issues/2568)

### chore

* **install:** Only clone the l10n repo if needed. (#2546) r=@vladikoff ([0e91f45](https://github.com/mozilla/fxa-auth-server/commit/0e91f45)), closes [#2546](https://github.com/mozilla/fxa-auth-server/issues/2546)
* **package:** update shrinkwrap ([842aae4](https://github.com/mozilla/fxa-auth-server/commit/842aae4))
* **tests:** add tests to email_service.js ([abfb6be](https://github.com/mozilla/fxa-auth-server/commit/abfb6be))

### Features

* **admin:** Add an admin script to delete an account. ([2074d56](https://github.com/mozilla/fxa-auth-server/commit/2074d56))
* **ci:** update to circle 2 (#2529), r=@vbudhram ([395a02e](https://github.com/mozilla/fxa-auth-server/commit/395a02e)), closes [#2529](https://github.com/mozilla/fxa-auth-server/issues/2529)
* **codes:** expose verificationMethod as optional (#2564), r=@philbooth ([fb256ff](https://github.com/mozilla/fxa-auth-server/commit/fb256ff)), closes [#2564](https://github.com/mozilla/fxa-auth-server/issues/2564)
* **email:** change the email service errno values to numbers ([577237d](https://github.com/mozilla/fxa-auth-server/commit/577237d)), closes [#2569](https://github.com/mozilla/fxa-auth-server/issues/2569)
* **email:** read live email-sending config from redis ([bc55e8b](https://github.com/mozilla/fxa-auth-server/commit/bc55e8b))
* **email:** write live email-sending config to redis ([c6ad402](https://github.com/mozilla/fxa-auth-server/commit/c6ad402))
* **pushbox:** activate pushbox in dev environments (#2567) r=@vladikoff ([03e1e6e](https://github.com/mozilla/fxa-auth-server/commit/03e1e6e)), closes [#2567](https://github.com/mozilla/fxa-auth-server/issues/2567) [mozilla/fxa-local-dev#122](https://github.com/mozilla/fxa-local-dev/issues/122)
* **recovery:** add account recovery email templates (#2553), r=philbooth ([8f36f62](https://github.com/mozilla/fxa-auth-server/commit/8f36f62)), closes [#2553](https://github.com/mozilla/fxa-auth-server/issues/2553)
* **scripts:** validate inputs in the email-config script ([122ce3b](https://github.com/mozilla/fxa-auth-server/commit/122ce3b))
* **tests:** write unit tests for email address validation ([eaf3615](https://github.com/mozilla/fxa-auth-server/commit/eaf3615))

### Refactor

* **devices:** extract and write tests for devices.isSpuriousUpdate ([bebee79](https://github.com/mozilla/fxa-auth-server/commit/bebee79))
* **devices:** shortcut redundant tests for spurious device updates ([0bce944](https://github.com/mozilla/fxa-auth-server/commit/0bce944))
* **validation:** simplify the validation logic for email addresses ([8dee2e8](https://github.com/mozilla/fxa-auth-server/commit/8dee2e8))



<a name="1.118.0"></a>
# [1.118.0](https://github.com/mozilla/fxa-auth-server/compare/v1.117.1...v1.118.0) (2018-08-08)


### Bug Fixes

* **email:** ensure email-service errors fail the call to sendMail ([bdc7c7a](https://github.com/mozilla/fxa-auth-server/commit/bdc7c7a))
* **redis:** Close the redis pool when closing the DB. ([855d681](https://github.com/mozilla/fxa-auth-server/commit/855d681))
* **redis:** recover from invalid token JSON in Redis ([db8022f](https://github.com/mozilla/fxa-auth-server/commit/db8022f))
* **reset:** update must-verify script to use string instead of buffer (#2551) r=@vladikoff ([2a2eeab](https://github.com/mozilla/fxa-auth-server/commit/2a2eeab)), closes [#2551](https://github.com/mozilla/fxa-auth-server/issues/2551)
* **sentry:** server.events.on takes channels, not channel ([7d69830](https://github.com/mozilla/fxa-auth-server/commit/7d69830))
* **sessionTokens:** actually prune expired session tokens ([72809f8](https://github.com/mozilla/fxa-auth-server/commit/72809f8))
* **test:** increase totp code window (#2548), r=@vladikoff ([fecc9e3](https://github.com/mozilla/fxa-auth-server/commit/fecc9e3)), closes [#2548](https://github.com/mozilla/fxa-auth-server/issues/2548)
* **test:** set default test timeout to 5000 (#2560), r=@philbooth ([5caedf3](https://github.com/mozilla/fxa-auth-server/commit/5caedf3)), closes [#2560](https://github.com/mozilla/fxa-auth-server/issues/2560)
* **tests:** add a check from sentry setup ([7f60f8c](https://github.com/mozilla/fxa-auth-server/commit/7f60f8c))

### chore

* **install:** Only clone the l10n repo if needed. (#2546) r=@vladikoff ([0e91f45](https://github.com/mozilla/fxa-auth-server/commit/0e91f45)), closes [#2546](https://github.com/mozilla/fxa-auth-server/issues/2546)
* **tests:** add tests to email_service.js ([abfb6be](https://github.com/mozilla/fxa-auth-server/commit/abfb6be))

### Features

* **admin:** Add an admin script to delete an account. ([2074d56](https://github.com/mozilla/fxa-auth-server/commit/2074d56))
* **ci:** update to circle 2 (#2529), r=@vbudhram ([395a02e](https://github.com/mozilla/fxa-auth-server/commit/395a02e)), closes [#2529](https://github.com/mozilla/fxa-auth-server/issues/2529)
* **codes:** expose verificationMethod as optional (#2564), r=@philbooth ([fb256ff](https://github.com/mozilla/fxa-auth-server/commit/fb256ff)), closes [#2564](https://github.com/mozilla/fxa-auth-server/issues/2564)
* **email:** read live email-sending config from redis ([bc55e8b](https://github.com/mozilla/fxa-auth-server/commit/bc55e8b))
* **recovery:** add account recovery email templates (#2553), r=philbooth ([8f36f62](https://github.com/mozilla/fxa-auth-server/commit/8f36f62)), closes [#2553](https://github.com/mozilla/fxa-auth-server/issues/2553)



<a name="1.117.2"></a>
## [1.117.2](https://github.com/mozilla/fxa-auth-server/compare/v1.117.1...v1.117.2) (2018-08-01)


### Bug Fixes

* **sentry:** server.events.on takes channels, not channel ([5bc7b87](https://github.com/mozilla/fxa-auth-server/commit/5bc7b87))



<a name="1.117.1"></a>
## [1.117.1](https://github.com/mozilla/fxa-auth-server/compare/v1.117.0...v1.117.1) (2018-07-26)


### Bug Fixes

* **hapi:** use the new server event error handler (#2543) r=@rfk ([2d52887](https://github.com/mozilla/fxa-auth-server/commit/2d52887)), closes [#2543](https://github.com/mozilla/fxa-auth-server/issues/2543) [#2542](https://github.com/mozilla/fxa-auth-server/issues/2542) [hapijs/hapi#3658](https://github.com/hapijs/hapi/issues/3658)



<a name="1.117.0"></a>
# [1.117.0](https://github.com/mozilla/fxa-auth-server/compare/v1.116.1...v1.117.0) (2018-07-24)


### Bug Fixes

* **email:** make config.sesConfigurationSet default the empty string ([35ac5f0](https://github.com/mozilla/fxa-auth-server/commit/35ac5f0))
* **package:** fixes for npm security audit ([2bfa482](https://github.com/mozilla/fxa-auth-server/commit/2bfa482))
* **push:** send FxA commands push messages to iOS devices (#2517) r=@vladikoff,@eoger ([c020798](https://github.com/mozilla/fxa-auth-server/commit/c020798)), closes [#2517](https://github.com/mozilla/fxa-auth-server/issues/2517)

### chore

* **browserid:** Remove unnecessary browserid routes. (#2539); r=philbooth,stomlinson ([a1e64dd](https://github.com/mozilla/fxa-auth-server/commit/a1e64dd)), closes [#2539](https://github.com/mozilla/fxa-auth-server/issues/2539)
* **emails:** log smtp port in mail_helper.js (#2519) ([6dbf15a](https://github.com/mozilla/fxa-auth-server/commit/6dbf15a)), closes [#2519](https://github.com/mozilla/fxa-auth-server/issues/2519)

### Features

* **email:** add a service property to the X-SES-MESSAGE-TAGS header ([b6908b9](https://github.com/mozilla/fxa-auth-server/commit/b6908b9))
* **recovery:** update delete recovery key and get recovery key endpoints (#2518), r=@rfk ([4d109a0](https://github.com/mozilla/fxa-auth-server/commit/4d109a0)), closes [#2518](https://github.com/mozilla/fxa-auth-server/issues/2518)
* **scopes:** Use shared code lib for checking OAuth scopes. (#2501); r=vbudhram,shane-tomlins ([59de0ae](https://github.com/mozilla/fxa-auth-server/commit/59de0ae)), closes [#2501](https://github.com/mozilla/fxa-auth-server/issues/2501)
* **server:** Update to hapi 17 (#2486) r=@vbudhram,@philbooth ([63738c8](https://github.com/mozilla/fxa-auth-server/commit/63738c8)), closes [#2486](https://github.com/mozilla/fxa-auth-server/issues/2486) [#2438](https://github.com/mozilla/fxa-auth-server/issues/2438)



<a name="1.116.1"></a>
## [1.116.1](https://github.com/mozilla/fxa-auth-server/compare/v1.116.0...v1.116.1) (2018-07-16)


### Bug Fixes

* **email:** fix broken X-SES-CONFIGURATION-SET header (#2523) r=@vladikoff ([a3c994f](https://github.com/mozilla/fxa-auth-server/commit/a3c994f)), closes [#2523](https://github.com/mozilla/fxa-auth-server/issues/2523)



<a name="1.116.0"></a>
# [1.116.0](https://github.com/mozilla/fxa-auth-server/compare/v1.115.1...v1.116.0) (2018-07-11)


### Bug Fixes

* **customs:** Fail closed if customs-server gives an error. (#2483) r=@vladikoff,@shane-tomlin ([acef9ef](https://github.com/mozilla/fxa-auth-server/commit/acef9ef)), closes [#2483](https://github.com/mozilla/fxa-auth-server/issues/2483)
* **email:** gracefully handle errors from fxa-email-service (#2510) r=@vladikoff ([d46526f](https://github.com/mozilla/fxa-auth-server/commit/d46526f)), closes [#2510](https://github.com/mozilla/fxa-auth-server/issues/2510) [#2509](https://github.com/mozilla/fxa-auth-server/issues/2509)
* **metrics:** don't force utm_source=email on links in emails ([e47b710](https://github.com/mozilla/fxa-auth-server/commit/e47b710))

### Features

* **email:** use fxa-email-server for specific email addresses ([4b5bd9a](https://github.com/mozilla/fxa-auth-server/commit/4b5bd9a))
* **metrics:** add amplitude event properties for email service/sender ([55b3290](https://github.com/mozilla/fxa-auth-server/commit/55b3290))



<a name="1.115.1"></a>
## [1.115.1](https://github.com/mozilla/fxa-auth-server/compare/v1.115.0...v1.115.1) (2018-06-28)


### Bug Fixes

* **devices:** Fix race between real and placeholder device registration. (#2492); r=philbooth ([4c0bab6](https://github.com/mozilla/fxa-auth-server/commit/4c0bab6)), closes [#2492](https://github.com/mozilla/fxa-auth-server/issues/2492)



<a name="1.115.0"></a>
# [1.115.0](https://github.com/mozilla/fxa-auth-server/compare/v1.114.2...v1.115.0) (2018-06-27)


### Features

* **devices:** Introduce infrastructure for "device commands". (#2449); r=philbooth,eoger ([f359006](https://github.com/mozilla/fxa-auth-server/commit/f359006)), closes [#2449](https://github.com/mozilla/fxa-auth-server/issues/2449)
* **recovery:** account recovery apis (#2463), r=@rfk ([ba27d41](https://github.com/mozilla/fxa-auth-server/commit/ba27d41)), closes [#2463](https://github.com/mozilla/fxa-auth-server/issues/2463)



<a name="1.114.3"></a>
## [1.114.3](https://github.com/mozilla/fxa-auth-server/compare/v1.114.2...v1.114.3) (2018-06-21)


### Bug Fixes

* **recovery-codes:** Correctly rate-limit recovery code consumption. ([e6b3043](https://github.com/mozilla/fxa-auth-server/commit/e6b3043))

### chore

* **release:** Reverse merge train-114 into master (#2475) r=@vbudhram ([177fa46](https://github.com/mozilla/fxa-auth-server/commit/177fa46)), closes [#2475](https://github.com/mozilla/fxa-auth-server/issues/2475)



<a name="1.114.2"></a>
## [1.114.2](https://github.com/mozilla/fxa-auth-server/compare/v1.114.1...v1.114.2) (2018-06-19)


### Bug Fixes

* **devices:** Do not echo 'capabilities' field in device registration response. (#2478); r=jrg ([9bbc715](https://github.com/mozilla/fxa-auth-server/commit/9bbc715)), closes [#2478](https://github.com/mozilla/fxa-auth-server/issues/2478)


<a name="1.114.1"></a>
## [1.114.1](https://github.com/mozilla/fxa-auth-server/compare/v1.114.0...v1.114.1) (2018-06-14)


### Bug Fixes

* **l10n:** Enable nb-NO locale by updating fxa-shared (#2474) r=@philbooth,@vladikoff ([3a60d05](https://github.com/mozilla/fxa-auth-server/commit/3a60d05)), closes [#2474](https://github.com/mozilla/fxa-auth-server/issues/2474)



<a name="1.114.0"></a>
# [1.114.0](https://github.com/mozilla/fxa-auth-server/compare/v1.113.3...v1.114.0) (2018-06-13)


### Bug Fixes

* **devices:** Remove the unused "device capabilities" API. (#2460); r=eoger ([9e53247](https://github.com/mozilla/fxa-auth-server/commit/9e53247)), closes [#2460](https://github.com/mozilla/fxa-auth-server/issues/2460)
* **docker:** base image node:8-alpine and upgrade to npm6 (#2470) r=@jbuck ([e990d39](https://github.com/mozilla/fxa-auth-server/commit/e990d39)), closes [#2470](https://github.com/mozilla/fxa-auth-server/issues/2470)

### chore

* **merge:** Reverse merge v1.113.5-private into origin/master (#2472) r=@vbudhram ([be7e6f1](https://github.com/mozilla/fxa-auth-server/commit/be7e6f1)), closes [#2472](https://github.com/mozilla/fxa-auth-server/issues/2472)



<a name="1.113.5"></a>
## [1.113.5](https://github.com/mozilla/fxa-auth-server/compare/v1.113.4-private...v1.113.5) (2018-06-08)


### Bug Fixes

* **2FA:** enforce 2FA on /reauth (#75) r=@rfk,@vbudhram ([181a7ec](https://github.com/mozilla/fxa-auth-server/commit/181a7ec)), closes [#75](https://github.com/mozilla/fxa-auth-server/issues/75) [#76](https://github.com/mozilla/fxa-auth-server/issues/76)



<a name="1.113.4"></a>
## [1.113.4](https://github.com/mozilla/fxa-auth-server/compare/v1.113.3...v1.113.4-private) (2018-06-07)

### Bug Fixes

* **signing:** Don't let mustVerify sessions sign a certificate if unverified. ([706541a](https://github.com/mozilla/fxa-auth-server/commit/706541a))



<a name="1.113.3"></a>
## [1.113.3](https://github.com/mozilla/fxa-auth-server/compare/v1.113.2...v1.113.3) (2018-05-31)


### Bug Fixes

* **deps:** Really use v1.113.1 of auth-db-mysql (#2461); r=jrgm ([2f2c00c](https://github.com/mozilla/fxa-auth-server/commit/2f2c00c)), closes [#2461](https://github.com/mozilla/fxa-auth-server/issues/2461)



<a name="1.113.2"></a>
## [1.113.2](https://github.com/mozilla/fxa-auth-server/compare/v1.113.1...v1.113.2) (2018-05-31)




<a name="1.113.1"></a>
## [1.113.1](https://github.com/mozilla/fxa-auth-server/compare/v1.113.0...v1.113.1) (2018-05-30)


### Bug Fixes

* **deps:** Use v1.113.1 of auth-db-mysql ([f8ca91c](https://github.com/mozilla/fxa-auth-server/commit/f8ca91c))



<a name="1.113.0"></a>
# [1.113.0](https://github.com/mozilla/fxa-auth-server/compare/v1.112.1...v1.113.0) (2018-05-30)


### Bug Fixes

* **deps:** Update fxa-geodb version, remove nexmo (#2446) r=@philbooth ([44e9dac](https://github.com/mozilla/fxa-auth-server/commit/44e9dac)), closes [#2446](https://github.com/mozilla/fxa-auth-server/issues/2446)
* **params:** remove query param for verificationMethod (#2456) r=@vladikoff ([dc1bb44](https://github.com/mozilla/fxa-auth-server/commit/dc1bb44)), closes [#2456](https://github.com/mozilla/fxa-auth-server/issues/2456)
* **sms:** follow documented conventions for AWS GetMetricStatistics call ([95c3364](https://github.com/mozilla/fxa-auth-server/commit/95c3364))

### chore

* **ci:** Remove coveralls from travis config. (#2452) ([aedd180](https://github.com/mozilla/fxa-auth-server/commit/aedd180)), closes [#2452](https://github.com/mozilla/fxa-auth-server/issues/2452)
* **devices:** Remove notifyUpdate and filter target devices in the /devices/notify handler ([a9c6e0e](https://github.com/mozilla/fxa-auth-server/commit/a9c6e0e))

### Features

* **pool:** Allow pool requests to specify headers and query params. ([1f63621](https://github.com/mozilla/fxa-auth-server/commit/1f63621))

### Refactor

* **metrics:** move amplitude email types back here from fxa-shared ([c2767f5](https://github.com/mozilla/fxa-auth-server/commit/c2767f5))



<a name="1.112.1"></a>
## [1.112.1](https://github.com/mozilla/fxa-auth-server/compare/v1.112.0...v1.112.1) (2018-05-17)


### Bug Fixes

* **docs:** fix devices validation output of the doc generator (#2440) r=@vladikoff ([957c760](https://github.com/mozilla/fxa-auth-server/commit/957c760)), closes [#2440](https://github.com/mozilla/fxa-auth-server/issues/2440) [#2434](https://github.com/mozilla/fxa-auth-server/issues/2434)
* **nsp:** fix nsp warnings ([2b663dd](https://github.com/mozilla/fxa-auth-server/commit/2b663dd))



<a name="1.112.0"></a>
# [1.112.0](https://github.com/mozilla/fxa-auth-server/compare/v1.111.1...v1.112.0) (2018-05-16)


### Bug Fixes

* **deps:** update shrink (#2431) r=@vladikoff ([291713a](https://github.com/mozilla/fxa-auth-server/commit/291713a)), closes [#2431](https://github.com/mozilla/fxa-auth-server/issues/2431)
* **logging:** log successful sms budget checks ([9731a08](https://github.com/mozilla/fxa-auth-server/commit/9731a08))
* **metrics:** don't emit route flow events for 404s ([f8bbfff](https://github.com/mozilla/fxa-auth-server/commit/f8bbfff))
* **newrelic:** update newrelic module (#2424) r=@vladikoff ([690ba82](https://github.com/mozilla/fxa-auth-server/commit/690ba82)), closes [#2424](https://github.com/mozilla/fxa-auth-server/issues/2424)
* **nsp:** update nsp for constantinople (#2430), r=@philbooth ([57118d6](https://github.com/mozilla/fxa-auth-server/commit/57118d6)), closes [#2430](https://github.com/mozilla/fxa-auth-server/issues/2430)
* **password:** require totp verified session to change password (#2437), r=@rfk ([ab05574](https://github.com/mozilla/fxa-auth-server/commit/ab05574)), closes [#2437](https://github.com/mozilla/fxa-auth-server/issues/2437)

### chore

* **logging:** downgrade location translation error to warning ([6b58bf9](https://github.com/mozilla/fxa-auth-server/commit/6b58bf9))

### Features

* **emails:** notify users when they are running low on recovery codes (#2429), r=@shane-tomli ([a9c8aca](https://github.com/mozilla/fxa-auth-server/commit/a9c8aca)), closes [#2429](https://github.com/mozilla/fxa-auth-server/issues/2429)



<a name="1.111.1"></a>
## [1.111.1](https://github.com/mozilla/fxa-auth-server/compare/v1.111.0...v1.111.1) (2018-05-04)


### Bug Fixes

* **metrics:** remove old flow signature fallback code ([4fc70a0](https://github.com/mozilla/fxa-auth-server/commit/4fc70a0))



<a name="1.111.0"></a>
# [1.111.0](https://github.com/mozilla/fxa-auth-server/compare/v1.110.1...v1.111.0) (2018-05-02)


### Bug Fixes

* **docs:** add missing closing code-quote ([0204096](https://github.com/mozilla/fxa-auth-server/commit/0204096))
* **scripts:** Remove obsolete `bufferize` call from must-reset script. (#2414); r=philbooth,st ([56b00e3](https://github.com/mozilla/fxa-auth-server/commit/56b00e3)), closes [#2414](https://github.com/mozilla/fxa-auth-server/issues/2414)
* **totp:** check totp before account deletion (#2405), r=@philbooth ([7793de3](https://github.com/mozilla/fxa-auth-server/commit/7793de3)), closes [#2405](https://github.com/mozilla/fxa-auth-server/issues/2405)

### chore

* **config:** update redirect domain for dev.json (#2403) r=@vladikoff ([4ce2726](https://github.com/mozilla/fxa-auth-server/commit/4ce2726)), closes [#2403](https://github.com/mozilla/fxa-auth-server/issues/2403)
* **deps:** Update web-push to latest release. (#2407) r=@vladikoff ([9ed5a33](https://github.com/mozilla/fxa-auth-server/commit/9ed5a33)), closes [#2407](https://github.com/mozilla/fxa-auth-server/issues/2407)

### Features

* **emails:** add email to all manage account email links (#2392), r=@philbooth, @shane-tomlin ([308d7ff](https://github.com/mozilla/fxa-auth-server/commit/308d7ff)), closes [#2392](https://github.com/mozilla/fxa-auth-server/issues/2392)
* **node:** update to node 8 (#2404) r=@jrgm ([b43fd28](https://github.com/mozilla/fxa-auth-server/commit/b43fd28)), closes [#2404](https://github.com/mozilla/fxa-auth-server/issues/2404)
* **notifications:** Add SNS msg attributes for service notification filtering (#2412); r=philbooth ([0cf1bc4](https://github.com/mozilla/fxa-auth-server/commit/0cf1bc4)), closes [#2412](https://github.com/mozilla/fxa-auth-server/issues/2412)
* **sms:** query the available budget in /sms/status ([7aedef2](https://github.com/mozilla/fxa-auth-server/commit/7aedef2))



<a name="1.110.1"></a>
## [1.110.1](https://github.com/mozilla/fxa-auth-server/compare/v1.110.0...v1.110.1) (2018-04-19)


### Refactor

* **email:** remove email parameter from config (#2400) r=@vladikoff,@rfk ([4a021c6](https://github.com/mozilla/fxa-auth-server/commit/4a021c6)), closes [#2400](https://github.com/mozilla/fxa-auth-server/issues/2400)



<a name="1.110.0"></a>
# [1.110.0](https://github.com/mozilla/fxa-auth-server/compare/v1.109.0...v1.110.0) (2018-04-18)


### Bug Fixes

* **devices:** Rename pushbox capability to messages in tests (#2389) r=@rfk ([9462e34](https://github.com/mozilla/fxa-auth-server/commit/9462e34)), closes [#2389](https://github.com/mozilla/fxa-auth-server/issues/2389)
* **docs:** remove old/misleading information about the locale property (#2382) r=@vladikoff ([098f990](https://github.com/mozilla/fxa-auth-server/commit/098f990)), closes [#2382](https://github.com/mozilla/fxa-auth-server/issues/2382)
* **email:** only send new sign-in emails for sync when verifying with totp (#2381), r=@philb ([35da0bd](https://github.com/mozilla/fxa-auth-server/commit/35da0bd)), closes [#2381](https://github.com/mozilla/fxa-auth-server/issues/2381)
* **metrics:** stop using user-agent string in flow id check ([445cf30](https://github.com/mozilla/fxa-auth-server/commit/445cf30))
* **recovery:** set assuranceLevel when verifying with recovery code (#2388), r=@rfk ([b830707](https://github.com/mozilla/fxa-auth-server/commit/b830707)), closes [#2388](https://github.com/mozilla/fxa-auth-server/issues/2388)
* **recovery:** update to latest recovery code requirements (#2397), r=@philbooth ([ed3d99e](https://github.com/mozilla/fxa-auth-server/commit/ed3d99e)), closes [#2397](https://github.com/mozilla/fxa-auth-server/issues/2397)
* **totp:** Change 2FA removed email title to `Two-step authentication disabled` (#2396) r=@ ([5128fd8](https://github.com/mozilla/fxa-auth-server/commit/5128fd8)), closes [#2396](https://github.com/mozilla/fxa-auth-server/issues/2396) [mozilla/fxa-content-server#6073](https://github.com/mozilla/fxa-content-server/issues/6073)

### chore

* **logging:** use a less confusing op on flow event errors ([778fc33](https://github.com/mozilla/fxa-auth-server/commit/778fc33))
* **tests:** remove duplicate mocking code ([25f2404](https://github.com/mozilla/fxa-auth-server/commit/25f2404)), closes [#2383](https://github.com/mozilla/fxa-auth-server/issues/2383)

### Features

* **docs:** Add documentation for "attached service" notification events. (#2362); r=vladiko ([766fb16](https://github.com/mozilla/fxa-auth-server/commit/766fb16)), closes [#2362](https://github.com/mozilla/fxa-auth-server/issues/2362)
* **profile:** Send "profileDataChanged" event when modifying 2FA status. (#2390); r=vbudhram ([19162ff](https://github.com/mozilla/fxa-auth-server/commit/19162ff)), closes [#2390](https://github.com/mozilla/fxa-auth-server/issues/2390)
* **totp:** rate limit totp verify actions (#2386), r=@rfk ([4a89201](https://github.com/mozilla/fxa-auth-server/commit/4a89201)), closes [#2386](https://github.com/mozilla/fxa-auth-server/issues/2386)

### Refactor

* **metrics:** use boiler-plate amplitude code from fxa-shared ([a6069e0](https://github.com/mozilla/fxa-auth-server/commit/a6069e0))



<a name="1.109.0"></a>
# [1.109.0](https://github.com/mozilla/fxa-auth-server/compare/v1.107.4...v1.109.0) (2018-04-04)


### Bug Fixes

* **metrics:** count 28 days per metric month ([e327e4f](https://github.com/mozilla/fxa-auth-server/commit/e327e4f))
* **metrics:** emit route flow events from more endpoints ([35544c7](https://github.com/mozilla/fxa-auth-server/commit/35544c7))
* **metrics:** include full version information in event data (#2356) ([85da7f2](https://github.com/mozilla/fxa-auth-server/commit/85da7f2)), closes [#2356](https://github.com/mozilla/fxa-auth-server/issues/2356) [mozilla/fxa-amplitude-send#58](https://github.com/mozilla/fxa-amplitude-send/issues/58)
* **metrics:** pass metricsContext to consumeRecoveryCode (#2367) r=@vladikoff ([6e0b56c](https://github.com/mozilla/fxa-auth-server/commit/6e0b56c)), closes [#2367](https://github.com/mozilla/fxa-auth-server/issues/2367)
* **node:** Use Node.js v6.14.0 (#2374) ([632dc35](https://github.com/mozilla/fxa-auth-server/commit/632dc35)), closes [#2374](https://github.com/mozilla/fxa-auth-server/issues/2374)
* **server:** validate ip addresses before setting them on request object ([b181738](https://github.com/mozilla/fxa-auth-server/commit/b181738))
* **sessions:** only return major rev for browser version (#2363) r=@vladikoff ([be6cc00](https://github.com/mozilla/fxa-auth-server/commit/be6cc00)), closes [#2363](https://github.com/mozilla/fxa-auth-server/issues/2363)
* **totp:** add totp code window validation config (#2371), r=@vladikoff ([110190d](https://github.com/mozilla/fxa-auth-server/commit/110190d)), closes [#2371](https://github.com/mozilla/fxa-auth-server/issues/2371)
* **totp:** ensure correct session verification state before deleting totp (#2365), r=@rfk ([0b1d075](https://github.com/mozilla/fxa-auth-server/commit/0b1d075)), closes [#2365](https://github.com/mozilla/fxa-auth-server/issues/2365)
* **totp:** throw unverified session in promise chain (#2364), r=@rfk ([575b899](https://github.com/mozilla/fxa-auth-server/commit/575b899)), closes [#2364](https://github.com/mozilla/fxa-auth-server/issues/2364)
* **validation:** Reject URLs with unexpected characters. (#2370); r=pb ([10e934f](https://github.com/mozilla/fxa-auth-server/commit/10e934f)), closes [#2370](https://github.com/mozilla/fxa-auth-server/issues/2370)

### chore

* **db:** prevent the possibility of future url-injection bugs ([fd26a4a](https://github.com/mozilla/fxa-auth-server/commit/fd26a4a))
* **deps:** upgrade joi to 12.0.0 (#2358) ([5040060](https://github.com/mozilla/fxa-auth-server/commit/5040060)), closes [#2358](https://github.com/mozilla/fxa-auth-server/issues/2358)
* **emails:** use popular email domain list from fxa-shared ([d3eeab1](https://github.com/mozilla/fxa-auth-server/commit/d3eeab1))

### Features

* **metrics:** add user properties for active device counts ([a23eeaa](https://github.com/mozilla/fxa-auth-server/commit/a23eeaa)), closes [mozilla/fxa-amplitude-send#60](https://github.com/mozilla/fxa-amplitude-send/issues/60)
* **totp:** initial recovery codes (#2349), r=@philbooth ([81700da](https://github.com/mozilla/fxa-auth-server/commit/81700da)), closes [#2349](https://github.com/mozilla/fxa-auth-server/issues/2349)



<a name="1.108.0"></a>
# [1.108.0](https://github.com/mozilla/fxa-auth-server/compare/v1.107.3-private...v1.108.0) (2018-03-21)


### Bug Fixes

* **buffers:** migrate from 'Buffer()' constructor calls r=@vladikoff ([4815505](https://github.com/mozilla/fxa-auth-server/commit/4815505)), closes [#2333](https://github.com/mozilla/fxa-auth-server/issues/2333)
* **codes:** Take token-code uid from the token, not the request payload. (#2339), r=@vbudhra ([ab17bf8](https://github.com/mozilla/fxa-auth-server/commit/ab17bf8)), closes [#2339](https://github.com/mozilla/fxa-auth-server/issues/2339)
* **deprecation:** check for deprecated APIs r=@vladikoff ([2262ce8](https://github.com/mozilla/fxa-auth-server/commit/2262ce8)), closes [#2343](https://github.com/mozilla/fxa-auth-server/issues/2343)
* **emails:** add location to `verify primary email` (#2341), r=@philbooth ([ab7ba5a](https://github.com/mozilla/fxa-auth-server/commit/ab7ba5a)), closes [#2341](https://github.com/mozilla/fxa-auth-server/issues/2341)
* **metrics:** ensure service is set when possible on amplitude events ([c681053](https://github.com/mozilla/fxa-auth-server/commit/c681053))
* **params:** use default parameters in options (#2332) r=@vladikoff ([65f9802](https://github.com/mozilla/fxa-auth-server/commit/65f9802)), closes [#2332](https://github.com/mozilla/fxa-auth-server/issues/2332)
* **totp:** Restrict allowed chars in TOTP code input. (#2340); r=vbudhram ([86de08b](https://github.com/mozilla/fxa-auth-server/commit/86de08b)), closes [#2340](https://github.com/mozilla/fxa-auth-server/issues/2340)

### Features

* **amr:** Report AMR and AAL in relier-facing APIs. (#2346); r=vbudhram ([517f482](https://github.com/mozilla/fxa-auth-server/commit/517f482)), closes [#2346](https://github.com/mozilla/fxa-auth-server/issues/2346)
* **devices:** Devices capabilities (#2350) r=@philbooth ([2067dba](https://github.com/mozilla/fxa-auth-server/commit/2067dba)), closes [#2350](https://github.com/mozilla/fxa-auth-server/issues/2350)
* **emails:** totp notification emails (#2331), r=@philbooth ([8d3928d](https://github.com/mozilla/fxa-auth-server/commit/8d3928d)), closes [#2331](https://github.com/mozilla/fxa-auth-server/issues/2331)
* **node:** update to node v6.13.1 r=@jbuck ([75d8737](https://github.com/mozilla/fxa-auth-server/commit/75d8737))



<a name="1.108.0"></a>
# [1.108.0](https://github.com/mozilla/fxa-auth-server/compare/v1.107.3-private...v1.108.0) (2018-03-21)


### Bug Fixes

* **buffers:** migrate from 'Buffer()' constructor calls r=@vladikoff ([4815505](https://github.com/mozilla/fxa-auth-server/commit/4815505)), closes [#2333](https://github.com/mozilla/fxa-auth-server/issues/2333)
* **codes:** Take token-code uid from the token, not the request payload. (#2339), r=@vbudhra ([ab17bf8](https://github.com/mozilla/fxa-auth-server/commit/ab17bf8)), closes [#2339](https://github.com/mozilla/fxa-auth-server/issues/2339)
* **deprecation:** check for deprecated APIs r=@vladikoff ([2262ce8](https://github.com/mozilla/fxa-auth-server/commit/2262ce8)), closes [#2343](https://github.com/mozilla/fxa-auth-server/issues/2343)
* **emails:** add location to `verify primary email` (#2341), r=@philbooth ([ab7ba5a](https://github.com/mozilla/fxa-auth-server/commit/ab7ba5a)), closes [#2341](https://github.com/mozilla/fxa-auth-server/issues/2341)
* **metrics:** ensure service is set when possible on amplitude events ([c681053](https://github.com/mozilla/fxa-auth-server/commit/c681053))
* **params:** use default parameters in options (#2332) r=@vladikoff ([65f9802](https://github.com/mozilla/fxa-auth-server/commit/65f9802)), closes [#2332](https://github.com/mozilla/fxa-auth-server/issues/2332)
* **totp:** Restrict allowed chars in TOTP code input. (#2340); r=vbudhram ([86de08b](https://github.com/mozilla/fxa-auth-server/commit/86de08b)), closes [#2340](https://github.com/mozilla/fxa-auth-server/issues/2340)

### Features

* **amr:** Report AMR and AAL in relier-facing APIs. (#2346); r=vbudhram ([517f482](https://github.com/mozilla/fxa-auth-server/commit/517f482)), closes [#2346](https://github.com/mozilla/fxa-auth-server/issues/2346)
* **devices:** Devices capabilities (#2350) r=@philbooth ([2067dba](https://github.com/mozilla/fxa-auth-server/commit/2067dba)), closes [#2350](https://github.com/mozilla/fxa-auth-server/issues/2350)
* **emails:** totp notification emails (#2331), r=@philbooth ([8d3928d](https://github.com/mozilla/fxa-auth-server/commit/8d3928d)), closes [#2331](https://github.com/mozilla/fxa-auth-server/issues/2331)
* **node:** update to node v6.13.1 r=@jbuck ([75d8737](https://github.com/mozilla/fxa-auth-server/commit/75d8737))


<a name="1.107.4"></a>
## [1.107.4](https://github.com/mozilla/fxa-auth-server/compare/v1.107.3-private...v1.107.4) (2018-03-21)


### Bug Fixes

* **emails:** Make all DB request paths containing an email use hex encoding (#72); r=philboot ([d275d7a](https://github.com/mozilla/fxa-auth-server/commit/d275d7a)), closes [#72](https://github.com/mozilla/fxa-auth-server/issues/72)



<a name="1.107.3"></a>
## [1.107.3](https://github.com/mozilla/fxa-auth-server/compare/v1.107.2-private-b...v1.107.3) (2018-03-16)


### Bug Fixes

* **validators:** Normalize redirectTo url to avoid parsing edge-cases. (#71) r=@vladikoff ([bb17257](https://github.com/mozilla/fxa-auth-server/commit/bb17257)), closes [#71](https://github.com/mozilla/fxa-auth-server/issues/71)



<a name="1.107.2"></a>
## [1.107.2](https://github.com/mozilla/fxa-auth-server/compare/v1.107.1...v1.107.2) (2018-03-15)


### Bug Fixes

* **emails:** prevent unsafe content from reaching rendered email body ([8da511c](https://github.com/mozilla/fxa-auth-server/commit/8da511c))



<a name="1.107.1"></a>
## [1.107.1](https://github.com/mozilla/fxa-auth-server/compare/v1.107.0...v1.107.1) (2018-03-10)


### chore

* **uplift:** uplift token validation fixes (#2335) r=@vladikoff ([a35411a](https://github.com/mozilla/fxa-auth-server/commit/a35411a)), closes [#2335](https://github.com/mozilla/fxa-auth-server/issues/2335)



<a name="1.107.0"></a>
# [1.107.0](https://github.com/mozilla/fxa-auth-server/compare/v1.106.0...v1.107.0) (2018-03-07)


### Bug Fixes

* **redis:** delete clashing tokens from redis in createSessionToken ([e9ec39d](https://github.com/mozilla/fxa-auth-server/commit/e9ec39d))
* **tests:** Make email-polling-expiry tests pass in March. (#2324) r=@vladikoff ([597bfab](https://github.com/mozilla/fxa-auth-server/commit/597bfab)), closes [#2324](https://github.com/mozilla/fxa-auth-server/issues/2324)

### chore

* **deps:** Update hapi to v16.6.3 (#2330) ([ad1888a](https://github.com/mozilla/fxa-auth-server/commit/ad1888a)), closes [#2330](https://github.com/mozilla/fxa-auth-server/issues/2330)

### Features

* **emails:** delete bounced registrations that are younger than 6 hours (#2305); r=rfk ([e2d2a7e](https://github.com/mozilla/fxa-auth-server/commit/e2d2a7e)), closes [#2305](https://github.com/mozilla/fxa-auth-server/issues/2305)
* **totp:** update to use new verification methods (#2321), r=@philbooth, @vladikoff ([45ae7b2](https://github.com/mozilla/fxa-auth-server/commit/45ae7b2)), closes [#2321](https://github.com/mozilla/fxa-auth-server/issues/2321)



<a name="1.106.0"></a>
# [1.106.0](https://github.com/mozilla/fxa-auth-server/compare/v1.105.0...v1.106.0) (2018-02-21)


### Bug Fixes

* **api:** make authentication required on GET /account/profile (#2290) r=@vladikoff ([6411c5a](https://github.com/mozilla/fxa-auth-server/commit/6411c5a)), closes [#2290](https://github.com/mozilla/fxa-auth-server/issues/2290)
* **docs:** Support declaration of extra error types in route config. ([9254e31](https://github.com/mozilla/fxa-auth-server/commit/9254e31))
* **logging:** Make oauth_client_info use shared logging instance. (#2299) r=@vladikoff ([bb2c677](https://github.com/mozilla/fxa-auth-server/commit/bb2c677)), closes [#2299](https://github.com/mozilla/fxa-auth-server/issues/2299)
* **reauth:** Don't send a "new device" email during session re-auth. ([e2cd9f9](https://github.com/mozilla/fxa-auth-server/commit/e2cd9f9))
* **tests:** Add `verifyTokenCode` support for mem keyFetchToken (#2287), r=@philbooth ([5cb76e5](https://github.com/mozilla/fxa-auth-server/commit/5cb76e5)), closes [#2287](https://github.com/mozilla/fxa-auth-server/issues/2287)
* **tests:** Test that unauthenticated /account/profile rejects cleanly. (#2296) r=@philbooth ([79b2876](https://github.com/mozilla/fxa-auth-server/commit/79b2876)), closes [#2296](https://github.com/mozilla/fxa-auth-server/issues/2296)

### chore

* **emails:** delete bin/mailer_server.js (#2303) r=@vladikoff ([d8bd876](https://github.com/mozilla/fxa-auth-server/commit/d8bd876)), closes [#2303](https://github.com/mozilla/fxa-auth-server/issues/2303)
* **emails:** remove all verification reminder code ([a33756e](https://github.com/mozilla/fxa-auth-server/commit/a33756e))
* **logging:** downgrade redis.watch.conflict to warning level (#2307) r=@vladikoff ([d219cdd](https://github.com/mozilla/fxa-auth-server/commit/d219cdd)), closes [#2307](https://github.com/mozilla/fxa-auth-server/issues/2307)
* **nsp:** ignore hoek warning ([695499a](https://github.com/mozilla/fxa-auth-server/commit/695499a))

### Features

* **cad:** change destination of CAD in email to FxA-controlled page (#2297) r=@philbooth ([2a05116](https://github.com/mozilla/fxa-auth-server/commit/2a05116)), closes [#2297](https://github.com/mozilla/fxa-auth-server/issues/2297) [#1860](https://github.com/mozilla/fxa-auth-server/issues/1860)
* **emails:** fetch service names from OAuth servers, use in emails (#2284) r=@rfk ([f0ecf0a](https://github.com/mozilla/fxa-auth-server/commit/f0ecf0a)), closes [#2284](https://github.com/mozilla/fxa-auth-server/issues/2284) [#2213](https://github.com/mozilla/fxa-auth-server/issues/2213) [#2249](https://github.com/mozilla/fxa-auth-server/issues/2249)
* **reset:** improve reset for reliers (#2298) r=@ryanfeeley,@vbudhram ([a937c16](https://github.com/mozilla/fxa-auth-server/commit/a937c16)), closes [#2298](https://github.com/mozilla/fxa-auth-server/issues/2298) [mozilla/fxa-content-server#5776](https://github.com/mozilla/fxa-content-server/issues/5776) [mozilla/fxa-content-server#5896](https://github.com/mozilla/fxa-content-server/issues/5896)
* **sessions:** Add ability to reauth within an existing login session. ([aa388cc](https://github.com/mozilla/fxa-auth-server/commit/aa388cc))
* **totp:** TOTP Management APIs (#2300), r=@philbooth ([c805f9c](https://github.com/mozilla/fxa-auth-server/commit/c805f9c)), closes [#2300](https://github.com/mozilla/fxa-auth-server/issues/2300)



<a name="1.105.0"></a>
# [1.105.0](https://github.com/mozilla/fxa-auth-server/compare/v1.104.1...v1.105.0) (2018-02-06)


### Bug Fixes

* **bounce:** Update bounces lib to use `accountRecord` (#2273) r=@rfk,@vladikoff ([3953051](https://github.com/mozilla/fxa-auth-server/commit/3953051)), closes [#2273](https://github.com/mozilla/fxa-auth-server/issues/2273) [#2272](https://github.com/mozilla/fxa-auth-server/issues/2272)
* **email:** log to recipient alongside smtp message-id ([993fd02](https://github.com/mozilla/fxa-auth-server/commit/993fd02))
* **emails:** Reset account tokens when deleting an email address. (#2266); r=philbooth ([70d0f96](https://github.com/mozilla/fxa-auth-server/commit/70d0f96)), closes [#2266](https://github.com/mozilla/fxa-auth-server/issues/2266)
* **redis:** delete session tokens from redis in db.deleteDevice ([11f7024](https://github.com/mozilla/fxa-auth-server/commit/11f7024))
* **tests:** Use higher test timeout under Windows Subsystem for Linux ([c9baa00](https://github.com/mozilla/fxa-auth-server/commit/c9baa00))
* **unblock:** Send correct primary email when blocked (#2271), r=@rfk ([0e4b77f](https://github.com/mozilla/fxa-auth-server/commit/0e4b77f)), closes [#2271](https://github.com/mozilla/fxa-auth-server/issues/2271)

### chore

* **ci:** stop setting USE_REDIS in the test invocations (#2281), r=@vbudhram ([26a5a8a](https://github.com/mozilla/fxa-auth-server/commit/26a5a8a)), closes [#2281](https://github.com/mozilla/fxa-auth-server/issues/2281)
* **code:** eliminate duplicate pool and db modules ([924e8ca](https://github.com/mozilla/fxa-auth-server/commit/924e8ca))
* **tests:** Set defaults for env vars in test-local.sh script. ([0960eaf](https://github.com/mozilla/fxa-auth-server/commit/0960eaf))

### Features

* **sessions:** Add /session/duplicate API ([669f59a](https://github.com/mozilla/fxa-auth-server/commit/669f59a))



<a name="1.104.1"></a>
## [1.104.1](https://github.com/mozilla/fxa-auth-server/compare/v1.104.0...v1.104.1) (2018-01-29)


### Bug Fixes

* **metrics:** ensure amplitude events always have a metrics context ([f7ce4d0](https://github.com/mozilla/fxa-auth-server/commit/f7ce4d0))



<a name="1.104.0"></a>
# [1.104.0](https://github.com/mozilla/fxa-auth-server/compare/v1.103.0...v1.104.0) (2018-01-24)


### Bug Fixes

* **redis:** pack redis tokens inside db.deleteSessionToken ([1b2d1d9](https://github.com/mozilla/fxa-auth-server/commit/1b2d1d9))
* **tests:** Fix account destroy device test (#2263), r=@rfk ([220d57d](https://github.com/mozilla/fxa-auth-server/commit/220d57d)), closes [#2263](https://github.com/mozilla/fxa-auth-server/issues/2263)

### chore

* **deps:** update fxa-geodb ([e7bbb86](https://github.com/mozilla/fxa-auth-server/commit/e7bbb86))

### Features

* **auth:** Enable hawk payload validation for additional replay protection (#2252); r=pboot ([af3a9eb](https://github.com/mozilla/fxa-auth-server/commit/af3a9eb)), closes [#2252](https://github.com/mozilla/fxa-auth-server/issues/2252)
* **redis:** eliminate property names from redis-stored tokens ([fcddf0b](https://github.com/mozilla/fxa-auth-server/commit/fcddf0b))
* **redis:** prune expired session tokens from redis ([a9a61f0](https://github.com/mozilla/fxa-auth-server/commit/a9a61f0))



<a name="1.103.0"></a>
# [1.103.0](https://github.com/mozilla/fxa-auth-server/compare/v1.102.0...v1.103.0) (2018-01-09)


### Bug Fixes

* **node:** use node 6.12.3 (#2251) r=@vladikoff ([c804acd](https://github.com/mozilla/fxa-auth-server/commit/c804acd)), closes [#2251](https://github.com/mozilla/fxa-auth-server/issues/2251)
* **scripts:** use latest Husky module for git hooks (#2250); r=rfk ([f76015c](https://github.com/mozilla/fxa-auth-server/commit/f76015c)), closes [#2250](https://github.com/mozilla/fxa-auth-server/issues/2250) [#2128](https://github.com/mozilla/fxa-auth-server/issues/2128)
* **tests:** fix failing geolocation tests (#2253) r=@vladikoff ([804344d](https://github.com/mozilla/fxa-auth-server/commit/804344d)), closes [#2253](https://github.com/mozilla/fxa-auth-server/issues/2253)

### Features

* **sms:** Enable SMS in australia (#2248) r=@rfk ([86369d0](https://github.com/mozilla/fxa-auth-server/commit/86369d0)), closes [#2248](https://github.com/mozilla/fxa-auth-server/issues/2248)



<a name="1.102.0"></a>
# [1.102.0](https://github.com/mozilla/fxa-auth-server/compare/v1.101.1...v1.102.0) (2017-12-13)


### Features

* **codes:** don't send delete notification when deleting unverified email (#2246), r=@rfk ([ae36ddf](https://github.com/mozilla/fxa-auth-server/commit/ae36ddf))
* **sms:** Enable SMS in Denmark (DK) and the Netherlands (NL) (#2238) r=@vladikoff,@vbudhr ([c8e55fe](https://github.com/mozilla/fxa-auth-server/commit/c8e55fe)), closes [#2237](https://github.com/mozilla/fxa-auth-server/issues/2237)



<a name="1.101.1"></a>
## [1.101.1](https://github.com/mozilla/fxa-auth-server/compare/v1.101.0...v1.101.1) (2017-12-05)


### Bug Fixes

* **push:** Send a notification to the device that's being disconnected. (#2245); r=eoger ([9da5305](https://github.com/mozilla/fxa-auth-server/commit/9da5305))



<a name="1.101.0"></a>
# [1.101.0](https://github.com/mozilla/fxa-auth-server/compare/v1.100.0...v1.101.0) (2017-11-29)


### Bug Fixes

* **db:** implement safe redis write semantics ([91cd539](https://github.com/mozilla/fxa-auth-server/commit/91cd539))
* **metrics:** include oauth_client_id in amplitude event properties (#2240); r=rfk ([3034a41](https://github.com/mozilla/fxa-auth-server/commit/3034a41))
* **metrics:** stop sending raw client ids to amplitude (#2239) r=@vladikoff ([0069873](https://github.com/mozilla/fxa-auth-server/commit/0069873))
* **tests:** test against actual redis instance ([f68e4bb](https://github.com/mozilla/fxa-auth-server/commit/f68e4bb))

### chore

* **email:** remove check_can_add_secondary_address route (#2234), r=@philbooth ([90646b9](https://github.com/mozilla/fxa-auth-server/commit/90646b9))
* **email:** Remove FF57 gating logic (#2232), r=@philbooth ([2617b5a](https://github.com/mozilla/fxa-auth-server/commit/2617b5a))
* **nsp:** ignore warning about redos for date parsing in moment ([a5e0a2c](https://github.com/mozilla/fxa-auth-server/commit/a5e0a2c))

### Features

* **sms:** Enable SMS in Spain (ES), Portugal (PT), Italy (IT) (#2229) r=@philbooth ([043ee6c](https://github.com/mozilla/fxa-auth-server/commit/043ee6c)), closes [#2228](https://github.com/mozilla/fxa-auth-server/issues/2228)



<a name="1.100.0"></a>
# [1.100.0](https://github.com/mozilla/fxa-auth-server/compare/v1.99.2...v1.100.0) (2017-11-15)


### Bug Fixes

* **db:** sanely handle redis errors ([8826364](https://github.com/mozilla/fxa-auth-server/commit/8826364))
* **emails:** update accountExists to check for secondary emails (#2216); r=rfk ([a8130d3](https://github.com/mozilla/fxa-auth-server/commit/a8130d3))
* **newrelic:** allow enabling newrelic in background daemons r=@vladikoff ([2d59a0c](https://github.com/mozilla/fxa-auth-server/commit/2d59a0c))

### chore

* **nodejs:** update to 6.12.0 (#2219) r=@vladikoff ([983c369](https://github.com/mozilla/fxa-auth-server/commit/983c369))

### Features

* **sms:** Enable SMS in Belgium, France, Luxembourg (#2211) r=@vladikoff ([afccd3a](https://github.com/mozilla/fxa-auth-server/commit/afccd3a))



<a name="1.99.2"></a>
## [1.99.2](https://github.com/mozilla/fxa-auth-server/compare/v1.99.1...v1.99.2) (2017-11-03)


### Bug Fixes

* **emails:** add post change email template (#2194), r=@philbooth ([f3261a6](https://github.com/mozilla/fxa-auth-server/commit/f3261a6))
* **links:** use a custom url when verifying primary email (#2196), r=@vladikoff ([e6da576](https://github.com/mozilla/fxa-auth-server/commit/e6da576))
* **logo:** fix FF57 logo width and height (#2204) r=@ryanfeeley ([9f74735](https://github.com/mozilla/fxa-auth-server/commit/9f74735)), closes [#2204](https://github.com/mozilla/fxa-auth-server/issues/2204) [#2203](https://github.com/mozilla/fxa-auth-server/issues/2203)
* **tests:** add local test coverage for english device locations (#2201), r=@vbudhram ([686c3eb](https://github.com/mozilla/fxa-auth-server/commit/686c3eb))
* **travis:** run tests with 6 and 8 (#2195); r=rfk ([d6910cd](https://github.com/mozilla/fxa-auth-server/commit/d6910cd))



<a name="1.99.1"></a>
## [1.99.1](https://github.com/mozilla/fxa-auth-server/compare/v1.99.0...v1.99.1) (2017-11-02)


### Bug Fixes

* **logging:** don't log errors if location is not set (#2200) ([ddb3bc9](https://github.com/mozilla/fxa-auth-server/commit/ddb3bc9))



<a name="1.99.0"></a>
# [1.99.0](https://github.com/mozilla/fxa-auth-server/compare/v1.98.2...v1.99.0) (2017-10-31)


### Bug Fixes

* **email:** add missing whitespace after semi-colon (#2192), r=@vbudhram ([0a5ea8c](https://github.com/mozilla/fxa-auth-server/commit/0a5ea8c))
* **email:** Added secondary to subject line (#2174), r=@vbudhram ([163dd9c](https://github.com/mozilla/fxa-auth-server/commit/163dd9c))

### chore

* **deps:** update shrinkwrap ([f170820](https://github.com/mozilla/fxa-auth-server/commit/f170820))
* **email:** regenerate templates from partials (#2193) r=vladikoff ([23c54c1](https://github.com/mozilla/fxa-auth-server/commit/23c54c1))

### Features

* **devices:** return approximateLastAccessTime for old devices ([b498fbd](https://github.com/mozilla/fxa-auth-server/commit/b498fbd))
* **devices:** translate location in devices and sessions response ([b18079f](https://github.com/mozilla/fxa-auth-server/commit/b18079f))
* **metrics:** add newsletter_state property to amplitude events ([b55bfb0](https://github.com/mozilla/fxa-auth-server/commit/b55bfb0))
* **scripts:** warn about no work in email template version bumper ([84a567d](https://github.com/mozilla/fxa-auth-server/commit/84a567d))
* **session:** Add email templates (#2184), r=@philbooth ([dd68d88](https://github.com/mozilla/fxa-auth-server/commit/dd68d88))
* **sms:** Enable SMS in Austria, Germany. (#2179) r=@philbooth ([2e6fcd6](https://github.com/mozilla/fxa-auth-server/commit/2e6fcd6)), closes [#2177](https://github.com/mozilla/fxa-auth-server/issues/2177)
* **tokens:** add city and stateCode to sessionTokens ([563851f](https://github.com/mozilla/fxa-auth-server/commit/563851f))



<a name="1.98.2"></a>
## [1.98.2](https://github.com/mozilla/fxa-auth-server/compare/v1.98.1...v1.98.2) (2017-10-30)


### chore

* **logo:** add new logo to email templates (#2190), r=@philbooth ([a5c4105](https://github.com/mozilla/fxa-auth-server/commit/a5c4105))



<a name="1.98.1"></a>
## [1.98.1](https://github.com/mozilla/fxa-auth-server/compare/v1.98.0...v1.98.1) (2017-10-26)


### chore

* **docker:** Update to node v6.11.5 for security fix ([2e7c769](https://github.com/mozilla/fxa-auth-server/commit/2e7c769))



<a name="1.98.0"></a>
# [1.98.0](https://github.com/mozilla/fxa-auth-server/compare/v1.97.5...v1.98.0) (2017-10-18)


### Bug Fixes

* **config:** add smsmock to dev config ([6852ce6](https://github.com/mozilla/fxa-auth-server/commit/6852ce6))
* **devices:** Avoid reporting stale last-access times when feature is disabled. (#2144); r=phi ([e8ce382](https://github.com/mozilla/fxa-auth-server/commit/e8ce382))
* **logging:** more clearly distinguish amplitude error messages ([d205c9a](https://github.com/mozilla/fxa-auth-server/commit/d205c9a))
* **logging:** silence annoying redis log noise (#2164), r=@vbudhram ([a397b67](https://github.com/mozilla/fxa-auth-server/commit/a397b67))
* **metrics:** don't emit os_version if os_name is unset (#2165), r=@vbudhram ([c60f198](https://github.com/mozilla/fxa-auth-server/commit/c60f198))
* **metrics:** map service event property from client id ([5be3475](https://github.com/mozilla/fxa-auth-server/commit/5be3475))
* **push:** Allow sending verification messages from /devices/notify (#2161), r=@rfk ([717253f](https://github.com/mozilla/fxa-auth-server/commit/717253f))
* **push:** Target `Firefox Beta` for account verification messages (#2167), r=@rfk (#2170) ([37349fe](https://github.com/mozilla/fxa-auth-server/commit/37349fe))
* **tests:** unify the mock log implementations ([d959491](https://github.com/mozilla/fxa-auth-server/commit/d959491))

### Features

* **sqs:** Add timestamp to notify services sqs message (#2168), r=@rfk ([89e1ad1](https://github.com/mozilla/fxa-auth-server/commit/89e1ad1))

### Refactor

* **tokens:** prefer token.id to token.tokenId ([80d3de1](https://github.com/mozilla/fxa-auth-server/commit/80d3de1))



<a name="1.97.5"></a>
## [1.97.5](https://github.com/mozilla/fxa-auth-server/compare/v1.97.4...v1.97.5) (2017-10-17)


### Bug Fixes

* **devices:** Always report a name and type in device registration response. ([00e69f2](https://github.com/mozilla/fxa-auth-server/commit/00e69f2))



<a name="1.97.2"></a>
## [1.97.2](https://github.com/mozilla/fxa-auth-server/compare/v1.97.1...v1.97.2) (2017-10-05)


### chore

* **logging:** log email headers to diagnose #2133 ([8d23ca9](https://github.com/mozilla/fxa-auth-server/commit/8d23ca9))



<a name="1.97.1"></a>
## [1.97.1](https://github.com/mozilla/fxa-auth-server/compare/v1.97.0...v1.97.1) (2017-10-05)


### Bug Fixes

* **email:** Make blocking rule for complaints match that for hard bounces (#2152), r=@vbudhr ([272a4cf](https://github.com/mozilla/fxa-auth-server/commit/272a4cf))

### Features

* **push:** Drop collection_changed push notifications for first sync sent to iOS devices (# ([b6d9490](https://github.com/mozilla/fxa-auth-server/commit/b6d9490))



<a name="1.97.0"></a>
# [1.97.0](https://github.com/mozilla/fxa-auth-server/compare/v1.96.3...v1.97.0) (2017-10-04)


### Bug Fixes

* **deps:** update deps (#2143), r=@vbudhram ([b328873](https://github.com/mozilla/fxa-auth-server/commit/b328873))
* **devices:** return the whole device record in POST /device response (#2132); r=rfk ([6fe2dac](https://github.com/mozilla/fxa-auth-server/commit/6fe2dac))
* **docs:** update dependencies for api doc generation (#2131), r=@vbudhram ([06071b5](https://github.com/mozilla/fxa-auth-server/commit/06071b5))
* **email:** Show proper error and delete email if postfix fails to send (#2147), r=@vladikof ([f4c54da](https://github.com/mozilla/fxa-auth-server/commit/f4c54da)), closes [#2147](https://github.com/mozilla/fxa-auth-server/issues/2147)
* **email:** Update secondary email footers (#2136), r=@rfk ([1d834a9](https://github.com/mozilla/fxa-auth-server/commit/1d834a9))
* **sessions:** update the access time on /sign checking (#2149) r=rfk ([2543bf0](https://github.com/mozilla/fxa-auth-server/commit/2543bf0))

### Features

* **metrics:** implement email_version amplitude property ([925760a](https://github.com/mozilla/fxa-auth-server/commit/925760a))



<a name="1.96.3"></a>
## [1.96.3](https://github.com/mozilla/fxa-auth-server/compare/v1.96.2...v1.96.3) (2017-09-25)


### Bug Fixes

* **metrics:** fix the data on email sent events ([4f6f367](https://github.com/mozilla/fxa-auth-server/commit/4f6f367))
* **metrics:** prefer standard amplitude properties ([8a255c9](https://github.com/mozilla/fxa-auth-server/commit/8a255c9))



<a name="1.96.2"></a>
## [1.96.2](https://github.com/mozilla/fxa-auth-server/compare/v1.96.1...v1.96.2) (2017-09-22)


### chore

* **logs:** log error if headers are missing in email notifications ([34bf492](https://github.com/mozilla/fxa-auth-server/commit/34bf492))



<a name="1.96.1"></a>
## [1.96.1](https://github.com/mozilla/fxa-auth-server/compare/v1.96.0...v1.96.1) (2017-09-20)


### Bug Fixes

* **push:** return pushEndpointExpired as a boolean (#2127); r=rfk ([eec0a43](https://github.com/mozilla/fxa-auth-server/commit/eec0a43))

### chore

* **package:** update shrinkwrap ([cd32fd8](https://github.com/mozilla/fxa-auth-server/commit/cd32fd8))

### Features

* **email:** Throw error when attempting to resend email code for email that doesn't belong t ([4325eb0](https://github.com/mozilla/fxa-auth-server/commit/4325eb0))
* **metrics:** include fxa_services_used in amplitude user properties ([938ef5c](https://github.com/mozilla/fxa-auth-server/commit/938ef5c))

### Refactor

* **server:** extract unblock_codes routes to a separate module (#2126) r=vladikoff ([189240f](https://github.com/mozilla/fxa-auth-server/commit/189240f)), closes [#1445](https://github.com/mozilla/fxa-auth-server/issues/1445)



<a name="1.96.0"></a>
# [1.96.0](https://github.com/mozilla/fxa-auth-server/compare/v1.95.2...v1.96.0) (2017-09-19)


### Bug Fixes

* **basket:** reinstate utm params to the metrics context bundle ([549b891](https://github.com/mozilla/fxa-auth-server/commit/549b891))
* **metrics:** include missing user_properties on amplitude events ([0567350](https://github.com/mozilla/fxa-auth-server/commit/0567350))
* **server:** enforce 'use strict' everywhere (#2124), r=@vbudhram ([df6cd60](https://github.com/mozilla/fxa-auth-server/commit/df6cd60))
* **tests:** silence obnoxious "possible memory leak detected" warning ([dae0e58](https://github.com/mozilla/fxa-auth-server/commit/dae0e58))

### chore

* **deps:** Update hapi to latest version ([68e2c12](https://github.com/mozilla/fxa-auth-server/commit/68e2c12))
* **docs:** update docs for node 6 (#2120) r=rfk ([0c0ef30](https://github.com/mozilla/fxa-auth-server/commit/0c0ef30))

### Features

* **logs:** add Sentry integration (#2116) r=vbudhram ([ceab903](https://github.com/mozilla/fxa-auth-server/commit/ceab903)), closes [#2115](https://github.com/mozilla/fxa-auth-server/issues/2115)
* **password:** notify attached services when a user changes their password (#2117); r=rfk ([e8cc49d](https://github.com/mozilla/fxa-auth-server/commit/e8cc49d))
* **server:** lazily get all request.app properties ([3518b0c](https://github.com/mozilla/fxa-auth-server/commit/3518b0c))
* **server:** lazily get devices array on the request object (#2107) r=vladikoff,vbudhram ([f084830](https://github.com/mozilla/fxa-auth-server/commit/f084830)), closes [#2106](https://github.com/mozilla/fxa-auth-server/issues/2106)

### Refactor

* **secondary-email:** Remove "add secondary email" feature flag. (#2121), r=@vbudhram ([359caeb](https://github.com/mozilla/fxa-auth-server/commit/359caeb))



<a name="1.95.3"></a>
## [1.95.3](https://github.com/mozilla/fxa-auth-server/compare/v1.95.1...v1.95.3) (2017-09-13)

### chore

* **deps:** Update hapi to latest version ([eed3203](https://github.com/mozilla/fxa-auth-server/commit/eed3203))



<a name="1.95.2"></a>
## [1.95.2](https://github.com/mozilla/fxa-auth-server/compare/v1.95.1...v1.95.2) (2017-09-12)


### Bug Fixes

* **email:** Block sending if gated primary and unverified secondary. (#2098), r=@vbudhram ([36ba048](https://github.com/mozilla/fxa-auth-server/commit/36ba048))
* **profile:** progress logging for handleProfileUpdated (#2094) r=vladikoff,eoger ([55e1a91](https://github.com/mozilla/fxa-auth-server/commit/55e1a91))
* **server:** make geo data lazily available on the request ([2238b37](https://github.com/mozilla/fxa-auth-server/commit/2238b37))

### Features

* **db:** allow BMP chars in device name (#2053) r=rfk,jbuck ([2e8e674](https://github.com/mozilla/fxa-auth-server/commit/2e8e674))

### Refactor

* **l10n:** take l10n repo out of node_modules (#2079) ([1f36c6d](https://github.com/mozilla/fxa-auth-server/commit/1f36c6d)), closes [#1678](https://github.com/mozilla/fxa-auth-server/issues/1678)



<a name="1.95.1"></a>
## [1.95.1](https://github.com/mozilla/fxa-auth-server/compare/v1.95.0...v1.95.1) (2017-09-12)


### Bug Fixes

* **push:** Only send device connection push msgs to iOS 10+ (#2108) r=vladikoff ([6b1f73d](https://github.com/mozilla/fxa-auth-server/commit/6b1f73d))



<a name="1.95.0"></a>
# [1.95.0](https://github.com/mozilla/fxa-auth-server/compare/v1.94.2...v1.95.0) (2017-09-06)


### Bug Fixes

* **bounces:** Handle mis-formatted bounce addrs as best we can. (#2090); r=jrgm ([a2e3d1e](https://github.com/mozilla/fxa-auth-server/commit/a2e3d1e))
* **metrics:** add missing device_id and user_id amplitude properties ([b36ea32](https://github.com/mozilla/fxa-auth-server/commit/b36ea32))
* **metrics:** remove the forgot_sent amplitude event (#2078) r=vladikoff ([32f2caa](https://github.com/mozilla/fxa-auth-server/commit/32f2caa))
* **profile:** Handle incoming uids as strings, not buffers. (#2089) r=philbooth ([a6d8bc0](https://github.com/mozilla/fxa-auth-server/commit/a6d8bc0))
* **push:** Allow device connection push messages for Firefox iOS >= 9.0 (#2088); r=vbudhram ([d04778c](https://github.com/mozilla/fxa-auth-server/commit/d04778c))
* **push:** send push notification after a device is deleted ([87a410e](https://github.com/mozilla/fxa-auth-server/commit/87a410e))

### chore

* **docs:** Auto-generated docs update ([a45cbc3](https://github.com/mozilla/fxa-auth-server/commit/a45cbc3))
* **package:** update shrinkwrap ([bd9b53a](https://github.com/mozilla/fxa-auth-server/commit/bd9b53a))

### Features

* **logging:** send amplitude events to the logs ([5800418](https://github.com/mozilla/fxa-auth-server/commit/5800418))
* **push:** add a pushEndpointExpired flag for devices that need to re-register their push e ([735f323](https://github.com/mozilla/fxa-auth-server/commit/735f323))

### Refactor

* **api:** extract device schema to a common definition ([f136268](https://github.com/mozilla/fxa-auth-server/commit/f136268))
* **mailer:** automatically pass through args to mailer methods (#2075) r=vladikoff,shane-toml ([cc2da2a](https://github.com/mozilla/fxa-auth-server/commit/cc2da2a))



<a name="1.94.2"></a>
## [1.94.2](https://github.com/mozilla/fxa-auth-server/compare/v1.93.1...v1.94.2) (2017-08-23)


### Bug Fixes

* **deps:** update shrinkwrap ([4694cd1](https://github.com/mozilla/fxa-auth-server/commit/4694cd1))
* **devices:** saner mobile/tablet recognition for devices (#2051), r=@vbudhram ([3e5859f](https://github.com/mozilla/fxa-auth-server/commit/3e5859f))
* **l10n:** fix l10n updates ([2d3c4ab](https://github.com/mozilla/fxa-auth-server/commit/2d3c4ab))
* **senders:** update gettext dependency that can parse es6 syntax (#2057) r=vladikoff ([12dd0fe](https://github.com/mozilla/fxa-auth-server/commit/12dd0fe))
* **strings:** change "to" to "for" for verify secondary email (#2048), r=@vbudhram ([742be75](https://github.com/mozilla/fxa-auth-server/commit/742be75))
* **tests:** update remote db tests for uaFormFactor column ([c4d1e50](https://github.com/mozilla/fxa-auth-server/commit/c4d1e50))

### chore

* **ci:** remove node4 test target from travis-ci (#2054) r=vladikoff ([e1de16d](https://github.com/mozilla/fxa-auth-server/commit/e1de16d))
* **docs:** update precommit doc script to use grunt-newer ([fd62a8d](https://github.com/mozilla/fxa-auth-server/commit/fd62a8d))
* **eslint:** fix eslint task config so newer works (#2055) r=vladikoff ([12a14fc](https://github.com/mozilla/fxa-auth-server/commit/12a14fc)), closes [#2055](https://github.com/mozilla/fxa-auth-server/issues/2055)
* **git:** remove prepush git hook (#2058) r=vladikoff ([8e1de31](https://github.com/mozilla/fxa-auth-server/commit/8e1de31))

### Features

* **email:** Notify services when user changes primary email (#2066) r=vladikoff,rfk ([7bbdd44](https://github.com/mozilla/fxa-auth-server/commit/7bbdd44))
* **server:** add parsed user agent info to the request object (#2061), r=@vbudhram ([cc69b36](https://github.com/mozilla/fxa-auth-server/commit/cc69b36))

### Refactor

* **email:** extract common flow id boilerplate (#2065) r=vladikoff ([8d5f2b0](https://github.com/mozilla/fxa-auth-server/commit/8d5f2b0))
* **sms:** unleash es6 in senders/sms (#2064), r=@vbudhram ([a37589c](https://github.com/mozilla/fxa-auth-server/commit/a37589c))



<a name="1.94.1"></a>
## [1.94.1](https://github.com/mozilla/fxa-auth-server/compare/v1.94.0...v1.94.1) (2017-08-23)


### Bug Fixes

* **deps:** update shrinkwrap ([4694cd1](https://github.com/mozilla/fxa-auth-server/commit/4694cd1))



<a name="1.94.0"></a>
# [1.94.0](https://github.com/mozilla/fxa-auth-server/compare/v1.93.1...v1.94.0) (2017-08-22)


### Bug Fixes

* **devices:** saner mobile/tablet recognition for devices (#2051), r=@vbudhram ([3e5859f](https://github.com/mozilla/fxa-auth-server/commit/3e5859f))
* **l10n:** fix l10n updates ([2d3c4ab](https://github.com/mozilla/fxa-auth-server/commit/2d3c4ab))
* **senders:** update gettext dependency that can parse es6 syntax (#2057) r=vladikoff ([12dd0fe](https://github.com/mozilla/fxa-auth-server/commit/12dd0fe))
* **strings:** change "to" to "for" for verify secondary email (#2048), r=@vbudhram ([742be75](https://github.com/mozilla/fxa-auth-server/commit/742be75))

### chore

* **ci:** remove node4 test target from travis-ci (#2054) r=vladikoff ([e1de16d](https://github.com/mozilla/fxa-auth-server/commit/e1de16d))
* **docs:** update precommit doc script to use grunt-newer ([fd62a8d](https://github.com/mozilla/fxa-auth-server/commit/fd62a8d))
* **eslint:** fix eslint task config so newer works (#2055) r=vladikoff ([12a14fc](https://github.com/mozilla/fxa-auth-server/commit/12a14fc)), closes [#2055](https://github.com/mozilla/fxa-auth-server/issues/2055)
* **git:** remove prepush git hook (#2058) r=vladikoff ([8e1de31](https://github.com/mozilla/fxa-auth-server/commit/8e1de31))

### Features

* **email:** Notify services when user changes primary email (#2066) r=vladikoff,rfk ([7bbdd44](https://github.com/mozilla/fxa-auth-server/commit/7bbdd44))
* **server:** add parsed user agent info to the request object (#2061), r=@vbudhram ([cc69b36](https://github.com/mozilla/fxa-auth-server/commit/cc69b36))

### Refactor

* **email:** extract common flow id boilerplate (#2065) r=vladikoff ([8d5f2b0](https://github.com/mozilla/fxa-auth-server/commit/8d5f2b0))
* **sms:** unleash es6 in senders/sms (#2064), r=@vbudhram ([a37589c](https://github.com/mozilla/fxa-auth-server/commit/a37589c))



<a name="1.93.1"></a>
## [1.93.1](https://github.com/mozilla/fxa-auth-server/compare/v1.93.0...v1.93.1) (2017-08-11)


### Bug Fixes

* **devices:** ditch OS in synthesized name if form factor is present (#2047) r=vladikoff ([d96f299](https://github.com/mozilla/fxa-auth-server/commit/d96f299))



<a name="1.93.0"></a>
# [1.93.0](https://github.com/mozilla/fxa-auth-server/compare/v1.92.0...v1.93.0) (2017-08-09)


### Bug Fixes

* **db:** expose config options for Poolee timeout and maxPending (#2027) ([bfecf6d](https://github.com/mozilla/fxa-auth-server/commit/bfecf6d))
* **email:** Fix issue where you couldn't delete account after changing email (#2036) r=vladi ([5eca134](https://github.com/mozilla/fxa-auth-server/commit/5eca134)), closes [#2036](https://github.com/mozilla/fxa-auth-server/issues/2036)
* **email:** Notify all verified emails when a secondary email is removed (#2016) r=vladikoff ([4c394cf](https://github.com/mozilla/fxa-auth-server/commit/4c394cf)), closes [#1948](https://github.com/mozilla/fxa-auth-server/issues/1948)
* **push:** Send push notification to devices when email has changed (#2038), r=@philbooth ([26f6104](https://github.com/mozilla/fxa-auth-server/commit/26f6104))
* **redisSessions:** improve redis session lookup performance (#2026) r=vladikoff,rfk ([10e8310](https://github.com/mozilla/fxa-auth-server/commit/10e8310)), closes [#2025](https://github.com/mozilla/fxa-auth-server/issues/2025)
* **sms:** make the sms copy friendlier ([1d80d81](https://github.com/mozilla/fxa-auth-server/commit/1d80d81))
* **tests:** add coverage for failing redis requests ([3cced62](https://github.com/mozilla/fxa-auth-server/commit/3cced62))

### chore

* **docs:** regular maintenance for the metrics doc ([8e0af2e](https://github.com/mozilla/fxa-auth-server/commit/8e0af2e))
* **docs:** update AUTHORS list (#2024) ([4143efc](https://github.com/mozilla/fxa-auth-server/commit/4143efc))
* **logs:** add log when stale emails hit recovery endpoint (#2020) r=vladikoff ([b58e822](https://github.com/mozilla/fxa-auth-server/commit/b58e822))
* **tests:** tidy up the remote db session token tests ([3031098](https://github.com/mozilla/fxa-auth-server/commit/3031098))

### Features

* **devices:** include form factor in synthesized device name ([5a59afa](https://github.com/mozilla/fxa-auth-server/commit/5a59afa))
* **session:** add location to sessions query (#1993) r=vladikoff,philbooth ([27ca0e4](https://github.com/mozilla/fxa-auth-server/commit/27ca0e4))



<a name="1.92.0"></a>
# [1.92.0](https://github.com/mozilla/fxa-auth-server/compare/v1.91.3...v1.92.0) (2017-07-26)


### Bug Fixes

* **config:** set token updates to true by default (#1994) r=udaraweerasinghege ([bdf7db6](https://github.com/mozilla/fxa-auth-server/commit/bdf7db6))
* **emails:** check against original account email (#2011), r=@philbooth ([76aedd2](https://github.com/mozilla/fxa-auth-server/commit/76aedd2))
* **tokens:** add is memory token property to sessions (#2004) r=vladikoff ([1f57821](https://github.com/mozilla/fxa-auth-server/commit/1f57821))

### chore

* **timestamps:** add two timestamps to sessions and devices (#2009) r=vladikoff ([516826b](https://github.com/mozilla/fxa-auth-server/commit/516826b))

### Features

* **emails:** Add ability to change email (#1983), r=@philbooth ([0541f13](https://github.com/mozilla/fxa-auth-server/commit/0541f13))
* **errors:** include conflicting device id in errno 124 response ([0217750](https://github.com/mozilla/fxa-auth-server/commit/0217750))
* **metrics:** emit route performance events ([50c55f1](https://github.com/mozilla/fxa-auth-server/commit/50c55f1))
* **signin:** Skip signin confirmation for new accounts by default (#1992) r=vladikoff ([9900c42](https://github.com/mozilla/fxa-auth-server/commit/9900c42)), closes [#1991](https://github.com/mozilla/fxa-auth-server/issues/1991)
* **style:** update to new device image (#2014) r=ryanfeeley ([9568c70](https://github.com/mozilla/fxa-auth-server/commit/9568c70)), closes [#1914](https://github.com/mozilla/fxa-auth-server/issues/1914)
* **tokens:** delete account all reset tokens on password reset (#1979) r=vladikoff ([310e199](https://github.com/mozilla/fxa-auth-server/commit/310e199))
* **tokens:** expire session tokens that have no device record ([4941dd5](https://github.com/mozilla/fxa-auth-server/commit/4941dd5))

### Refactor

* **server:** extract email-related routes to a separate module (#1989), r=@vbudhram ([2903609](https://github.com/mozilla/fxa-auth-server/commit/2903609))



<a name="1.91.2"></a>
## [1.91.2](https://github.com/mozilla/fxa-auth-server/compare/v1.91.1...v1.91.2) (2017-07-18)


### Bug Fixes

* **tests:** update tests to match recent db changes (#1995), r=@vbudhram ([c059518](https://github.com/mozilla/fxa-auth-server/commit/c059518))



<a name="1.91.1"></a>
## [1.91.1](https://github.com/mozilla/fxa-auth-server/compare/v1.91.0...v1.91.1) (2017-07-12)


### Bug Fixes

* **nodejs:** update to 6.11.1 for security fixes ([b653e4c](https://github.com/mozilla/fxa-auth-server/commit/b653e4c))



<a name="1.91.0"></a>
# [1.91.0](https://github.com/mozilla/fxa-auth-server/compare/v1.90.2...v1.91.0) (2017-07-12)


### Bug Fixes

* **hawk:** key passed to hawk must be a Buffer ([8d2a861](https://github.com/mozilla/fxa-auth-server/commit/8d2a861))
* **nodejs:** update to node:4.8.4-alpine ([2945ef9](https://github.com/mozilla/fxa-auth-server/commit/2945ef9))
* **push:** Don't notify the originating device about pwd change. (#1931) r=mhammond,vladiko ([baed71d](https://github.com/mozilla/fxa-auth-server/commit/baed71d))
* **server:** return sane user agent from /account/sessions ([2f10d1b](https://github.com/mozilla/fxa-auth-server/commit/2f10d1b))
* **tests:** update db tests to match recent session token changes (#1986), r=@vbudhram ([aecb7f1](https://github.com/mozilla/fxa-auth-server/commit/aecb7f1))

### chore

* **docs:** git add generated api docs in precommit hook ([a1f3373](https://github.com/mozilla/fxa-auth-server/commit/a1f3373))
* **package:** update api docs on precommit (#1972) r=vladikoff ([7d59790](https://github.com/mozilla/fxa-auth-server/commit/7d59790))

### Features

* **account:** receive marketingOptIn when verifying email codes ([1d2a9f4](https://github.com/mozilla/fxa-auth-server/commit/1d2a9f4))
* **account:** send marketingOptIn to attached services on registration ([ea93642](https://github.com/mozilla/fxa-auth-server/commit/ea93642)), closes [#1973](https://github.com/mozilla/fxa-auth-server/issues/1973)
* **email:** When primary email gated, send to secondary email if avalible (#1954), r=@seanmo ([979968a](https://github.com/mozilla/fxa-auth-server/commit/979968a))
* **node:** upgrade to Nodejs 6!!! ([c9be152](https://github.com/mozilla/fxa-auth-server/commit/c9be152))

### Refactor

* **lib:** use strings instead of buffers for as much as possible ([0cfd39c](https://github.com/mozilla/fxa-auth-server/commit/0cfd39c))
* **routes:** break out device-related routes to a separate module ([ba5c927](https://github.com/mozilla/fxa-auth-server/commit/ba5c927))
* **server:** eliminate some unnecessary serial invocation (#1965), r=@vbudhram ([91f8e43](https://github.com/mozilla/fxa-auth-server/commit/91f8e43))



<a name="1.90.2"></a>
## [1.90.2](https://github.com/mozilla/fxa-auth-server/compare/v1.90.1...v1.90.2) (2017-07-06)




<a name="1.90.1"></a>
## [1.90.1](https://github.com/mozilla/fxa-auth-server/compare/v1.90.0...v1.90.1) (2017-07-05)


### Bug Fixes

* **server:** stop using raw user agent string for browser name ([14f0bf9](https://github.com/mozilla/fxa-auth-server/commit/14f0bf9))



<a name="1.90.0"></a>
# [1.90.0](https://github.com/mozilla/fxa-auth-server/compare/v1.89.1...v1.90.0) (2017-06-28)


### Bug Fixes

* **ios:** only notify ios devices for collection change events (#1960) r=vladikoff ([111bfbb](https://github.com/mozilla/fxa-auth-server/commit/111bfbb))
* **notifications:** Make data fields consistent across all notifyAttachedServices calls. (#1879); r= ([88a9fc8](https://github.com/mozilla/fxa-auth-server/commit/88a9fc8))
* **server:** do not return flowId from consumeSigninCodes endpoint ([6fd020d](https://github.com/mozilla/fxa-auth-server/commit/6fd020d))
* **server:** step in before node-uap parses Sync UA strings ([3f78f6e](https://github.com/mozilla/fxa-auth-server/commit/3f78f6e))
* **test:** Make db tests more independent and update auth-db dev version ([ed4d9ad](https://github.com/mozilla/fxa-auth-server/commit/ed4d9ad))

### chore

* **docs:** document the newsletter flow events ([307f24c](https://github.com/mozilla/fxa-auth-server/commit/307f24c))

### Features

* **metrics:** emit a flow.continued event for signinCodes ([13eeab2](https://github.com/mozilla/fxa-auth-server/commit/13eeab2))



<a name="1.89.1"></a>
## [1.89.1](https://github.com/mozilla/fxa-auth-server/compare/v1.89.0...v1.89.1) (2017-06-28)


### Features

* **sms:** Switch to AWS SNS for SMS ([7ce5c05](https://github.com/mozilla/fxa-auth-server/commit/7ce5c05))



<a name="1.89.0"></a>
# [1.89.0](https://github.com/mozilla/fxa-auth-server/compare/v1.88.1...v1.89.0) (2017-06-14)


### Bug Fixes

* **CAD:** Document CAD flow events. ([aa789f8](https://github.com/mozilla/fxa-auth-server/commit/aa789f8))
* **CAD:** Fix connectMethod table formatting. (#1941), r=@philbooth ([fa9ebc7](https://github.com/mozilla/fxa-auth-server/commit/fa9ebc7)), closes [#1941](https://github.com/mozilla/fxa-auth-server/issues/1941)
* **email:** Escape device name in HTML emails. (#1944), r=@philbooth ([bcad58c](https://github.com/mozilla/fxa-auth-server/commit/bcad58c))
* **email:** log a 'sent' email event for each CC address (#1936), r=@vbudhram ([82b24e2](https://github.com/mozilla/fxa-auth-server/commit/82b24e2))
* **server:** remove duplicate URL-safe base 64 validator ([50f6303](https://github.com/mozilla/fxa-auth-server/commit/50f6303))
* **sms:** Use the real email sender when sending via MockNexmo ([577db70](https://github.com/mozilla/fxa-auth-server/commit/577db70))
* **test:** Add tests for the `sender` and `from` fields in mock-nexmo. ([068791a](https://github.com/mozilla/fxa-auth-server/commit/068791a))
* **test:** Fix the broken smsSend test. ([ef2cc2a](https://github.com/mozilla/fxa-auth-server/commit/ef2cc2a))
* **tests:** add CC suport to mail_helper (#1937) r=vbudhram ([8dfb5e3](https://github.com/mozilla/fxa-auth-server/commit/8dfb5e3))
* **tests:** Update loadtests to cope with sign-in confirmation (#1890) r=jrgm,vladikoff ([be2d1ef](https://github.com/mozilla/fxa-auth-server/commit/be2d1ef))

### chore

* **log:** Remove datadog/statsd integration (#1921); r=vladikoff ([3f7ed68](https://github.com/mozilla/fxa-auth-server/commit/3f7ed68))

### Features

* **bounces:** add tiers to bounce blocklist ([09e18e5](https://github.com/mozilla/fxa-auth-server/commit/09e18e5)), closes [#1893](https://github.com/mozilla/fxa-auth-server/issues/1893)
* **emails:** Add email metrics documentation (#1919) r=vladikoff,davismtl ([ae0a4f8](https://github.com/mozilla/fxa-auth-server/commit/ae0a4f8))
* **emails:** Add endpoint to check if secondary emails are enabled (#1926), r=@philbooth, @rf ([a459ff1](https://github.com/mozilla/fxa-auth-server/commit/a459ff1))



<a name="1.88.1"></a>
## [1.88.1](https://github.com/mozilla/fxa-auth-server/compare/v1.88.0...v1.88.1) (2017-06-01)


### Bug Fixes

* **sms:** ditch the balance checks due to rate-limiting woe ([2394652](https://github.com/mozilla/fxa-auth-server/commit/2394652))



<a name="1.88.0"></a>
# [1.88.0](https://github.com/mozilla/fxa-auth-server/compare/v1.87.0...v1.88.0) (2017-05-31)


### Bug Fixes

* **devices:** handle new user agent string from Sync client lib ([009428e](https://github.com/mozilla/fxa-auth-server/commit/009428e))
* **docs:** overhaul the metrics events documentation ([2d5943c](https://github.com/mozilla/fxa-auth-server/commit/2d5943c))
* **email:** check case insensitive headers in EmailSent event (#1916), r=@philbooth, @vbudhr ([23593c7](https://github.com/mozilla/fxa-auth-server/commit/23593c7))
* **notifications:** Send disable notification to all devices ([91ce14c](https://github.com/mozilla/fxa-auth-server/commit/91ce14c))
* **push:** add extra logs ([5362c64](https://github.com/mozilla/fxa-auth-server/commit/5362c64))
* **push:** correct params types in push.js ([7ba4f67](https://github.com/mozilla/fxa-auth-server/commit/7ba4f67))
* **push:** Validate push public keys at registration time. ([8920a01](https://github.com/mozilla/fxa-auth-server/commit/8920a01))
* **tests:** adjust public keys in tests ([43b8fd8](https://github.com/mozilla/fxa-auth-server/commit/43b8fd8))

### chore

* **ci:** always get most recent node 4 on travis ([4e9b8b4](https://github.com/mozilla/fxa-auth-server/commit/4e9b8b4))
* **push:** Add a link to nodejs ECDH issue in code comments. ([0503479](https://github.com/mozilla/fxa-auth-server/commit/0503479))

### Features

* **docs:** automatically generate API docs from the code ([643ed85](https://github.com/mozilla/fxa-auth-server/commit/643ed85))
* **push:** send push notification on account deletion ([163e2f4](https://github.com/mozilla/fxa-auth-server/commit/163e2f4))
* **server:** add endpoint for consuming signinCodes ([f10655d](https://github.com/mozilla/fxa-auth-server/commit/f10655d))
* **server:** include signinCode in the installFirefox SMS ([2610d2f](https://github.com/mozilla/fxa-auth-server/commit/2610d2f))
* **sms:** Show SMS links in the mail helper. ([fd4b85a](https://github.com/mozilla/fxa-auth-server/commit/fd4b85a))



<a name="1.87.1"></a>
## [1.87.1](https://github.com/mozilla/fxa-auth-server/compare/v1.87.0...v1.87.1) (2017-05-26)


### Bug Fixes

* **push:** add extra logs ([5362c64](https://github.com/mozilla/fxa-auth-server/commit/5362c64))
* **push:** Validate push public keys at registration time. ([8920a01](https://github.com/mozilla/fxa-auth-server/commit/8920a01))



<a name="1.87.0"></a>
# [1.87.0](https://github.com/mozilla/fxa-auth-server/compare/v1.86.0...v1.87.0) (2017-05-17)


### Bug Fixes

* **config:** Add email regex feature flag for secondary email ([d62995e](https://github.com/mozilla/fxa-auth-server/commit/d62995e))
* **config:** Update secondary email config to support softvision and restmail (#1894) r=vladi ([b3edcef](https://github.com/mozilla/fxa-auth-server/commit/b3edcef)), closes [#1891](https://github.com/mozilla/fxa-auth-server/issues/1891)
* **devices:** Add test for unicode device names. (#1758) r=vladikoff ([46861c3](https://github.com/mozilla/fxa-auth-server/commit/46861c3))
* **emails:** Can create secondary email if it is unverified in another account (#1892) r=vlad ([34e3841](https://github.com/mozilla/fxa-auth-server/commit/34e3841))
* **emails:** Fix issue where change password link was undefined (#1886) r=vladikoff ([e62aab1](https://github.com/mozilla/fxa-auth-server/commit/e62aab1)), closes [#1886](https://github.com/mozilla/fxa-auth-server/issues/1886)
* **emails:** Only send email notifications to verified secondary emails (#1888) r=rfk,philboo ([3bc36eb](https://github.com/mozilla/fxa-auth-server/commit/3bc36eb)), closes [#1887](https://github.com/mozilla/fxa-auth-server/issues/1887)
* **metrics:** handle and log missing payload (#1875) r=vbudhram ([36ec6f7](https://github.com/mozilla/fxa-auth-server/commit/36ec6f7)), closes [#1817](https://github.com/mozilla/fxa-auth-server/issues/1817)
* **push:** add support for dev and stage push servers (#1895) r=vbudhram ([495acd6](https://github.com/mozilla/fxa-auth-server/commit/495acd6)), closes [#1799](https://github.com/mozilla/fxa-auth-server/issues/1799)

### chore

* **deps:** update nexmo (#1899), r=@vbudhram ([362aa6b](https://github.com/mozilla/fxa-auth-server/commit/362aa6b))

### Features

* **emails:** enable secondary email for matching emails (#1896), r=@vbudhram ([ff78b04](https://github.com/mozilla/fxa-auth-server/commit/ff78b04))
* **mailer:** disable X-Mailer header in emails (#1881) r=vladikoff,philbooth ([4948a7e](https://github.com/mozilla/fxa-auth-server/commit/4948a7e))



<a name="1.86.0"></a>
# [1.86.0](https://github.com/mozilla/fxa-auth-server/compare/v1.85.1...v1.86.0) (2017-05-03)


### Bug Fixes

* **circle:** fix string comparison on docker push (#1870) r=vladikoff ([9f660d4](https://github.com/mozilla/fxa-auth-server/commit/9f660d4)), closes [#1870](https://github.com/mozilla/fxa-auth-server/issues/1870)
* **circle:** if branch master, tag is latest (#1869) r=vladikoff ([6462d6c](https://github.com/mozilla/fxa-auth-server/commit/6462d6c))
* **config:** Add config for unverified account to exist before secondary email can be create  ([d0b5976](https://github.com/mozilla/fxa-auth-server/commit/d0b5976))
* **config:** Correctly resolve isSecondaryEmailEnabled and add more checks for config (#1872) ([ae95582](https://github.com/mozilla/fxa-auth-server/commit/ae95582)), closes [#1872](https://github.com/mozilla/fxa-auth-server/issues/1872)
* **mailer:** escape json output (#1853) r=vladikoff ([b06033e](https://github.com/mozilla/fxa-auth-server/commit/b06033e))
* **metrics:** include template name in sms.sent event ([2e9963c](https://github.com/mozilla/fxa-auth-server/commit/2e9963c))
* **notifier:** disable notifier in key_server.js (#1852) r=jrgm ([bb35ed2](https://github.com/mozilla/fxa-auth-server/commit/bb35ed2))
* **tests:** Add timeout for sms (#1866) r=vladikoff ([93bb872](https://github.com/mozilla/fxa-auth-server/commit/93bb872))

### chore

* **deps:** update shrinkwrap and latest eslint (#1868) ([10d5b56](https://github.com/mozilla/fxa-auth-server/commit/10d5b56))
* **docker:** Use official node image & update to Node.js v4.8.2 (#1840) r=vladikoff ([3d80e82](https://github.com/mozilla/fxa-auth-server/commit/3d80e82))
* **email:** Remove unused `emailSent` (#1846) r=vladikoff,philbooth ([a5ff7ca](https://github.com/mozilla/fxa-auth-server/commit/a5ff7ca))

### Features

* **deps:** update shrinkwrap ([5e80168](https://github.com/mozilla/fxa-auth-server/commit/5e80168))
* **devices:** return OS from user agent os (#1848) r=philbooth ([3fd0418](https://github.com/mozilla/fxa-auth-server/commit/3fd0418)), closes [#1829](https://github.com/mozilla/fxa-auth-server/issues/1829)
* **docker:** add feature branches (#1865) ([cb7e8c3](https://github.com/mozilla/fxa-auth-server/commit/cb7e8c3))
* **emails:** Add custom error for users logging in with secondary email (#1850), r=@vladikoff ([f509bcb](https://github.com/mozilla/fxa-auth-server/commit/f509bcb))
* **emails:** Throw unique error if initiating password reset from secondary email (#1874) r=v ([d1fae0d](https://github.com/mozilla/fxa-auth-server/commit/d1fae0d)), closes [mozilla/fxa-content-server#4996](https://github.com/mozilla/fxa-content-server/issues/4996)
* **emails:** Use new verification link, pass type, pass email verified (#1864), r=@vladikoff ([e7697e0](https://github.com/mozilla/fxa-auth-server/commit/e7697e0))
* **session:** add a 'state' property in `/session/status` ([a74a1f7](https://github.com/mozilla/fxa-auth-server/commit/a74a1f7))

### Refactor

* **server:** extract memcached usage to a dedicated module ([5698537](https://github.com/mozilla/fxa-auth-server/commit/5698537))
* **server:** remove separate notifier process (#1800) r=vbudhram ([7414ee8](https://github.com/mozilla/fxa-auth-server/commit/7414ee8))



<a name="1.85.1"></a>
## [1.85.1](https://github.com/mozilla/fxa-auth-server/compare/v1.85.0...v1.85.1) (2017-04-18)


### Bug Fixes

* **starup:** handle promise rejected on bind failure (#1838) r=vladikoff,seanmonstar ([7fd45e3](https://github.com/mozilla/fxa-auth-server/commit/7fd45e3))



<a name="1.85.0"></a>
# [1.85.0](https://github.com/mozilla/fxa-auth-server/compare/v1.84.2...v1.85.0) (2017-04-18)


### Bug Fixes

* **config:** bring back signin confirmation in dev (#1830) ([e9f8c23](https://github.com/mozilla/fxa-auth-server/commit/e9f8c23))
* **config:** change default BOUNCES_SOFT_DURATION to '5 minutes' (#1813) r=vladikoff ([9cb75ac](https://github.com/mozilla/fxa-auth-server/commit/9cb75ac))
* **config:** Merge auth and mailer configs (#1798), r=@philbooth ([64c96d6](https://github.com/mozilla/fxa-auth-server/commit/64c96d6))
* **config:** stop using envc; interferes with docker --env-file (#1833) r=vladikoff ([82bd9b5](https://github.com/mozilla/fxa-auth-server/commit/82bd9b5))
* **mailer:** bring back process ports for mailer_server.js (#1815) r=jrgm ([4a4df8e](https://github.com/mozilla/fxa-auth-server/commit/4a4df8e)), closes [#1814](https://github.com/mozilla/fxa-auth-server/issues/1814)
* **metrics:** fix metrics context errors ([fb5997e](https://github.com/mozilla/fxa-auth-server/commit/fb5997e))
* **promise:** log unhandled rejections instead of throwing (#1818) r=vladikoff ([adc6d3e](https://github.com/mozilla/fxa-auth-server/commit/adc6d3e))
* **routes:** Add a /__lbheartbeat__ route. (#1807) r=vladikoff ([89f5cac](https://github.com/mozilla/fxa-auth-server/commit/89f5cac))
* **test:** remove obsolete test check (#1824) r=vladikoff ([c8dece9](https://github.com/mozilla/fxa-auth-server/commit/c8dece9))
* **tests:** add remote tests for POST /sms ([9ac11ac](https://github.com/mozilla/fxa-auth-server/commit/9ac11ac))
* **tests:** remove leftover ./test/.env.dev file (#1836) r=vladikoff ([646fa64](https://github.com/mozilla/fxa-auth-server/commit/646fa64))

### chore

* **config:** remove verifier version (#1834) ([e396ea6](https://github.com/mozilla/fxa-auth-server/commit/e396ea6))
* **docs:** add npm test LOG_LEVEL docs ([7631997](https://github.com/mozilla/fxa-auth-server/commit/7631997))

### Features

* **db:** update to latest db v1.85.0 (#1837) r=jrgm ([f1a02f0](https://github.com/mozilla/fxa-auth-server/commit/f1a02f0))
* **emails:** Add secondary emails api support Part 2 (#1768) r=vladikoff ([7ecad75](https://github.com/mozilla/fxa-auth-server/commit/7ecad75))



<a name="1.84.1"></a>
## [1.84.1](https://github.com/mozilla/fxa-auth-server/compare/v1.83.4...v1.84.1) (2017-04-05)


### Bug Fixes

* **locale:** Fix merge conflicts (#1794) ([5a7e4a7](https://github.com/mozilla/fxa-auth-server/commit/5a7e4a7)), closes [#1794](https://github.com/mozilla/fxa-auth-server/issues/1794)



<a name="1.83.4"></a>
## [1.83.4](https://github.com/mozilla/fxa-auth-server/compare/v1.84.0...v1.83.4) (2017-04-05)


### Bug Fixes

* **server:** remove crippled isLocaleAcceptable functionality (#1793), r=@vbudhram, @rfk ([748fcee](https://github.com/mozilla/fxa-auth-server/commit/748fcee))



<a name="1.84.4"></a>
## [1.84.4](https://github.com/mozilla/fxa-auth-server/compare/v1.84.3...v1.84.4) (2017-04-13)


### Bug Fixes

* **metrics:** fix metrics context errors ([7880d41](https://github.com/mozilla/fxa-auth-server/commit/7880d41))



<a name="1.84.3"></a>
## [1.84.3](https://github.com/mozilla/fxa-auth-server/compare/v1.84.2...v1.84.3) (2017-04-13)


### Bug Fixes

* **promise:** log unhandled rejections instead of throwing ([9f90711](https://github.com/mozilla/fxa-auth-server/commit/9f90711))
* **server:** set useDomains to true ([bf96223](https://github.com/mozilla/fxa-auth-server/commit/bf96223))



<a name="1.84.2"></a>
## [1.84.2](https://github.com/mozilla/fxa-auth-server/compare/v1.84.0...v1.84.2) (2017-04-11)


### Bug Fixes

* **config:** update the default SMS install link ([f82797c](https://github.com/mozilla/fxa-auth-server/commit/f82797c))
* **locale:** Fix merge conflicts (#1794) ([5406b56](https://github.com/mozilla/fxa-auth-server/commit/5406b56)), closes [#1794](https://github.com/mozilla/fxa-auth-server/issues/1794)

### Features

* **keys:** Add key id and created-at timestamp to our public keys. (#1734); r=seanmonstar ([59cdb4c](https://github.com/mozilla/fxa-auth-server/commit/59cdb4c))



<a name="1.84.1"></a>
## [1.84.1](https://github.com/mozilla/fxa-auth-server/compare/v1.84.0...v1.84.1) (2017-04-05)


### Bug Fixes

* **locale:** Fix merge conflicts (#1794) ([5406b56](https://github.com/mozilla/fxa-auth-server/commit/5406b56)), closes [#1794](https://github.com/mozilla/fxa-auth-server/issues/1794)

### Features

* **keys:** Add key id and created-at timestamp to our public keys. (#1734); r=seanmonstar ([59cdb4c](https://github.com/mozilla/fxa-auth-server/commit/59cdb4c))



<a name="1.84.0"></a>
# [1.84.0](https://github.com/mozilla/fxa-auth-server/compare/v1.83.3...v1.84.0) (2017-04-04)


### Bug Fixes

* **config:** environment expose verification reminder config ([3a71789](https://github.com/mozilla/fxa-auth-server/commit/3a71789))
* **config:** Graduate security history and ip profiling ([2b7e712](https://github.com/mozilla/fxa-auth-server/commit/2b7e712))
* **logging:** don't emit null or undefined uid on flow events ([23c58b9](https://github.com/mozilla/fxa-auth-server/commit/23c58b9))
* **push:** reject extra push-payloads properties instead of removing them ([c90719a](https://github.com/mozilla/fxa-auth-server/commit/c90719a))
* **script:** fix broken write email template script (#1775) r=vladikoff ([3697246](https://github.com/mozilla/fxa-auth-server/commit/3697246)), closes [#1775](https://github.com/mozilla/fxa-auth-server/issues/1775)
* **scripts:** fix the broken sms scripts (#1773), r=@vbudhram ([5c78f7f](https://github.com/mozilla/fxa-auth-server/commit/5c78f7f)), closes [#1773](https://github.com/mozilla/fxa-auth-server/issues/1773)
* **server:** recognise the new iOS client UA string ([72687c2](https://github.com/mozilla/fxa-auth-server/commit/72687c2))
* **tests:** add missing require statement (#1784), r=@vbudhram ([79488e4](https://github.com/mozilla/fxa-auth-server/commit/79488e4))

### chore

* **ci:** kill the broken cross-repo tests (#1723) r=vladikoff ([6b310a1](https://github.com/mozilla/fxa-auth-server/commit/6b310a1))
* **config:** Added environment variable support for verificationReminders.pollTime ([c77df31](https://github.com/mozilla/fxa-auth-server/commit/c77df31))
* **docs:** document the flow_experiments table (#1780), r=@vbudhram ([ef2878e](https://github.com/mozilla/fxa-auth-server/commit/ef2878e))
* **docs:** update node version in docs ([9c49c5f](https://github.com/mozilla/fxa-auth-server/commit/9c49c5f))
* **files:** remove vagrant config ([48f3ee9](https://github.com/mozilla/fxa-auth-server/commit/48f3ee9))
* **test:** fix mail_helper to run if require.main is mail_helper (#1763) ([a77c591](https://github.com/mozilla/fxa-auth-server/commit/a77c591)), closes [#1763](https://github.com/mozilla/fxa-auth-server/issues/1763) [#1762](https://github.com/mozilla/fxa-auth-server/issues/1762)
* **tests:** move test/local/lib/* up to test/local/ (#1790) r=vladikoff ([597371c](https://github.com/mozilla/fxa-auth-server/commit/597371c))

### Features

* **emails:** Mailer accept multiple emails Part 1 (#1767), r=@philbooth ([b06b0da](https://github.com/mozilla/fxa-auth-server/commit/b06b0da))
* **metrics:** emit a flow event for the sms region ([b062d79](https://github.com/mozilla/fxa-auth-server/commit/b062d79))
* **profile:** send push notifications after a profile update ([2e83420](https://github.com/mozilla/fxa-auth-server/commit/2e83420))
* **sms:** Mock out Nexmo for functional tests. ([e8a932d](https://github.com/mozilla/fxa-auth-server/commit/e8a932d))
* **sms:** return country code from /sms/status ([e9ed457](https://github.com/mozilla/fxa-auth-server/commit/e9ed457))

### Refactor

* **bounces:** pull bounce logic into separate module ([48d7625](https://github.com/mozilla/fxa-auth-server/commit/48d7625))
* **db:** remove unnecessary dependency injection for DB ([cbad916](https://github.com/mozilla/fxa-auth-server/commit/cbad916))
* **routes:** remove unnecessary dependency injection in routes ([a6b97a7](https://github.com/mozilla/fxa-auth-server/commit/a6b97a7))
* **token:** remove ability to pass createdAt to Token.create ([dac8f64](https://github.com/mozilla/fxa-auth-server/commit/dac8f64))
* **tokens:** reduce unnecessary dependency injection in Tokens ([a393413](https://github.com/mozilla/fxa-auth-server/commit/a393413))

### test

* **mailer:** simplify TestServer using in mailer remote tests ([93da89b](https://github.com/mozilla/fxa-auth-server/commit/93da89b))
* **remote:** refactor to run remote tests in a single process ([8d5c1ed](https://github.com/mozilla/fxa-auth-server/commit/8d5c1ed))



<a name="1.83.4"></a>
## [1.83.4](https://github.com/mozilla/fxa-auth-server/compare/v1.83.3...v1.83.4) (2017-04-05)


### Bug Fixes

* **server:** remove crippled isLocaleAcceptable functionality (#1793), r=@vbudhram, @rfk ([748fcee](https://github.com/mozilla/fxa-auth-server/commit/748fcee))



<a name="1.83.3"></a>
## [1.83.3](https://github.com/mozilla/fxa-auth-server/compare/v1.83.2...v1.83.3) (2017-03-28)


### Bug Fixes

* **sms:** propagate countryCode through our fxa-geodb wrapper ([176c63e](https://github.com/mozilla/fxa-auth-server/commit/176c63e))



<a name="1.83.1"></a>
## [1.83.1](https://github.com/mozilla/fxa-auth-server/compare/v1.83.0...v1.83.1) (2017-03-21)


### Features

* **email:** Pass correct args to verify_email (#1754), r=@philbooth ([1fc8617](https://github.com/mozilla/fxa-auth-server/commit/1fc8617))



<a name="1.83.0"></a>
# [1.83.0](https://github.com/mozilla/fxa-auth-server/compare/v1.82.2...v1.83.0) (2017-03-21)


### Bug Fixes

* **config:** sync up both auth and mailer configs (#58) r=jrgm ([ac1e208](https://github.com/mozilla/fxa-auth-server/commit/ac1e208))
* **config:** Use a more generic server url pattern for push registrations. ([3099acc](https://github.com/mozilla/fxa-auth-server/commit/3099acc))
* **docker:** prevent duplicate installation of dev dependencies (#1730) r=vladikoff ([ef8f1c1](https://github.com/mozilla/fxa-auth-server/commit/ef8f1c1))
* **docs:** fix broken links in metrics events docs (#1738) r=vladikoff ([a843f74](https://github.com/mozilla/fxa-auth-server/commit/a843f74)), closes [#1738](https://github.com/mozilla/fxa-auth-server/issues/1738)
* **errors:** fix misleading error string for featureNotEnabled ([1c8511a](https://github.com/mozilla/fxa-auth-server/commit/1c8511a))
* **mailer:** fix sender from field. uplift ([ba6a8de](https://github.com/mozilla/fxa-auth-server/commit/ba6a8de))
* **mailer:** fix sender from field. uplift ([461c52f](https://github.com/mozilla/fxa-auth-server/commit/461c52f))
* **metrics:** log locale instead of accept languages on flow events ([2a5d3d0](https://github.com/mozilla/fxa-auth-server/commit/2a5d3d0))
* **metrics:** suppress route flow events if metrics context is invalid ([c2dc6fc](https://github.com/mozilla/fxa-auth-server/commit/c2dc6fc))
* **push:** fix push payload validation and disallow additional props (#57) r=vladikoff ([32750a2](https://github.com/mozilla/fxa-auth-server/commit/32750a2)), closes [#57](https://github.com/mozilla/fxa-auth-server/issues/57)
* **scripts:** mend the broken write-emails-to-disk script (#1701) r=vladikoff,vbudhram ([56a6538](https://github.com/mozilla/fxa-auth-server/commit/56a6538))
* **sessions:** improve tests and fix incorrect buffer conversion (#1708) r=vbuhdram ([bbdaa64](https://github.com/mozilla/fxa-auth-server/commit/bbdaa64)), closes [#1708](https://github.com/mozilla/fxa-auth-server/issues/1708)
* **sms:** ditch the silly ad-hoc config file for sender ids ([4cd6f9e](https://github.com/mozilla/fxa-auth-server/commit/4cd6f9e))
* **tests:** fix bad assertion in mailer tests ([fb916c2](https://github.com/mozilla/fxa-auth-server/commit/fb916c2))
* **tests:** invoke mocha recursively on test directories ([1a907f7](https://github.com/mozilla/fxa-auth-server/commit/1a907f7))
* **tokens:** Don't override createdAt when deserializing an existing token. (#1744); r=philbo ([3be60f3](https://github.com/mozilla/fxa-auth-server/commit/3be60f3))
* **tokens:** ensure account reset tokens get a fresh createdAt ([efed703](https://github.com/mozilla/fxa-auth-server/commit/efed703))
* **version:** use cwd and env var to get version in dev ([a456c76](https://github.com/mozilla/fxa-auth-server/commit/a456c76))

### chore

* **config:** change SMS region config from regex to array (#1743) r=vladikoff ([33041e9](https://github.com/mozilla/fxa-auth-server/commit/33041e9))
* **docs:** add circle badge (#1703) ([5a1561b](https://github.com/mozilla/fxa-auth-server/commit/5a1561b))
* **docs:** update the metrics documentation (#1732), r=@vbudhram ([917d7d8](https://github.com/mozilla/fxa-auth-server/commit/917d7d8))

### Features

* **db:** make database fault tolerant of db server (#1716) r=vladikoff ([5138ad7](https://github.com/mozilla/fxa-auth-server/commit/5138ad7))
* **docker:** add docker support with circle-ci (#1692) r=vladikoff,jbuck ([4fbc25f](https://github.com/mozilla/fxa-auth-server/commit/4fbc25f))
* **logging:** Use correct logging format (#60) r=vladikoff ([1932afe](https://github.com/mozilla/fxa-auth-server/commit/1932afe))
* **mailer:** check for hard bounced or complaints before sending emails ([51f85ce](https://github.com/mozilla/fxa-auth-server/commit/51f85ce))
* **metrics:** Log metrics event for sending a tab between devices. (#1700); r=pb,vbudhram,sean ([e2942c2](https://github.com/mozilla/fxa-auth-server/commit/e2942c2))
* **sessions:** add /sessions support (#1617) r=vbudhram ([d79f63a](https://github.com/mozilla/fxa-auth-server/commit/d79f63a))

### Refactor

* **logging:** Log email domain if popular otherwise log `other` (#1666), r=@rfk, @vladikoff ([357d2f7](https://github.com/mozilla/fxa-auth-server/commit/357d2f7))
* **logging:** Log email domain if popular otherwise log `other` (#1666), r=@rfk, @vladikoff (# ([37d6569](https://github.com/mozilla/fxa-auth-server/commit/37d6569))
* **routes:** remove preVerifyToken support (#1690) r=rfk ([e440d8f](https://github.com/mozilla/fxa-auth-server/commit/e440d8f)), closes [#1599](https://github.com/mozilla/fxa-auth-server/issues/1599)



<a name="1.82.7"></a>
## [1.82.7](https://github.com/mozilla/fxa-auth-server/compare/v1.82.6-private...v1.82.7) (2017-03-17)


### Features

* **logging:** Use correct logging format (#60) r=vladikoff ([1932afe](https://github.com/mozilla/fxa-auth-server/commit/1932afe))



<a name="1.82.6"></a>
## [1.82.6](https://github.com/mozilla/fxa-auth-server/compare/v1.82.5-private...v1.82.6) (2017-03-17)


### Refactor

* **logging:** Log email domain if popular otherwise log `other` (#1666), r=@rfk, @vladikoff (# ([37d6569](https://github.com/mozilla/fxa-auth-server/commit/37d6569))



<a name="1.82.5"></a>
## [1.82.5](https://github.com/mozilla/fxa-auth-server/compare/v1.82.4-private...v1.82.5) (2017-03-16)


### Bug Fixes

* **config:** sync up both auth and mailer configs (#58) r=jrgm ([ac1e208](https://github.com/mozilla/fxa-auth-server/commit/ac1e208))



<a name="1.82.4"></a>
## [1.82.4](https://github.com/mozilla/fxa-auth-server/compare/v1.82.3-private...v1.82.4) (2017-03-11)


### Bug Fixes

* **mailer:** fix sender from field. uplift ([ba6a8de](https://github.com/mozilla/fxa-auth-server/commit/ba6a8de))



<a name="1.82.3"></a>
## [1.82.3](https://github.com/mozilla/fxa-auth-server/compare/v1.82.2...v1.82.3) (2017-03-08)


### Bug Fixes

* **push:** fix push payload validation and disallow additional props (#57) r=vladikoff ([32750a2](https://github.com/mozilla/fxa-auth-server/commit/32750a2)), closes [#57](https://github.com/mozilla/fxa-auth-server/issues/57)



<a name="1.82.2"></a>
## [1.82.2](https://github.com/mozilla/fxa-auth-server/compare/v1.82.1...v1.82.2) (2017-03-08)


### Features

* **metrics:** Log metrics event for sending a tab between devices. (#1700); r=pb,vbudhram,sean ([55bba26](https://github.com/mozilla/fxa-auth-server/commit/55bba26))



<a name="1.82.1"></a>
## [1.82.1](https://github.com/mozilla/fxa-auth-server/compare/v1.82.0...v1.82.1) (2017-03-06)


### Bug Fixes

* **push:** add extra validation to pushCallback payload param (#1698) r=rfk ([9fd2ca3](https://github.com/mozilla/fxa-auth-server/commit/9fd2ca3))



<a name="1.82.0"></a>
# [1.82.0](https://github.com/mozilla/fxa-auth-server/compare/v1.81.0...v1.82.0) (2017-03-06)


### Bug Fixes

* **config:** change reminder poll for many servers (#257), r=@vbudhram ([a721920](https://github.com/mozilla/fxa-auth-server/commit/a721920))
* **db:** update to latest db ([3a6101f](https://github.com/mozilla/fxa-auth-server/commit/3a6101f))
* **dependencies:** update bluebird, nodemailer, convict, moment-timezone (#251) r=vladikoff ([02fbda3](https://github.com/mozilla/fxa-auth-server/commit/02fbda3))
* **git:** update husky to unbreak git hooks on ubuntu (#258) r=vladikoff ([83e9458](https://github.com/mozilla/fxa-auth-server/commit/83e9458))
* **merge:** update shrinkwrap and library refs ([f32a867](https://github.com/mozilla/fxa-auth-server/commit/f32a867))
* **project:** move mailer files into proper directories (#1676) r=vladikoff ([d09759c](https://github.com/mozilla/fxa-auth-server/commit/d09759c))
* **push:** don't wait on push methods to reply in account/devices/notify r=vladikoff ([09e2e00](https://github.com/mozilla/fxa-auth-server/commit/09e2e00)), closes [#1657](https://github.com/mozilla/fxa-auth-server/issues/1657)

### chore

* **ci:** clean up travis ci files and docs ([4e1bab6](https://github.com/mozilla/fxa-auth-server/commit/4e1bab6))
* **deps:** update bluebird (#1688) r=vladikoff ([838b602](https://github.com/mozilla/fxa-auth-server/commit/838b602))
* **deps:** update to latest db-mysql ([31f8d6b](https://github.com/mozilla/fxa-auth-server/commit/31f8d6b))
* **docs:** add coverage badge ([6f49d99](https://github.com/mozilla/fxa-auth-server/commit/6f49d99))
* **docs:** remove extra AUTHORS file ([404fdec](https://github.com/mozilla/fxa-auth-server/commit/404fdec))
* **docs:** update docs, AUTHORS ([c71e577](https://github.com/mozilla/fxa-auth-server/commit/c71e577))
* **docs:** update mailer docs ([87d97e2](https://github.com/mozilla/fxa-auth-server/commit/87d97e2))
* **git:** move repo into subdir ([458cc46](https://github.com/mozilla/fxa-auth-server/commit/458cc46))
* **scripts:** install mailer during install ([8f647a4](https://github.com/mozilla/fxa-auth-server/commit/8f647a4))
* **style:** update eslint styles and .gitignore ([df8070a](https://github.com/mozilla/fxa-auth-server/commit/df8070a))

### Features

* **logs:** disable statsd reporting in config (#1673), r=@vbudhram ([0c52a7c](https://github.com/mozilla/fxa-auth-server/commit/0c52a7c))
* **mailer:** add support for sending SMS messages ([3bc1027](https://github.com/mozilla/fxa-auth-server/commit/3bc1027))
* **server:** implement GET /sms/status ([34f4390](https://github.com/mozilla/fxa-auth-server/commit/34f4390))

### Refactor

* **sms:** swap out ad hoc error structures for lib/error (#1696) r=vladikoff ([388fd50](https://github.com/mozilla/fxa-auth-server/commit/388fd50))


<a name="1.81.0"></a>
# [1.81.0](https://github.com/mozilla/fxa-auth-server/compare/v1.80.0...v1.81.0) (2017-02-22)


### Bug Fixes

* **dev:** disable ip profile in dev (#1643) r=vbudhram ([d9b6bd9](https://github.com/mozilla/fxa-auth-server/commit/d9b6bd9))
* **docs:** Document that devices should reigster before attempting to sync. (#1667); r=phil ([496be0e](https://github.com/mozilla/fxa-auth-server/commit/496be0e))
* **docs:** document the /sms endpoint ([7226ce0](https://github.com/mozilla/fxa-auth-server/commit/7226ce0))
* **logging:** log errors when we encounter unexpected createdAt values ([a3d4f56](https://github.com/mozilla/fxa-auth-server/commit/a3d4f56))
* **push:** notify a device connected only when account verified ([901525b](https://github.com/mozilla/fxa-auth-server/commit/901525b)), closes [#1651](https://github.com/mozilla/fxa-auth-server/issues/1651)
* **server:** disallow any query or payload params without validation (#1668) r=vladikoff ([0acab56](https://github.com/mozilla/fxa-auth-server/commit/0acab56))
* **sms:** make the fallback error case work sanely ([3eff2d3](https://github.com/mozilla/fxa-auth-server/commit/3eff2d3))
* **tests:** add missing tests for log.begin and log.summary calls ([e1265ff](https://github.com/mozilla/fxa-auth-server/commit/e1265ff))

### chore

* **docs:** Add some more details on metrics db column contents. ([06913c6](https://github.com/mozilla/fxa-auth-server/commit/06913c6))

### Features

* **api:** add an endpoint for sending SMS messages ([d35d442](https://github.com/mozilla/fxa-auth-server/commit/d35d442))
* **email:** record email bounces in database ([b4279c1](https://github.com/mozilla/fxa-auth-server/commit/b4279c1))
* **logging:** add optional uid and locale to flow event data ([038d457](https://github.com/mozilla/fxa-auth-server/commit/038d457))
* **server:** auto-unbuffer binary data when crossing API boundaries ([35115f9](https://github.com/mozilla/fxa-auth-server/commit/35115f9))

### Refactor

* **server:** unify the unbuffering functions to one place ([a649b78](https://github.com/mozilla/fxa-auth-server/commit/a649b78))
* **unblock:** Graduate sign-in unblock ([5f07f22](https://github.com/mozilla/fxa-auth-server/commit/5f07f22))

### style

* **lib:** update let to const when possible ([29c9f39](https://github.com/mozilla/fxa-auth-server/commit/29c9f39))



<a name="1.80.0"></a>
# [1.80.0](https://github.com/mozilla/fxa-auth-server/compare/v1.78.0...v1.80.0) (2017-02-07)


### Bug Fixes

* **docs:** document recent flow event changes (#1630), r=@vbudhram ([e5eaccf](https://github.com/mozilla/fxa-auth-server/commit/e5eaccf))
* **email:** turn on SES Event Publishing metrics ([9105f87](https://github.com/mozilla/fxa-auth-server/commit/9105f87))
* **logging:** Log bounced complaint ([0fa378e](https://github.com/mozilla/fxa-auth-server/commit/0fa378e))
* **logging:** Log templates that don't have flow event data (#1618), r=@philbooth ([e6a1b87](https://github.com/mozilla/fxa-auth-server/commit/e6a1b87))
* **push:** Try to always send a deviceName in the 'device connected' push message. (#1633); ([2b4777a](https://github.com/mozilla/fxa-auth-server/commit/2b4777a))
* **shrinkwrap:** update shrinkwrap to latest version ([1a709fa](https://github.com/mozilla/fxa-auth-server/commit/1a709fa))
* **style:** adjust config code style issue ([bb5f5d0](https://github.com/mozilla/fxa-auth-server/commit/bb5f5d0))

### chore

* **mailer:** update fxa-auth-mailer (and other shrinkwrap) (#1620) ([04aa467](https://github.com/mozilla/fxa-auth-server/commit/04aa467))
* **travis:** add node6 test target (#1632) r=vladikoff ([05f9dd6](https://github.com/mozilla/fxa-auth-server/commit/05f9dd6))

### Features

* **ci:** add config for cross-repo testing ([81428f3](https://github.com/mozilla/fxa-auth-server/commit/81428f3))
* **docs:** document the fix for duplicate flow events (#1634) r=vladikoff ([da5edc5](https://github.com/mozilla/fxa-auth-server/commit/da5edc5)), closes [#1634](https://github.com/mozilla/fxa-auth-server/issues/1634)
* **email:** Add flow events for email delivery notifications (#1626), r=@philbooth ([2e84e07](https://github.com/mozilla/fxa-auth-server/commit/2e84e07))
* **ip-profiling:** make IP Profiling allowed recency use config (#1615), r=@vbudhram ([ca4419a](https://github.com/mozilla/fxa-auth-server/commit/ca4419a)), closes [#1614](https://github.com/mozilla/fxa-auth-server/issues/1614)
* **logs:** log endpoint errors for better debugging (#1627) r=vbudhram,philbooth ([3719437](https://github.com/mozilla/fxa-auth-server/commit/3719437))

### Refactor

* **email:** Don't flag logins with incorrect email case (#1623). r=@rfk ([88cd267](https://github.com/mozilla/fxa-auth-server/commit/88cd267))
* **tests:** Reorganize local tests (#1629) r=vladikoff,philbooth ([38d4957](https://github.com/mozilla/fxa-auth-server/commit/38d4957))



<a name="1.79.0"></a>
# [1.79.0](https://github.com/mozilla/fxa-auth-server/compare/v1.78.0...v1.79.0) (2017-01-30)


### Bug Fixes

* **email:** turn on SES Event Publishing metrics ([9105f87](https://github.com/mozilla/fxa-auth-server/commit/9105f87))
* **logging:** Log bounced complaint ([0fa378e](https://github.com/mozilla/fxa-auth-server/commit/0fa378e))
* **logging:** Log templates that don't have flow event data (#1618), r=@philbooth ([e6a1b87](https://github.com/mozilla/fxa-auth-server/commit/e6a1b87))

### chore

* **mailer:** update fxa-auth-mailer (and other shrinkwrap) (#1620) ([04aa467](https://github.com/mozilla/fxa-auth-server/commit/04aa467))

### Features

* **ci:** add config for cross-repo testing ([81428f3](https://github.com/mozilla/fxa-auth-server/commit/81428f3))
* **email:** Add flow events for email delivery notifications (#1626), r=@philbooth ([2e84e07](https://github.com/mozilla/fxa-auth-server/commit/2e84e07))
* **ip-profiling:** make IP Profiling allowed recency use config (#1615), r=@vbudhram ([ca4419a](https://github.com/mozilla/fxa-auth-server/commit/ca4419a)), closes [#1614](https://github.com/mozilla/fxa-auth-server/issues/1614)
* **logs:** log endpoint errors for better debugging (#1627) r=vbudhram,philbooth ([3719437](https://github.com/mozilla/fxa-auth-server/commit/3719437))

### Refactor

* **email:** Don't flag logins with incorrect email case (#1623). r=@rfk ([88cd267](https://github.com/mozilla/fxa-auth-server/commit/88cd267))
* **tests:** Reorganize local tests (#1629) r=vladikoff,philbooth ([38d4957](https://github.com/mozilla/fxa-auth-server/commit/38d4957))



<a name="1.78.2"></a>
## [1.78.2](https://github.com/mozilla/fxa-auth-server/compare/v1.78.1...v1.78.2) (2017-01-18)




<a name="1.78.1"></a>
## [1.78.1](https://github.com/mozilla/fxa-auth-server/compare/v1.78.0...v1.78.1) (2017-01-12)


### Bug Fixes

* **tokens:** Do not override the `createdAt` field on existing tokens. ([af0eb33](https://github.com/mozilla/fxa-auth-server/commit/af0eb33))



<a name="1.78.0"></a>
# [1.78.0](https://github.com/mozilla/fxa-auth-server/compare/v1.77.0...v1.78.0) (2017-01-11)


### Bug Fixes

* **logging:** handle /v1 path prefix in route summary flow events ([686306e](https://github.com/mozilla/fxa-auth-server/commit/686306e))

### Refactor

* **logging:** remove request argument from log methods ([a8f8c4a](https://github.com/mozilla/fxa-auth-server/commit/a8f8c4a))



<a name="1.77.0"></a>
# [1.77.0](https://github.com/mozilla/fxa-auth-server/compare/v1.76.1...v1.77.0) (2017-01-04)


### Bug Fixes

* **customs:** Mark suspicious requests, even if they were rate-limited. ([02e8f19](https://github.com/mozilla/fxa-auth-server/commit/02e8f19))
* **docs:** add unblock code API docs ([3655cfd](https://github.com/mozilla/fxa-auth-server/commit/3655cfd)), closes [#1577](https://github.com/mozilla/fxa-auth-server/issues/1577)
* **emails:** remove /v1/ api prefix (#1605); r=rfk ([5e99cf3](https://github.com/mozilla/fxa-auth-server/commit/5e99cf3)), closes [#1605](https://github.com/mozilla/fxa-auth-server/issues/1605) [#1059](https://github.com/mozilla/fxa-auth-server/issues/1059)
* **unblock:** Use normalized email address for feature-flag calculation. ([83ef76a](https://github.com/mozilla/fxa-auth-server/commit/83ef76a))

### Refactor

* **server:** eliminate duplicate calls to user-agent parser ([4ac625c](https://github.com/mozilla/fxa-auth-server/commit/4ac625c))
* **signin:** Add support for sending flow metrics in email (#1593); r=pb,vladikoff ([6955261](https://github.com/mozilla/fxa-auth-server/commit/6955261))
* **signin:** Extract unblock-code-checking into a separate helper function. ([0c4beb7](https://github.com/mozilla/fxa-auth-server/commit/0c4beb7))
* **signin:** Use new verify account sync template and add location data to others (#1600), r= ([6fc0c50](https://github.com/mozilla/fxa-auth-server/commit/6fc0c50))



<a name="1.76.1"></a>
## [1.76.1](https://github.com/mozilla/fxa-auth-server/compare/v1.76.0...v1.76.1) (2016-12-21)


### Bug Fixes

* **logging:** silence spurious "missing token" error noise ([f8f8a21](https://github.com/mozilla/fxa-auth-server/commit/f8f8a21))
* **pool:** Reject with an Error instance for HTTP errors. ([60c15c8](https://github.com/mozilla/fxa-auth-server/commit/60c15c8))

### Refactor

* **signin:** Skip sign-in confirmation depending on account age (#1591), r=@seanmonstar, @rfk ([1d1fa41](https://github.com/mozilla/fxa-auth-server/commit/1d1fa41))



<a name="1.76.0"></a>
# [1.76.0](https://github.com/mozilla/fxa-auth-server/compare/v1.75.2...v1.76.0) (2016-12-14)


### Bug Fixes

* **server:** remove redundant metrics context fields ([f027f0b](https://github.com/mozilla/fxa-auth-server/commit/f027f0b))
* **server:** tolerate missing payload in AppError.translate ([a19ff6d](https://github.com/mozilla/fxa-auth-server/commit/a19ff6d))
* **signup:** Return canonical email address in 'account exists' error. (#1589), r=@vbudhram ([ddd4fdb](https://github.com/mozilla/fxa-auth-server/commit/ddd4fdb))



<a name="1.75.2"></a>
## [1.75.2](https://github.com/mozilla/fxa-auth-server/compare/v1.75.1...v1.75.2) (2016-12-05)


### Bug Fixes

* **docs:** add links to prs under "significant changes" (#1582) r=vladikoff ([1d49428](https://github.com/mozilla/fxa-auth-server/commit/1d49428))
* **server:** make account.reset a flow event ([ed9ec79](https://github.com/mozilla/fxa-auth-server/commit/ed9ec79))
* **unblock:** Remove 'context' check from unblock feature-flag. ([764c96a](https://github.com/mozilla/fxa-auth-server/commit/764c96a))

### chore

* **login:** Remove the legacy `contentToken` parameter from login ([505b627](https://github.com/mozilla/fxa-auth-server/commit/505b627))



<a name="1.75.1"></a>
## [1.75.1](https://github.com/mozilla/fxa-auth-server/compare/v1.75.0...v1.75.1) (2016-12-02)




<a name="1.75.0"></a>
# [1.75.0](https://github.com/mozilla/fxa-auth-server/compare/v1.74.1...v1.75.0) (2016-11-30)


### Bug Fixes

* **bypass:** Don't bypass sign-in confirmation for forced emails (#1554), r=@seanmonstar ([1fa95a9](https://github.com/mozilla/fxa-auth-server/commit/1fa95a9))
* **customs:** Sanitize 'oldAuthPW' field when sending to customs ([76aad23](https://github.com/mozilla/fxa-auth-server/commit/76aad23))
* **devices:** add special-case recognition of Firefox-iOS (#1558) r=vladikoff ([1d1d16b](https://github.com/mozilla/fxa-auth-server/commit/1d1d16b))
* **docs:** document recent fix that affects flow events (#1560), r=@vbudhram ([70ff376](https://github.com/mozilla/fxa-auth-server/commit/70ff376)), closes [#1560](https://github.com/mozilla/fxa-auth-server/issues/1560)
* **docs:** document recent flow event changes ([7c97bb8](https://github.com/mozilla/fxa-auth-server/commit/7c97bb8))
* **error:** Include more specific error messages in invalidToken(). ([b38bace](https://github.com/mozilla/fxa-auth-server/commit/b38bace))
* **logging:** remove raw token data from error log (#1572) r=vladikoff ([f9112d1](https://github.com/mozilla/fxa-auth-server/commit/f9112d1))
* **server:** propagate metrics context in /account/reset ([30ec03d](https://github.com/mozilla/fxa-auth-server/commit/30ec03d))
* **tests:** Test fixes for upcoming change to db-mysql behaviour (#1552); r=vladikoff ([8cd0a8e](https://github.com/mozilla/fxa-auth-server/commit/8cd0a8e)), closes [#1552](https://github.com/mozilla/fxa-auth-server/issues/1552)

### chore

* **debug:** Expose debug port for spawned process (#1550) r=vladikoff ([767d53d](https://github.com/mozilla/fxa-auth-server/commit/767d53d))
* **shrinkwrap:** add npm script for shrinkwrap (#1568) r=vladikoff ([3be3e63](https://github.com/mozilla/fxa-auth-server/commit/3be3e63)), closes [#1564](https://github.com/mozilla/fxa-auth-server/issues/1564)
* **tests:** Make remote db tests independent ([d3635e3](https://github.com/mozilla/fxa-auth-server/commit/d3635e3))
* **travis:** remove the old tmp workaround ([5032982](https://github.com/mozilla/fxa-auth-server/commit/5032982))

### Features

* **metrics:** log flowEvents of all requests ([7153da7](https://github.com/mozilla/fxa-auth-server/commit/7153da7))
* **signin:** Remove feature flag from sign-in confirmation. (#1530); r=vbudhram ([5f0f3ba](https://github.com/mozilla/fxa-auth-server/commit/5f0f3ba))



<a name="1.74.1"></a>
## [1.74.1](https://github.com/mozilla/fxa-auth-server/compare/v1.74.0...v1.74.1) (2016-11-16)


### Bug Fixes

* **unblock:** rethrow customs server error when account is unknown ([b5bda6b](https://github.com/mozilla/fxa-auth-server/commit/b5bda6b))



<a name="1.74.0"></a>
# [1.74.0](https://github.com/mozilla/fxa-auth-server/compare/v1.73.1...v1.74.0) (2016-11-15)


### Bug Fixes

* **docs:** document the recent flow event changes ([0a31229](https://github.com/mozilla/fxa-auth-server/commit/0a31229))
* **logging:** drop invalid metrics context data ([97ad615](https://github.com/mozilla/fxa-auth-server/commit/97ad615))

### chore

* **cleanup:** Remove signer-stub.js (#1541), r=@seanmonstar ([edcc433](https://github.com/mozilla/fxa-auth-server/commit/edcc433))

### Features

* **metrics:** Emit an `account.changedPassword` activity event. ([37c408d](https://github.com/mozilla/fxa-auth-server/commit/37c408d))
* **profiling:** IP Profiling (#1525), r=@seanmonstar ([21723e8](https://github.com/mozilla/fxa-auth-server/commit/21723e8))
* **unblock:** log when an unverfied user successfully unblocked ([b9a7111](https://github.com/mozilla/fxa-auth-server/commit/b9a7111))

### test

* **all:** switch tap runner for mocha ([6c815d0](https://github.com/mozilla/fxa-auth-server/commit/6c815d0))



<a name="1.73.1"></a>
## [1.73.1](https://github.com/mozilla/fxa-auth-server/compare/v1.73.0...v1.73.1) (2016-11-07)


### Bug Fixes

* **reminders:** fix disabled state (#1536) r=vbudhram ([d01e115](https://github.com/mozilla/fxa-auth-server/commit/d01e115)), closes [#1536](https://github.com/mozilla/fxa-auth-server/issues/1536) [#1408](https://github.com/mozilla/fxa-auth-server/issues/1408)



<a name="1.73.0"></a>
# [1.73.0](https://github.com/mozilla/fxa-auth-server/compare/v1.72.0...v1.73.0) (2016-11-02)


### Bug Fixes

* **lib:** make all calls to crypto.randomBytes async ([9f59235](https://github.com/mozilla/fxa-auth-server/commit/9f59235)), closes [#1474](https://github.com/mozilla/fxa-auth-server/issues/1474)
* **push:** do not throw if push fails on the notify endpoint ([90b37d5](https://github.com/mozilla/fxa-auth-server/commit/90b37d5)), closes [#1510](https://github.com/mozilla/fxa-auth-server/issues/1510)
* **unblock:** Fix db.createUnblockCode - code generation is async. ([2d1a6a2](https://github.com/mozilla/fxa-auth-server/commit/2d1a6a2)), closes [#1531](https://github.com/mozilla/fxa-auth-server/issues/1531)

### Features

* **docs:** document the event data available in redshift/redash ([9611019](https://github.com/mozilla/fxa-auth-server/commit/9611019))
* **logging:** emit a flow.complete event ([44e044b](https://github.com/mozilla/fxa-auth-server/commit/44e044b))
* **metrics:** add account.login.blocked flow event ([15cd8d8](https://github.com/mozilla/fxa-auth-server/commit/15cd8d8))
* **metrics:** add account.login.invalidUnblockCode flow event ([2e3ea80](https://github.com/mozilla/fxa-auth-server/commit/2e3ea80))
* **metrics:** add flow events for email sent and clicked" ([d903b6c](https://github.com/mozilla/fxa-auth-server/commit/d903b6c)), closes [#1511](https://github.com/mozilla/fxa-auth-server/issues/1511)
* **metrics:** Add password reset flow metrics (#1520), r=@philbooth ([145d537](https://github.com/mozilla/fxa-auth-server/commit/145d537))
* **metrics:** set metricsContext expiry to 2 hours ([2f03ce5](https://github.com/mozilla/fxa-auth-server/commit/2f03ce5)), closes [#1513](https://github.com/mozilla/fxa-auth-server/issues/1513)
* **unblock:** change unblock codes to base32 (#1529) r=vladikoff ([f82db02](https://github.com/mozilla/fxa-auth-server/commit/f82db02)), closes [#1497](https://github.com/mozilla/fxa-auth-server/issues/1497)

### style

* **error:** order ERRNO constant numerically ([2f6b203](https://github.com/mozilla/fxa-auth-server/commit/2f6b203)), closes [#1518](https://github.com/mozilla/fxa-auth-server/issues/1518)

### test

* **lint:** add lint for synchronous randomBytes usage ([f4d02a1](https://github.com/mozilla/fxa-auth-server/commit/f4d02a1))



<a name="1.72.0"></a>
# [1.72.0](https://github.com/mozilla/fxa-auth-server/compare/v1.71.1...v1.72.0) (2016-10-19)


### Bug Fixes

* **deps:** Update shrinkwrap for the new auth-mailer ([05da657](https://github.com/mozilla/fxa-auth-server/commit/05da657))
* **logging:** device.created is not a flow event ([82e579c](https://github.com/mozilla/fxa-auth-server/commit/82e579c))
* **logging:** emit flow events for sign-in unblock, not activity events (#1508); r=seanmonstar ([9a4e89c](https://github.com/mozilla/fxa-auth-server/commit/9a4e89c))
* **node6:** update to scrypt-hash@1.1.14 for node6 compat (#1494) r=vladikoff ([aee737c](https://github.com/mozilla/fxa-auth-server/commit/aee737c))
* **push:** Add metrics events for reason=accountConfirm ([d2dc5c0](https://github.com/mozilla/fxa-auth-server/commit/d2dc5c0))
* **scripts:** nicely stringify regexps when logging config ([479b034](https://github.com/mozilla/fxa-auth-server/commit/479b034))

### Features

* **hpkp:** Add hpkp support (#1499), r=@philbooth ([9b77446](https://github.com/mozilla/fxa-auth-server/commit/9b77446))
* **push:** Add VAPID identification to push messages. (#1468); r=philbooth ([6e6b28c](https://github.com/mozilla/fxa-auth-server/commit/6e6b28c))
* **unblock:** add Signin Unblock feature ([c3a66c2](https://github.com/mozilla/fxa-auth-server/commit/c3a66c2)), closes [#1398](https://github.com/mozilla/fxa-auth-server/issues/1398)

### Refactor

* **email:** Fix lint ([383198a](https://github.com/mozilla/fxa-auth-server/commit/383198a))
* **email:** Remove `sendEmailIfUnverified` ([d742d67](https://github.com/mozilla/fxa-auth-server/commit/d742d67))
* **logging:** decorate request object with metricsContext methods ([16cf030](https://github.com/mozilla/fxa-auth-server/commit/16cf030))
* **logging:** eliminate the event argument from stash and gather ([4dd3f7e](https://github.com/mozilla/fxa-auth-server/commit/4dd3f7e))
* **logging:** move activity/flow event decision out of log object ([957a883](https://github.com/mozilla/fxa-auth-server/commit/957a883))



<a name="1.71.2"></a>
## [1.71.2](https://github.com/mozilla/fxa-auth-server/compare/v1.71.1...v1.71.2) (2016-10-11)


### Bug Fixes

* **push:** Add metrics events for reason=accountConfirm; r=seanmonstar ([45dfa20](https://github.com/mozilla/fxa-auth-server/commit/45dfa20))



<a name="1.71.1"></a>
## [1.71.1](https://github.com/mozilla/fxa-auth-server/compare/v1.71.0...v1.71.1) (2016-10-05)


### Bug Fixes

* **tests:** es-ES is now 100% supported (#1493) ([23234c6](https://github.com/mozilla/fxa-auth-server/commit/23234c6))



<a name="1.71.0"></a>
# [1.71.0](https://github.com/mozilla/fxa-auth-server/compare/v1.70.1...v1.71.0) (2016-10-05)


### Bug Fixes

* **config:** increase flowId expiration to 2 hours (#1487); r=jrgm,rfk ([798ef83](https://github.com/mozilla/fxa-auth-server/commit/798ef83))
* **config:** return parsed RegExp instances from config ([020235f](https://github.com/mozilla/fxa-auth-server/commit/020235f))
* **deps:** downgrade to hapi 14 (#1485) r=seanmonstar ([fe803da](https://github.com/mozilla/fxa-auth-server/commit/fe803da))
* **logging:** device.created is not a flow event (#1483), r=@vbudhram ([7337af0](https://github.com/mozilla/fxa-auth-server/commit/7337af0))
* **push:** notify devices after successful sign-in confirmation ([190442f](https://github.com/mozilla/fxa-auth-server/commit/190442f))
* **server:** add unit tests for the request helpers ([9a4954d](https://github.com/mozilla/fxa-auth-server/commit/9a4954d))
* **server:** hide session token lastAccessTime updates behind a flag ([51d7cdd](https://github.com/mozilla/fxa-auth-server/commit/51d7cdd))

### chore

* **deps:** update l10n, shrinkwrap ([16d3d99](https://github.com/mozilla/fxa-auth-server/commit/16d3d99))
* **git:** ignore npm-debug.log ([3529d47](https://github.com/mozilla/fxa-auth-server/commit/3529d47))
* **mocks:** Extract mockCustoms into shared helper. ([39bd65a](https://github.com/mozilla/fxa-auth-server/commit/39bd65a))

### Features

* **customs:** Rate-limit verification of email codes. ([2580333](https://github.com/mozilla/fxa-auth-server/commit/2580333))
* **geo:** add state code to location response (#1478) r=vbudhram ([eabfcc6](https://github.com/mozilla/fxa-auth-server/commit/eabfcc6))
* **logging:** Log email template header if available (#1466), r=@jbuck ([cccd899](https://github.com/mozilla/fxa-auth-server/commit/cccd899))
* **reset:** Accept metricsContext bundle on password-reset endpoints. ([05a3b4e](https://github.com/mozilla/fxa-auth-server/commit/05a3b4e))



<a name="1.70.1"></a>
## [1.70.1](https://github.com/mozilla/fxa-auth-server/compare/v1.70.0...v1.70.1) (2016-10-03)


### Bug Fixes

* **deps:** downgrade to hapi 14 ([7c6d5f7](https://github.com/mozilla/fxa-auth-server/commit/7c6d5f7))



<a name="1.70.0"></a>
# [1.70.0](https://github.com/mozilla/fxa-auth-server/compare/v1.69.0...v1.70.0) (2016-09-24)


### Bug Fixes

* **deps:** update dev deps and latest eslint ([a929f9c](https://github.com/mozilla/fxa-auth-server/commit/a929f9c))
* **email:** Refactor to send `sendEmailIfUnverified` via query params, add `emailSent` to re ([19753fc](https://github.com/mozilla/fxa-auth-server/commit/19753fc))
* **emails:** Fix bug when signin with unverified session and not using signin confirmation ([ad9272c](https://github.com/mozilla/fxa-auth-server/commit/ad9272c))
* **emails:** Fixed comment ([aaccab2](https://github.com/mozilla/fxa-auth-server/commit/aaccab2))
* **emails:** Fixed regression where verification email was being sent to already verified ema ([41f4632](https://github.com/mozilla/fxa-auth-server/commit/41f4632))
* **emails:** PR Fixes ([9d30cc0](https://github.com/mozilla/fxa-auth-server/commit/9d30cc0))
* **emails:** Remove extra `customs.flag` mock ([7929de7](https://github.com/mozilla/fxa-auth-server/commit/7929de7))
* **logging:** ignore account.signed flow events from the content server ([f3f2468](https://github.com/mozilla/fxa-auth-server/commit/f3f2468))
* **process:** remove process.domain in token.js (#1456) r=rfk ([9fb1f71](https://github.com/mozilla/fxa-auth-server/commit/9fb1f71)), closes [#740](https://github.com/mozilla/fxa-auth-server/issues/740)
* **push:** Fix and re-enable the end-to-end push tests. (#1467) r=vladikoff ([f5f3abf](https://github.com/mozilla/fxa-auth-server/commit/f5f3abf)), closes [(#1467](https://github.com/(/issues/1467)
* **security:** Fix the security event calls to the DB. ([f780e59](https://github.com/mozilla/fxa-auth-server/commit/f780e59)), closes [#1464](https://github.com/mozilla/fxa-auth-server/issues/1464)
* **security:** Use correct param names in call to db-server ([abb23af](https://github.com/mozilla/fxa-auth-server/commit/abb23af))
* **tests:** make stub implementation of gather match reality ([94c377f](https://github.com/mozilla/fxa-auth-server/commit/94c377f))

### chore

* **deps:** update to latest version of hapi (#1330) r=rfk,seanmonstar,vbudhram ([b3adbcf](https://github.com/mozilla/fxa-auth-server/commit/b3adbcf))
* **nsp:** remove exceptions (#1455) r=seanmonstar ([55e93b6](https://github.com/mozilla/fxa-auth-server/commit/55e93b6))

### Features

* **customs:** return localized retry after data (#1453) r=vbudhram ([5603ad3](https://github.com/mozilla/fxa-auth-server/commit/5603ad3))
* **devices:** add tablet detection ([e09406a](https://github.com/mozilla/fxa-auth-server/commit/e09406a))
* **security:** record event names and ip addresses for important events ([05485b4](https://github.com/mozilla/fxa-auth-server/commit/05485b4))



<a name="1.69.0"></a>
# [1.69.0](https://github.com/mozilla/fxa-auth-server/compare/v1.68.0...v1.69.0) (2016-09-09)


### Bug Fixes

* **config:** Remove unused URL opions from mailer config. ([8de1230](https://github.com/mozilla/fxa-auth-server/commit/8de1230))
* **deps:** use poolee@1.0.1 (#1436) ([ba11125](https://github.com/mozilla/fxa-auth-server/commit/ba11125))
* **emails:** On login, delegate email sending to auth-server (#1435), r=@rfk ([e072e35](https://github.com/mozilla/fxa-auth-server/commit/e072e35))
* **geodb:** 8.8.8.8 in latest data not in Mountain View; point to moz MTV ([db23e8e](https://github.com/mozilla/fxa-auth-server/commit/db23e8e))

### chore

* **deps:** update shrinkwrap ([aa14433](https://github.com/mozilla/fxa-auth-server/commit/aa14433))

### feature

* **newrelic:** add optional newrelic integration ([c811ebe](https://github.com/mozilla/fxa-auth-server/commit/c811ebe))



<a name="1.68.0"></a>
# [1.68.0](https://github.com/mozilla/fxa-auth-server/compare/v1.67.0...v1.68.0) (2016-08-24)


### Bug Fixes

* **docs:** document the new flow events ([7ffa73c](https://github.com/mozilla/fxa-auth-server/commit/7ffa73c))
* **geodb:** if you write a module that takes a hash argument, call it with a hash argument ([3feefa6](https://github.com/mozilla/fxa-auth-server/commit/3feefa6))
* **geodb:** load at startup and log configuration used (#1414) r=vladikoff ([4085c78](https://github.com/mozilla/fxa-auth-server/commit/4085c78))
* **geodb:** update to fxa-geodb 0.0.7 (#1418) ([b8b6e2b](https://github.com/mozilla/fxa-auth-server/commit/b8b6e2b))
* **logging:** not all activity events are flow events (#1416) r=vladikoff ([1a6c3af](https://github.com/mozilla/fxa-auth-server/commit/1a6c3af))
* **logs:** account.verified & account.confirmed are mutually exclusive ([d59edd3](https://github.com/mozilla/fxa-auth-server/commit/d59edd3))
* **logs:** look in response.source for uid ([2224f87](https://github.com/mozilla/fxa-auth-server/commit/2224f87))
* **password:** Remove raw token support ([882317d](https://github.com/mozilla/fxa-auth-server/commit/882317d)), closes [#1351](https://github.com/mozilla/fxa-auth-server/issues/1351)
* **reminders:** fix issue with reminder rate (#1410) ([c4c087e](https://github.com/mozilla/fxa-auth-server/commit/c4c087e)), closes [(#1410](https://github.com/(/issues/1410) [#1408](https://github.com/mozilla/fxa-auth-server/issues/1408)
* **server:** reinstate default user agent fallback (#1422) r=vladikoff ([470fd52](https://github.com/mozilla/fxa-auth-server/commit/470fd52))

### chore

* **deps:** update dev deps, fix husky issues (#1430), r=@vbudhram ([a610337](https://github.com/mozilla/fxa-auth-server/commit/a610337)), closes [(#1430](https://github.com/(/issues/1430) [#1429](https://github.com/mozilla/fxa-auth-server/issues/1429)

### Features

* **l10n:** localize device list (#1420) r=vbudhram ([7a91f31](https://github.com/mozilla/fxa-auth-server/commit/7a91f31)), closes [#1404](https://github.com/mozilla/fxa-auth-server/issues/1404)
* **metrics:** add flowEvent support to all activityEvents and customs (#1409) r=philbooth ([8d36f00](https://github.com/mozilla/fxa-auth-server/commit/8d36f00)), closes [#1403](https://github.com/mozilla/fxa-auth-server/issues/1403)

### Refactor

* **l10n:** use fxa-shared locale list (#1411) ([b70caed](https://github.com/mozilla/fxa-auth-server/commit/b70caed))



<a name="1.67.0"></a>
# [1.67.0](https://github.com/mozilla/fxa-auth-server/compare/v1.66.1...v1.67.0) (2016-08-11)


### Bug Fixes

* **config:** Added new url configs for mailer (#1397) r=vladikoff ([d44cb56](https://github.com/mozilla/fxa-auth-server/commit/d44cb56))
* **deps:** update shrinkwrap, add missing deps (#1407) r=vbudhram ([5062a66](https://github.com/mozilla/fxa-auth-server/commit/5062a66))
* **device:** remember devices to push-notify before resetting account on password change/rese ([69c1eef](https://github.com/mozilla/fxa-auth-server/commit/69c1eef)), closes [#1391](https://github.com/mozilla/fxa-auth-server/issues/1391)
* **devices:** serialize push payload in /devices/notify route ([b91a982](https://github.com/mozilla/fxa-auth-server/commit/b91a982)), closes [#1386](https://github.com/mozilla/fxa-auth-server/issues/1386)
* **e2e-email:** fix e2e-email test ([4e1d200](https://github.com/mozilla/fxa-auth-server/commit/4e1d200))
* **login:** fix handling of sign-in confirmation for keyless logins ([3f03557](https://github.com/mozilla/fxa-auth-server/commit/3f03557))
* **password:** Remove raw token support ([bb5f28b](https://github.com/mozilla/fxa-auth-server/commit/bb5f28b)), closes [#1351](https://github.com/mozilla/fxa-auth-server/issues/1351)
* **server:** assign fresh createdAt timestamp to passwordForgotTokens ([21c5df7](https://github.com/mozilla/fxa-auth-server/commit/21c5df7))
* **server:** ensure tokens get a fresh createdAt timestamp (#1389) r=vladikoff ([6acb9e0](https://github.com/mozilla/fxa-auth-server/commit/6acb9e0))
* **server:** reinstate placeholder devices for sync sessions ([e12cd08](https://github.com/mozilla/fxa-auth-server/commit/e12cd08))
* **server:** remove unused createAccountResetToken method ([2c95903](https://github.com/mozilla/fxa-auth-server/commit/2c95903))
* **ses:** add status and diagnosticCode for bounce (#1401) r=seanmonstar,vbudhram ([61941e8](https://github.com/mozilla/fxa-auth-server/commit/61941e8)), closes [#834](https://github.com/mozilla/fxa-auth-server/issues/834)
* **tests:** remove duplicate assignment ([7659b58](https://github.com/mozilla/fxa-auth-server/commit/7659b58))

### chore

* **deps:** update shrinkwrap ([10f857a](https://github.com/mozilla/fxa-auth-server/commit/10f857a))

### Features

* **geolocation:** add geolocation data to emails (#1334) ([8132d55](https://github.com/mozilla/fxa-auth-server/commit/8132d55))
* **logging:** emit an account.confirmed activity event ([4107e58](https://github.com/mozilla/fxa-auth-server/commit/4107e58))
* **push:** Send proper push messages for password change/reset (#1381) r=vladikoff,rfk ([8cd9403](https://github.com/mozilla/fxa-auth-server/commit/8cd9403)), closes [#1380](https://github.com/mozilla/fxa-auth-server/issues/1380)
* **server:** Rate limit account/devices/notify with the new UIDRecord (#1394) r=vladikoff ([09aee43](https://github.com/mozilla/fxa-auth-server/commit/09aee43)), closes [#1372](https://github.com/mozilla/fxa-auth-server/issues/1372)



<a name="1.66.1"></a>
## [1.66.1](https://github.com/mozilla/fxa-auth-server/compare/v1.66.0...v1.66.1) (2016-07-29)


### Bug Fixes

* **signin:** No signin confirmation for email regexp match if keys not requested ([61d1de4](https://github.com/mozilla/fxa-auth-server/commit/61d1de4)), closes [#1374](https://github.com/mozilla/fxa-auth-server/issues/1374)

### chore

* **signin:** Add commentary about temporary workarounds in sign-in confirmation config. ([e62b1c0](https://github.com/mozilla/fxa-auth-server/commit/e62b1c0))



<a name="1.66.0"></a>
# [1.66.0](https://github.com/mozilla/fxa-auth-server/compare/v1.65.3...v1.66.0) (2016-07-27)


### Bug Fixes

* **deps:** update fxa-content-server-l10n dependency ([ab3b232](https://github.com/mozilla/fxa-auth-server/commit/ab3b232))
* **deps:** update most dev dependencies ([dc4c5ff](https://github.com/mozilla/fxa-auth-server/commit/dc4c5ff))
* **deps:** update request to latest version (#1370) r=vbudhram ([0e3c463](https://github.com/mozilla/fxa-auth-server/commit/0e3c463))
* **deps:** update tap and db mysql dependencies (#1356) r=vladikoff ([93723eb](https://github.com/mozilla/fxa-auth-server/commit/93723eb)), closes [#1353](https://github.com/mozilla/fxa-auth-server/issues/1353)
* **server:** Fixes based on @vladikoff and @rfk feedback. ([29d7fde](https://github.com/mozilla/fxa-auth-server/commit/29d7fde))
* **server:** remove metricsContext from payloads where it is never sent ([0649a30](https://github.com/mozilla/fxa-auth-server/commit/0649a30))
* **server:** remove placeholder device records for sync sessions ([c4c6733](https://github.com/mozilla/fxa-auth-server/commit/c4c6733))
* **server:** Return undefined from Customs.prototype.flag if everyting is OK ([e265694](https://github.com/mozilla/fxa-auth-server/commit/e265694))
* **tests:** disable e2e tests until push server fixed (#1369) r=vbudhram ([bf72778](https://github.com/mozilla/fxa-auth-server/commit/bf72778)), closes [(#1369](https://github.com/(/issues/1369)
* **tests:** fix test runner to exit with proper exit code ([b978b6e](https://github.com/mozilla/fxa-auth-server/commit/b978b6e))
* **tests:** switch coverage tool, adjust log_tests (#1348) r=vbudhram ([8451a56](https://github.com/mozilla/fxa-auth-server/commit/8451a56)), closes [#1340](https://github.com/mozilla/fxa-auth-server/issues/1340)

### chore

* **deps:** update tap testing to latest version (#1339) r=vladikoff ([6648da0](https://github.com/mozilla/fxa-auth-server/commit/6648da0))
* **server:** Add some comments about why a some strange patterns are used. ([2fba045](https://github.com/mozilla/fxa-auth-server/commit/2fba045))

### Features

* **account:** devices push notify endpoint ([699caa1](https://github.com/mozilla/fxa-auth-server/commit/699caa1)), closes [#1357](https://github.com/mozilla/fxa-auth-server/issues/1357)
* **server:** Remove the account lockout feature. ([df3b0de](https://github.com/mozilla/fxa-auth-server/commit/df3b0de)), closes [#1359](https://github.com/mozilla/fxa-auth-server/issues/1359)
* **signin:** Always do sign-in confirmation on suspicious requests. ([cb8f33b](https://github.com/mozilla/fxa-auth-server/commit/cb8f33b))

### Refactor

* **customs:** Add function to scrub payload before performing customs check ([f44872d](https://github.com/mozilla/fxa-auth-server/commit/f44872d))
* **push:** provide pushToDevice, pushToDevices and pushToAllDevices methods ([89083cd](https://github.com/mozilla/fxa-auth-server/commit/89083cd))



<a name="1.65.3"></a>
## [1.65.3](https://github.com/mozilla/fxa-auth-server/compare/v1.65.2...v1.65.3) (2016-07-21)


### Bug Fixes

* **l10n:** bump content-server-l10n to current HEAD ([e097090](https://github.com/mozilla/fxa-auth-server/commit/e097090))



<a name="1.65.2"></a>
## [1.65.2](https://github.com/mozilla/fxa-auth-server/compare/v1.65.0...v1.65.2) (2016-07-19)


### Bug Fixes

* **server:** remove placeholder device records for sync sessions ([1af5624](https://github.com/mozilla/fxa-auth-server/commit/1af5624))



<a name="1.65.0"></a>
# [1.65.0](https://github.com/mozilla/fxa-auth-server/compare/v1.64.0...v1.65.0) (2016-07-14)


### Bug Fixes

* **config:** adjust local dev config to support signin confirmation (#1313) r=vbudhram,shane- ([282271b](https://github.com/mozilla/fxa-auth-server/commit/282271b))
* **customs:** Report errno to customs when password check fails. ([bdd5d0c](https://github.com/mozilla/fxa-auth-server/commit/bdd5d0c))
* **deps:** update npm-shrinkwrap.json w/ newest auth-mailer & fxa-content-server-l10n (#129 ([56b6ad1](https://github.com/mozilla/fxa-auth-server/commit/56b6ad1))
* **docs:** correct the acitvity event data documentation (#1322) r=vladikoff ([9b8747b](https://github.com/mozilla/fxa-auth-server/commit/9b8747b))
* **log:** Add comments and clarify naming for logging methods. ([35c7f68](https://github.com/mozilla/fxa-auth-server/commit/35c7f68))
* **server:** fix bad sessionTokenId arg in call to updateDevice (#1324) r=vladikoff ([4777a8a](https://github.com/mozilla/fxa-auth-server/commit/4777a8a)), closes [(#1324](https://github.com/(/issues/1324)
* **server:** remove default user agent fallback pending legal ok ([8b8f00d](https://github.com/mozilla/fxa-auth-server/commit/8b8f00d))
* **signin:** Let /password/change/finish accept session tokens by id. ([b589b79](https://github.com/mozilla/fxa-auth-server/commit/b589b79))
* **verify:** Don't sent post-verify email when `service` is blank. ([06bf05a](https://github.com/mozilla/fxa-auth-server/commit/06bf05a))

### chore

* **docs:** add more docs to activity events. (#1304) r=philbooth ([31177ad](https://github.com/mozilla/fxa-auth-server/commit/31177ad)), closes [#1202](https://github.com/mozilla/fxa-auth-server/issues/1202)
* **nsp:** Add NSP exception for https://nodesecurity.io/advisories/121 ([9465a99](https://github.com/mozilla/fxa-auth-server/commit/9465a99))
* **scripts:** Add stricter error handling to bash scripts ([7d595c2](https://github.com/mozilla/fxa-auth-server/commit/7d595c2))
* **tests:** allow passing a glob to npm test ([37f0fe4](https://github.com/mozilla/fxa-auth-server/commit/37f0fe4))

### docs

* **config:** clarify sample rate for sign in confirmation (#1315) r=vladikoff ([bc9d79d](https://github.com/mozilla/fxa-auth-server/commit/bc9d79d))

### Features

* **customs:** Send more request metadata to customs-server for checking. ([70944d3](https://github.com/mozilla/fxa-auth-server/commit/70944d3))
* **docs:** document the new activity events ([62b1255](https://github.com/mozilla/fxa-auth-server/commit/62b1255))
* **logging:** emit account.deleted activity event ([01828ab](https://github.com/mozilla/fxa-auth-server/commit/01828ab))
* **metrics:** Drop invalid flowids so they dont confuse our metrics. ([8827b91](https://github.com/mozilla/fxa-auth-server/commit/8827b91))
* **server:** emit new activity events for kpi dashboards ([ace64e7](https://github.com/mozilla/fxa-auth-server/commit/ace64e7))
* **server:** synthesize device records for sync sessions ([b536fd7](https://github.com/mozilla/fxa-auth-server/commit/b536fd7))
* **signin:** Add support for keyFetchToken verification (#1320), r=@rfk ([10ee322](https://github.com/mozilla/fxa-auth-server/commit/10ee322))

### Refactor

* **openid:** remove openid login support ([8cb651e](https://github.com/mozilla/fxa-auth-server/commit/8cb651e)), closes [#1336](https://github.com/mozilla/fxa-auth-server/issues/1336)



<a name="1.64.0"></a>
# [1.64.0](https://github.com/mozilla/fxa-auth-server/compare/v1.63.0...v1.64.0) (2016-06-23)


### Bug Fixes

* **account:** fix payload typo in device update ([673dd5d](https://github.com/mozilla/fxa-auth-server/commit/673dd5d))
* **config:** improve sign-in confirmation email regex ([33301c5](https://github.com/mozilla/fxa-auth-server/commit/33301c5))
* **logs:** Log the uid when reporting push errors. ([db9e5f4](https://github.com/mozilla/fxa-auth-server/commit/db9e5f4))
* **mail:** Remove the "resend blackout period". ([27082be](https://github.com/mozilla/fxa-auth-server/commit/27082be))
* **metrics:** Monitor for clients sending obsolete contentToken parameter. ([1d58b3e](https://github.com/mozilla/fxa-auth-server/commit/1d58b3e))
* **push:** Avoid blocking event loop when pushing to lots of devices. ([1be85c3](https://github.com/mozilla/fxa-auth-server/commit/1be85c3))
* **tests:** add verify_code tests ([e4eb4d8](https://github.com/mozilla/fxa-auth-server/commit/e4eb4d8))

### Features

* **config:** accept CORS requests from multiple origins ([f792d35](https://github.com/mozilla/fxa-auth-server/commit/f792d35))
* **email:** add verification reminders ([5007b4d](https://github.com/mozilla/fxa-auth-server/commit/5007b4d)), closes [#1081](https://github.com/mozilla/fxa-auth-server/issues/1081)
* **login:** Log an error on login if account has too many active sessions. ([ca9524b](https://github.com/mozilla/fxa-auth-server/commit/ca9524b))
* **metrics:** add metrics for reminder queries ([aca4185](https://github.com/mozilla/fxa-auth-server/commit/aca4185))
* **push:** Log an error if pushing notifications to too many active devices. ([5b81e10](https://github.com/mozilla/fxa-auth-server/commit/5b81e10))
* **signin:** Add regex for enabling signin confirmation (#1290) r=pbooth ([fa02ee8](https://github.com/mozilla/fxa-auth-server/commit/fa02ee8))

### Refactor

* **tests:** eliminate duplicate setup in local route tests ([e8cd5df](https://github.com/mozilla/fxa-auth-server/commit/e8cd5df))

### chore

* **changelog:** Generate changelog for v1.63.0 release ([0ca8367](https://github.com/mozilla/fxa-auth-server/commit/0ca8367))
* **deps:** Update to latest version of mozlog ([aa3b4e7](https://github.com/mozilla/fxa-auth-server/commit/aa3b4e7)), closes [#1279](https://github.com/mozilla/fxa-auth-server/issues/1279)
* **nsp:** update .nsprc and travis.yml ([9d047b5](https://github.com/mozilla/fxa-auth-server/commit/9d047b5)), closes [#1295](https://github.com/mozilla/fxa-auth-server/issues/1295)
* **shrinkwrap:** update fxa-auth-mailer ([1ced8c9](https://github.com/mozilla/fxa-auth-server/commit/1ced8c9))



<a name="1.63.0"></a>
## [1.63.0](https://github.com/mozilla/fxa-auth-server/compare/v1.62.1...v1.63.0) (2016-06-06)


### Bug Fixes

* **api:** remove device registration from signup/login endpoints ([21ad7f3](https://github.com/mozilla/fxa-auth-server/commit/21ad7f3))
* **e2e-email:** fix e2e-email for all locales ([0250e50](https://github.com/mozilla/fxa-auth-server/commit/0250e50))
* **mail:** Remove the "resend blackout period". ([27082be](https://github.com/mozilla/fxa-auth-server/commit/27082be))
* **push:** add verification push event to push log ([e5d609a](https://github.com/mozilla/fxa-auth-server/commit/e5d609a))
* **verify:** Only send post-verify email when service=sync ([e0cacf8](https://github.com/mozilla/fxa-auth-server/commit/e0cacf8))

### chore

* **deps:** Update to latest version of fxa-auth-mailer ([bc1ae49](https://github.com/mozilla/fxa-auth-server/commit/bc1ae49))
* **git:** Run a quick linting task on pre-push ([0c8767a](https://github.com/mozilla/fxa-auth-server/commit/0c8767a))

### Features

* **device:** emit create and delete events to SNS ([c90e44e](https://github.com/mozilla/fxa-auth-server/commit/c90e44e)), closes [#1186](https://github.com/mozilla/fxa-auth-server/issues/1186)
* **devices:** notify a device when it has been disconnected ([fcb9e80](https://github.com/mozilla/fxa-auth-server/commit/fcb9e80)), closes [#1139](https://github.com/mozilla/fxa-auth-server/issues/1139)
* **devices:** notify other devices of a new device ([6ed2697](https://github.com/mozilla/fxa-auth-server/commit/6ed2697)), closes [#1250](https://github.com/mozilla/fxa-auth-server/issues/1250)
* **events:** Include metrics context in SQS events ([d5dc75b](https://github.com/mozilla/fxa-auth-server/commit/d5dc75b))
* **metrics:** Log metrics about whether metrics are transmitted correctly. ([c4119f1](https://github.com/mozilla/fxa-auth-server/commit/c4119f1))
* **signin:** Updated password/change/finish and account/reset ([333451e](https://github.com/mozilla/fxa-auth-server/commit/333451e))



<a name="1.62.5"></a>
## [1.62.5](https://github.com/mozilla/fxa-auth-server/compare/v1.62.4...v1.62.5) (2016-05-27)


### Bug Fixes

* **l10n:** update to fix broken lt locale ([512576d](https://github.com/mozilla/fxa-auth-server/commit/512576d))



<a name="1.62.4"></a>
## [1.62.4](https://github.com/mozilla/fxa-auth-server/compare/v1.62.3...v1.62.4) (2016-05-24)




<a name="1.62.3"></a>
## [1.62.3](https://github.com/mozilla/fxa-auth-server/compare/v1.62.2...v1.62.3) (2016-05-24)


### chore

* **shrinkwrap:** update auth-mailer/content-server-l10n on v1.62.2 ([3e1027a](https://github.com/mozilla/fxa-auth-server/commit/3e1027a))



<a name="1.62.2"></a>
## [1.62.2](https://github.com/mozilla/fxa-auth-server/compare/v1.62.1...v1.62.2) (2016-05-20)


### Bug Fixes

* **token:** Use new REQUEST_BLOCKED error for bad content tokens. ([c0696be](https://github.com/mozilla/fxa-auth-server/commit/c0696be))



<a name="1.62.1"></a>
## [1.62.1](https://github.com/mozilla/fxa-auth-server/compare/v1.62.0...v1.62.1) (2016-05-20)


### Bug Fixes

* **deps:** Update to auth-db-mysql train-62 ([685054d](https://github.com/mozilla/fxa-auth-server/commit/685054d))



<a name="1.62.0"></a>
# [1.62.0](https://github.com/mozilla/fxa-auth-server/compare/v1.61.0...v1.62.0) (2016-05-19)


### Bug Fixes

* **clientAddress:** Cope better with X-Forwarded-For having fewer items than expected. ([fd85359](https://github.com/mozilla/fxa-auth-server/commit/fd85359))
* **push:** adjust metrics increment logs ([8120c76](https://github.com/mozilla/fxa-auth-server/commit/8120c76)), closes [#1253](https://github.com/mozilla/fxa-auth-server/issues/1253)

### Features

* **errors:** Add API and docs for new "request blocked" errno 125. ([d7edef8](https://github.com/mozilla/fxa-auth-server/commit/d7edef8))
* **locale:** add Arabic locale support ([a13e32a](https://github.com/mozilla/fxa-auth-server/commit/a13e32a))
* **locale:** add Finnish locale ([8646591](https://github.com/mozilla/fxa-auth-server/commit/8646591))
* **push:** document the format of the push payloads ([9fa65ce](https://github.com/mozilla/fxa-auth-server/commit/9fa65ce))
* **push:** Prepare codebase for data payloads ([b60c464](https://github.com/mozilla/fxa-auth-server/commit/b60c464))

### Refactor

* **reset:** Adds sessionToken as an optional param for /account/reset (#1265) ([8b796b3](https://github.com/mozilla/fxa-auth-server/commit/8b796b3))



<a name="1.61.0"></a>
# [1.61.0](https://github.com/mozilla/fxa-auth-server/compare/v1.60.0...v1.61.0) (2016-05-04)


### Bug Fixes

* **device:** Restrict device name to display-safe unicode characters ([79acb18](https://github.com/mozilla/fxa-auth-server/commit/79acb18))
* **devices:** Avoid spurious writes to device record if nothing has changed ([4330f2d](https://github.com/mozilla/fxa-auth-server/commit/4330f2d))
* **push:** Disallow storing of public-key values until we're ready to use them. ([12265c3](https://github.com/mozilla/fxa-auth-server/commit/12265c3))
* **tests:** Fix typo in test name ([dbc0de0](https://github.com/mozilla/fxa-auth-server/commit/dbc0de0))

### Features

* **devices:** Add metrics on device updates, and a flag to disable them ([af748be](https://github.com/mozilla/fxa-auth-server/commit/af748be))
* **log:** includes uid in summary for account create and login ([1232f95](https://github.com/mozilla/fxa-auth-server/commit/1232f95)), closes [#1225](https://github.com/mozilla/fxa-auth-server/issues/1225)
* **mailer:** Add "re-confirm your email" templates. ([f7508cb](https://github.com/mozilla/fxa-auth-server/commit/f7508cb))
* **push:** Add event logging for password changes and resets. ([0db73f5](https://github.com/mozilla/fxa-auth-server/commit/0db73f5))
* **push:** Notify devices when the password is changed or reset. ([77e53bf](https://github.com/mozilla/fxa-auth-server/commit/77e53bf))

### chore

* **nsp:** Update convict, add .nsprc file to silence some NSP warnings ([038f46e](https://github.com/mozilla/fxa-auth-server/commit/038f46e))



<a name="1.60.4"></a>
## [1.60.4](https://github.com/mozilla/fxa-auth-server/compare/v1.60.3...v1.60.4) (2016-04-29)


### Bug Fixes

* **devices:** Avoid spurious writes to device record if nothing has changed ([5017913](https://github.com/mozilla/fxa-auth-server/commit/5017913))
* **token:** Tweak regex for samsung user-agents in content-token allow list ([13e13b2](https://github.com/mozilla/fxa-auth-server/commit/13e13b2))



<a name="1.60.3"></a>
## [1.60.3](https://github.com/mozilla/fxa-auth-server/compare/v1.60.2...v1.60.3) (2016-04-20)


### Bug Fixes

* **token:** Add end-of-string anchor in contenttoken email regex. ([c1aae28](https://github.com/mozilla/fxa-auth-server/commit/c1aae28))



<a name="1.60.2"></a>
## [1.60.2](https://github.com/mozilla/fxa-auth-server/compare/v1.60.1...v1.60.2) (2016-04-19)


### Bug Fixes

* **token:** Add samsung user-agents to content-token allow list ([96f2190](https://github.com/mozilla/fxa-auth-server/commit/96f2190))



<a name="1.60.1"></a>
## [1.60.1](https://github.com/mozilla/fxa-auth-server/compare/v1.60.0...v1.60.1) (2016-04-19)


### Bug Fixes

* **account:** flag unknown attempts for the emailRecord ([b4fa3f6](https://github.com/mozilla/fxa-auth-server/commit/b4fa3f6))
* **bulk-mailer:** Remove the locale prefix on filenames w/ --write ([3c9d584](https://github.com/mozilla/fxa-auth-server/commit/3c9d584))
* **bulk-mailer:** Set error rate to 0, we are done testing. ([06b4c91](https://github.com/mozilla/fxa-auth-server/commit/06b4c91))
* **clientAddress:** allow location of the client ip address in forward headers to be specified in co ([3440484](https://github.com/mozilla/fxa-auth-server/commit/3440484))
* **contentToken:** don't let hapi give validation errors about contentToken ([5725061](https://github.com/mozilla/fxa-auth-server/commit/5725061))
* **contentToken:** fix docs ([dd68374](https://github.com/mozilla/fxa-auth-server/commit/dd68374))
* **contentToken:** update metrics, remove ip ([89dd85b](https://github.com/mozilla/fxa-auth-server/commit/89dd85b))
* **customs:** Check more password-related actions with customs-server. ([cf76513](https://github.com/mozilla/fxa-auth-server/commit/cf76513))
* **customs:** fix type for form.email ([398c98e](https://github.com/mozilla/fxa-auth-server/commit/398c98e))
* **customs:** provide email properly to customs ([b28fb17](https://github.com/mozilla/fxa-auth-server/commit/b28fb17))
* **email:** Add feature-flag for new-login notification email. ([1868914](https://github.com/mozilla/fxa-auth-server/commit/1868914))
* **email:** Point to private fork of auth-mailer for prod deploy. ([26f7b3a](https://github.com/mozilla/fxa-auth-server/commit/26f7b3a))
* **email:** reinstate new sync device emails ([9f7ff9f](https://github.com/mozilla/fxa-auth-server/commit/9f7ff9f))
* **email:** send additional template data for new-login email. ([e35eba8](https://github.com/mozilla/fxa-auth-server/commit/e35eba8))
* **errors:** move bad content error up ([e67990c](https://github.com/mozilla/fxa-auth-server/commit/e67990c))
* **must-reset:** exit code 1 on reset account error ([3774ea8](https://github.com/mozilla/fxa-auth-server/commit/3774ea8))
* **tests:** Build and test fixes for latest fxa-auth-mailer update. ([e3eb504](https://github.com/mozilla/fxa-auth-server/commit/e3eb504))
* **token:** Allow certain emails to bypass the content-token restriction (#27) ([2a162e6](https://github.com/mozilla/fxa-auth-server/commit/2a162e6)), closes [#27](https://github.com/mozilla/fxa-auth-server/issues/27)
* **token:** Allow the UA for a specific partner device. ([6401431](https://github.com/mozilla/fxa-auth-server/commit/6401431))
* **token:** Fix test bustage from missing contentToken config ([6924d5c](https://github.com/mozilla/fxa-auth-server/commit/6924d5c))
* **token:** More diagnostic logging for content-token errors. (#25) ([33f6307](https://github.com/mozilla/fxa-auth-server/commit/33f6307)), closes [#25](https://github.com/mozilla/fxa-auth-server/issues/25)
* **token:** Validate and log metrics on content-tokens even when they're optional ([002219b](https://github.com/mozilla/fxa-auth-server/commit/002219b))

### chore

* **bulk-mailer:** Settle on the "password_reset_required" template ([90de303](https://github.com/mozilla/fxa-auth-server/commit/90de303))
* **bulk-mailer:** Stop all processing on error. ([ae83d72](https://github.com/mozilla/fxa-auth-server/commit/ae83d72))
* **customs:** use named error constant for UNEXPECTED_ERROR ([ead6134](https://github.com/mozilla/fxa-auth-server/commit/ead6134))
* **doc:** add usage info to scripts/must-reset.js ([8d02f8b](https://github.com/mozilla/fxa-auth-server/commit/8d02f8b))
* **docs:** Add more docs to the reset-send-batch script. ([975132e](https://github.com/mozilla/fxa-auth-server/commit/975132e))
* **shrinkwrap:** pick up new versions auth-mailer and content-l10n ([3fb3186](https://github.com/mozilla/fxa-auth-server/commit/3fb3186))

### Features

* **bulk-mailer:** `--errors` and `--unsent` now have defaults. ([61c092d](https://github.com/mozilla/fxa-auth-server/commit/61c092d))
* **bulk-mailer:** Add some utilities to work with batches ([21a9033](https://github.com/mozilla/fxa-auth-server/commit/21a9033))
* **contentToken:** add customs flag on bad token ([e811ced](https://github.com/mozilla/fxa-auth-server/commit/e811ced))
* **contentToken:** add tests, add new error code ([8372a62](https://github.com/mozilla/fxa-auth-server/commit/8372a62))
* **contentToken:** adjust user agents ([70bc661](https://github.com/mozilla/fxa-auth-server/commit/70bc661))
* **customs:** include errno in customs flags ([d50f959](https://github.com/mozilla/fxa-auth-server/commit/d50f959))
* **login:** add content token support ([a2ac3ad](https://github.com/mozilla/fxa-auth-server/commit/a2ac3ad))
* **reset:** Added "must reset account" error state ([e86d16f](https://github.com/mozilla/fxa-auth-server/commit/e86d16f))
* **scripts:** Add a bulk mailer ([09c2671](https://github.com/mozilla/fxa-auth-server/commit/09c2671))



<a name="1.60.0"></a>
# [1.60.0](https://github.com/mozilla/fxa-auth-server/compare/v1.59.0...v1.60.0) (2016-04-19)


### Bug Fixes

* **bulk-mailer:** Remove the locale prefix on filenames w/ --write ([1c0959d](https://github.com/mozilla/fxa-auth-server/commit/1c0959d))
* **bulk-mailer:** Set error rate to 0, we are done testing. ([897de10](https://github.com/mozilla/fxa-auth-server/commit/897de10))
* **clientAddress:** allow location of the client ip address in forward headers to be specified in co ([517fbff](https://github.com/mozilla/fxa-auth-server/commit/517fbff))
* **customs:** Check more password-related actions with customs-server. ([8ceedb6](https://github.com/mozilla/fxa-auth-server/commit/8ceedb6))
* **deps:** fix node-uap commit sha ([e2aa184](https://github.com/mozilla/fxa-auth-server/commit/e2aa184))
* **email:** Add feature-flag for new-login notification email. ([3d4d5f9](https://github.com/mozilla/fxa-auth-server/commit/3d4d5f9))
* **email:** Point to latest auth-mailer ([17123ee](https://github.com/mozilla/fxa-auth-server/commit/17123ee))
* **email:** reinstate new sync device emails ([93a78de](https://github.com/mozilla/fxa-auth-server/commit/93a78de))
* **email:** send additional template data for new-login email. ([177e192](https://github.com/mozilla/fxa-auth-server/commit/177e192))
* **must-reset:** exit code 1 on reset account error ([c100a48](https://github.com/mozilla/fxa-auth-server/commit/c100a48))
* **tests:** Build and test fixes for latest fxa-auth-mailer update. ([493f917](https://github.com/mozilla/fxa-auth-server/commit/493f917))

### Features

* **bulk-mailer:** `--errors` and `--unsent` now have defaults. ([eec2e72](https://github.com/mozilla/fxa-auth-server/commit/eec2e72))
* **customs:** include errno in customs flags and merge fixes ([3dcdaf8](https://github.com/mozilla/fxa-auth-server/commit/3dcdaf8))
* **reset:** Ability to put a users account in a "must reset" state, per dannycoates (PATCH) ([d7638a6](https://github.com/mozilla/fxa-auth-server/commit/d7638a6))
* **scripts:** Add a bulk mailer ([296f152](https://github.com/mozilla/fxa-auth-server/commit/296f152))

### chore

* **bulk-mailer:** Settle on the "password_reset_required" template ([f02e292](https://github.com/mozilla/fxa-auth-server/commit/f02e292))
* **bulk-mailer:** Stop all processing on error. ([de8e355](https://github.com/mozilla/fxa-auth-server/commit/de8e355))
* **convict:** use convict .getProperties(), not deprecated .root() ([4fa61c0](https://github.com/mozilla/fxa-auth-server/commit/4fa61c0))
* **customs:** use named error constant for UNEXPECTED_ERROR ([d417644](https://github.com/mozilla/fxa-auth-server/commit/d417644))
* **docs:** Add more docs to the reset-send-batch script. ([107062a](https://github.com/mozilla/fxa-auth-server/commit/107062a))



<a name="1.59.0"></a>
# [1.59.0](https://github.com/mozilla/fxa-auth-server/compare/v1.58.1...v1.59.0) (2016-03-28)


### Bug Fixes

* **email:** Clean up accounts with invalid emails on status poll. ([5233391](https://github.com/mozilla/fxa-auth-server/commit/5233391))

### Features

* **logging:** add metrics context metadata to activity events ([09d3851](https://github.com/mozilla/fxa-auth-server/commit/09d3851))
* **metrics:** track push email status checks ([eb3920e](https://github.com/mozilla/fxa-auth-server/commit/eb3920e)), closes [#1220](https://github.com/mozilla/fxa-auth-server/issues/1220)

### Reverts

* **metrics:** disable logging hask skew to datadog ([7a1bc82](https://github.com/mozilla/fxa-auth-server/commit/7a1bc82)), closes [#1215](https://github.com/mozilla/fxa-auth-server/issues/1215)

### chore

* **changelog:** Remove duplicate changelog entries ([18b8899](https://github.com/mozilla/fxa-auth-server/commit/18b8899))
* **shrinkwrap:** bump to auth-mailer#f4098f9 and content-l10n#b61acfa and no other changes ([72b5d55](https://github.com/mozilla/fxa-auth-server/commit/72b5d55))
* **shrinkwrap:** bump to fxa-auth-db-mysql#v0.59.0 ([bf01283](https://github.com/mozilla/fxa-auth-server/commit/bf01283))



<a name="1.58.1"></a>
## [1.58.1](https://github.com/mozilla/fxa-auth-server/compare/v1.58.0...v1.58.1) (2016-03-17)


### chore

* **deps:** fix shrinkwrap for latest auth-db-mysql version ([2880e67](https://github.com/mozilla/fxa-auth-server/commit/2880e67))


<a name="1.58.0"></a>
# [1.58.0](https://github.com/mozilla/fxa-auth-server/compare/v1.57.0...v1.58.0) (2016-03-17)


### Bug Fixes

* **api:** permit null lastAccessTime in devices response ([474032d](https://github.com/mozilla/fxa-auth-server/commit/474032d))
* **api:** reject emails without a dot in the domain ([434e460](https://github.com/mozilla/fxa-auth-server/commit/434e460))
* **tests:** sanely handle unicode email addresses in account tests ([71e4126](https://github.com/mozilla/fxa-auth-server/commit/71e4126))

### chore

* **api:** Add signin config value ([0beade7](https://github.com/mozilla/fxa-auth-server/commit/0beade7))



<a name="1.57.1"></a>
## [1.57.1](https://github.com/mozilla/fxa-auth-server/compare/v1.57.0...v1.57.1) (2016-03-04)


### Bug Fixes
* **email:** Restrict unicode chars allowed in email addresses. ([81a42de](https://github.com/mozilla/fxa-auth-server/commit/81a42de))



<a name="1.57.0"></a>
# [1.57.0](https://github.com/mozilla/fxa-auth-server/compare/v1.56.0...v1.57.0) (2016-03-01)


### Bug Fixes

* **api:** permit lastAccessTime 0 in devices response ([4059323](https://github.com/mozilla/fxa-auth-server/commit/4059323))
* **bounces:** Cope with quoted email addresses in bounce notifications. ([9b976e7](https://github.com/mozilla/fxa-auth-server/commit/9b976e7))
* **config:** adjust localized post-verification links ([c7c73c9](https://github.com/mozilla/fxa-auth-server/commit/c7c73c9))
* **deps:** Migrate to more up-to-date user-agent parsing lib. ([8106c8b](https://github.com/mozilla/fxa-auth-server/commit/8106c8b))
* **e2e-email:** fix expected link s@/en-US/firefox/sync/@/firefox/sync/@ ([5396868](https://github.com/mozilla/fxa-auth-server/commit/5396868))
* **logging:** Remove PII from logged error object details. ([9e4bcde](https://github.com/mozilla/fxa-auth-server/commit/9e4bcde))
* **push:** add TTL to push requests ([ed98cc6](https://github.com/mozilla/fxa-auth-server/commit/ed98cc6)), closes [#1187](https://github.com/mozilla/fxa-auth-server/issues/1187)

### Features

* **api:** Add get account status by email endpoint ([5d7ca53](https://github.com/mozilla/fxa-auth-server/commit/5d7ca53))
* **devices:** added fxa-deviceId to the signed certificate ([a866e8f](https://github.com/mozilla/fxa-auth-server/commit/a866e8f))
* **logging:** Log hawk timestamp skew to statsd for easier analysis. ([0c153fb](https://github.com/mozilla/fxa-auth-server/commit/0c153fb))

### Refactor

* **bounces:** Make bounce-handling code testable, add some tests. ([a1da228](https://github.com/mozilla/fxa-auth-server/commit/a1da228))
* **errors:** Define named constants for errno values. ([8680d22](https://github.com/mozilla/fxa-auth-server/commit/8680d22))
* **tests:** Use a shared helper function for mocking out logging. ([52dc521](https://github.com/mozilla/fxa-auth-server/commit/52dc521))

### chore

* **dependencies:** upgrade mozlog to 2.0.3 ([afa5926](https://github.com/mozilla/fxa-auth-server/commit/afa5926))
* **shrinkwrap:** update fxa-content-server-l10n to 4bf305a1 ([efeef25](https://github.com/mozilla/fxa-auth-server/commit/efeef25))
* **test:** no need to test with node v0.12 ([3ae34da](https://github.com/mozilla/fxa-auth-server/commit/3ae34da))



<a name="1.56.0"></a>
# [1.56.0](https://github.com/mozilla/fxa-auth-server/compare/v1.55.1...v1.56.0) (2016-02-11)


### Bug Fixes

* **config:** Pass 'options.extra.email' to hapi-fxa-oauth, not 'options.email'. ([68572fa](https://github.com/mozilla/fxa-auth-server/commit/68572fa))
* **e2e-email:** adjust expected query arguments for auth-mailer#118 ([b8b345c](https://github.com/mozilla/fxa-auth-server/commit/b8b345c))
* **hawk:** Update to latest hapi-auth-hawk ([078ddc0](https://github.com/mozilla/fxa-auth-server/commit/078ddc0))
* **tests:** Update tests for new fxa-auth-mailer behaviour ([0f25ddd](https://github.com/mozilla/fxa-auth-server/commit/0f25ddd))

### Features

* **config:** Add 'oauth.keepAlive' config option. ([f8abfe2](https://github.com/mozilla/fxa-auth-server/commit/f8abfe2))
* **push:** respond to 400 level errors from the push server by clearing device push info ([b37dc91](https://github.com/mozilla/fxa-auth-server/commit/b37dc91)), closes [#1151](https://github.com/mozilla/fxa-auth-server/issues/1151)

### chore

* **e2e-email:** bg is now translated for 'Firefox Account Verified' ([e5baead](https://github.com/mozilla/fxa-auth-server/commit/e5baead))
* **shrinkwrap:** update shrinkwrap to pick up fxa-auth-mailer#01f8ee75 ([64ca8c0](https://github.com/mozilla/fxa-auth-server/commit/64ca8c0))



<a name="1.55.1"></a>
## [1.55.1](https://github.com/mozilla/fxa-auth-server/compare/v1.55.0...v1.55.1) (2016-01-31)


### Bug Fixes

* **sessiontokens:** effectively disable sessionToken updates ([8c9597d](https://github.com/mozilla/fxa-auth-server/commit/8c9597d))



<a name="1.55.0"></a>
# [1.55.0](https://github.com/mozilla/fxa-auth-server/compare/v1.53.0...v1.55.0) (2016-01-28)


### Bug Fixes

* **tokens:** extend token freshness threshold to 6 hours ([cffc099](https://github.com/mozilla/fxa-auth-server/commit/cffc099))

### Features

* **docker:** Add Dockerfile for self-hosting ([c96cec1](https://github.com/mozilla/fxa-auth-server/commit/c96cec1))
* **metrics:** Added additional user info on statsd messages ([fff4624](https://github.com/mozilla/fxa-auth-server/commit/fff4624))
* **push:** add account verification push updates ([b4d5822](https://github.com/mozilla/fxa-auth-server/commit/b4d5822)), closes [#1141](https://github.com/mozilla/fxa-auth-server/issues/1141)

### chore

* **deps:** update changelog template to 1.1.0 ([4f9af41](https://github.com/mozilla/fxa-auth-server/commit/4f9af41)), closes [#1152](https://github.com/mozilla/fxa-auth-server/issues/1152)
* **docs:** add activity events log ([6c6c307](https://github.com/mozilla/fxa-auth-server/commit/6c6c307)), closes [#312](https://github.com/mozilla/fxa-auth-server/issues/312)
* **e2e-email:** ko is now translated for some email strings ([4aaf43f](https://github.com/mozilla/fxa-auth-server/commit/4aaf43f))
* **shrinkwrap:** update shrinkwrap, notably for auth-mailer and content-server-l10n ([789cb8d](https://github.com/mozilla/fxa-auth-server/commit/789cb8d))

### docs

* **contributing:** Mention git commit guidelines ([d7bf16f](https://github.com/mozilla/fxa-auth-server/commit/d7bf16f))



<a name="1.53.0"></a>
# [1.53.0](https://github.com/mozilla/fxa-auth-server/compare/v1.51.1...v1.53.0) (2016-01-12)


### Bug Fixes

* **events:** emit an event for account reset so sync can update the generation ([7a8a0ad](https://github.com/mozilla/fxa-auth-server/commit/7a8a0ad)
* **e2e-email:** update localQuirks for new translations (cy) ([fb08283](https://github.com/mozilla/fxa-auth-server/commit/fb08283))
* **log:** add mozlog fmt properly ([35d8291](https://github.com/mozilla/fxa-auth-server/commit/35d8291)), closes [#1138](https://github.com/mozilla/fxa-auth-server/issues/1138)

### Features

* **activity:** log successful account resets ([f244af6](https://github.com/mozilla/fxa-auth-server/commit/f244af6)), closes [#1144](https://github.com/mozilla/fxa-auth-server/issues/1144)



<a name="1.51.1"></a>
## [1.51.1](https://github.com/mozilla/fxa-auth-server/compare/v1.51.0...v1.51.1) (2015-12-15)


### Bug Fixes

* **e2e-email:** update localQuirks for new translations ([f9f31d6](https://github.com/mozilla/fxa-auth-server/commit/f9f31d6))



<a name="1.51.0"></a>
# [1.51.0](https://github.com/mozilla/fxa-auth-server/compare/v1.50.1...v1.51.0) (2015-12-14)


### Bug Fixes

* **server:** add missing lastAccessTime field to devices response ([e28a4fa](https://github.com/mozilla/fxa-auth-server/commit/e28a4fa))
* **server:** require device name to be set explicitly ([417f494](https://github.com/mozilla/fxa-auth-server/commit/417f494))
* **travis:** install/use g++-4.8 for node 4.x build of scrypt-hash ([f129b7b](https://github.com/mozilla/fxa-auth-server/commit/f129b7b))



<a name="1.50.1"></a>
## [1.50.1](https://github.com/mozilla/fxa-auth-server/compare/v1.50.0...v1.50.1) (2015-11-23)


### Bug Fixes

* **auth-db-mysql:** update to latest fxa-auth-db-mysql @ 939f04e ([34f2ffb](https://github.com/mozilla/fxa-auth-server/commit/34f2ffb))
* **server:** permit null values in devices response ([3407f4e](https://github.com/mozilla/fxa-auth-server/commit/3407f4e))
* **server:** return isCurrentDevice from /account/devices ([c75a8a3](https://github.com/mozilla/fxa-auth-server/commit/c75a8a3))
* **tests:** ignore error on listen (when auth-db-mysql is already bound) ([0bab602](https://github.com/mozilla/fxa-auth-server/commit/0bab602))
* **tests:** repair travis-ci mysql testing to ensure auth-db-mysql is used ([6eb3639](https://github.com/mozilla/fxa-auth-server/commit/6eb3639))
* **tests:** unskip tests now that they are translated (GH-995) ([ebb60b6](https://github.com/mozilla/fxa-auth-server/commit/ebb60b6))
* **travis-ci:** check that auth-db-mysql reports "MySql" as constructor class name ([cd0e28e](https://github.com/mozilla/fxa-auth-server/commit/cd0e28e))

### Features

* **metrics:** send email-bounce-related metrics to statsd. ([203c054](https://github.com/mozilla/fxa-auth-server/commit/203c054))



<a name="1.50.0"></a>
# [1.50.0](https://github.com/mozilla/fxa-auth-server/compare/v1.49.0...v1.50.0) (2015-11-18)


### Bug Fixes

* **docs:** fix docs typo ([d238fa4](https://github.com/mozilla/fxa-auth-server/commit/d238fa4))
* **locale:** reenable pt-PT locale ([e6617f9](https://github.com/mozilla/fxa-auth-server/commit/e6617f9))
* **mail:** update email support url ([f051b21](https://github.com/mozilla/fxa-auth-server/commit/f051b21))
* **oauth:** look for the correct 'scope' param in oauth response, not 'scopes' ([7fc5030](https://github.com/mozilla/fxa-auth-server/commit/7fc5030))
* **server:** eliminate device validation discrepancies ([6722204](https://github.com/mozilla/fxa-auth-server/commit/6722204))
* **server:** refactor account promise chains to named functions ([05e50aa](https://github.com/mozilla/fxa-auth-server/commit/05e50aa))

### Features

* **oauth:** pass email=false when verifying oauth tokens ([f1306c9](https://github.com/mozilla/fxa-auth-server/commit/f1306c9)), closes [#1109](https://github.com/mozilla/fxa-auth-server/issues/1109)
* **server:** implement device registration api ([d7e976b](https://github.com/mozilla/fxa-auth-server/commit/d7e976b))



<a name="1.49.0"></a>
# [1.49.0](https://github.com/mozilla/fxa-auth-server/compare/v1.48.3...v1.49.0) (2015-11-04)


### Bug Fixes

* **e2e-email:** update for sr localization of subject ([40068d6](https://github.com/mozilla/fxa-auth-server/commit/40068d6))
* **tests:** Eliminate race condition in teardown of concurrent_tests ([bc85618](https://github.com/mozilla/fxa-auth-server/commit/bc85618))
* **tests:** wait for email delivery in concurrent_tests ([fe279ff](https://github.com/mozilla/fxa-auth-server/commit/fe279ff))

### Features

* **profile:** Add oauth-authenticated /account/profile endpoint. ([9ebec1a](https://github.com/mozilla/fxa-auth-server/commit/9ebec1a))



<a name="1.48.3"></a>
## [1.48.3](https://github.com/mozilla/fxa-auth-server/compare/v1.48.2...v1.48.3) (2015-10-29)


### Bug Fixes

* **e2e-email:** exit 1 on error ([5420049](https://github.com/mozilla/fxa-auth-server/commit/5420049))
* **startup:** if error on startup, log and exit ([2c4df03](https://github.com/mozilla/fxa-auth-server/commit/2c4df03))



<a name="1.48.2"></a>
## [1.48.2](https://github.com/mozilla/fxa-auth-server/compare/v1.48.1...v1.48.2) (2015-10-23)




<a name="1.48.1"></a>
## [1.48.1](https://github.com/mozilla/fxa-auth-server/compare/v1.48.0...v1.48.1) (2015-10-21)


### Bug Fixes

* **deps:** shrinkwrap excludes fxa-jwtool->pem-jwk dep if pem-jwk is a devDep ([ffe145e](https://github.com/mozilla/fxa-auth-server/commit/ffe145e))
* **deps:** shrinkwrap excludes fxa-jwtool->pem-jwk dep if pem-jwk is a devDep ([08f0dca](https://github.com/mozilla/fxa-auth-server/commit/08f0dca))



<a name="1.48.0"></a>
# [1.48.0](https://github.com/mozilla/fxa-auth-server/compare/v1.47.1...v1.48.0) (2015-10-21)


### Bug Fixes

* **email:** stop sending new sync device emails ([b7dcef4](https://github.com/mozilla/fxa-auth-server/commit/b7dcef4))

### Features

* **server:** optionally enforce a strict CORS origin ([664d73e](https://github.com/mozilla/fxa-auth-server/commit/664d73e))



<a name="1.47.1"></a>
## [1.47.1](https://github.com/mozilla/fxa-auth-server/compare/v1.47.0...v1.47.1) (2015-10-13)




<a name="1.47.0"></a>
# [1.47.0](https://github.com/mozilla/fxa-auth-server/compare/v1.46.0...v1.47.0) (2015-10-08)


### Features

* **i18n:** Enable Romainian `ro` support. ([c0f419b](https://github.com/mozilla/fxa-auth-server/commit/c0f419b)), closes [mozilla/fxa-content-server#3125](https://github.com/mozilla/fxa-content-server/issues/3125)
* **metrics:** send account verification time to statsd ([65870d3](https://github.com/mozilla/fxa-auth-server/commit/65870d3))



<a name="1.46.0"></a>
# [1.46.0](https://github.com/mozilla/fxa-auth-server/compare/v1.45.1...v1.46.0) (2015-09-23)


### Bug Fixes

* **logging:** use service query parameter in activityEvent ([243879a](https://github.com/mozilla/fxa-auth-server/commit/243879a))
* **tests:** changes for "Firefox Account Verified" in train-46 ([e630ed6](https://github.com/mozilla/fxa-auth-server/commit/e630ed6))
* **tests:** run mysql tests on travis ([f90a8c1](https://github.com/mozilla/fxa-auth-server/commit/f90a8c1)), closes [#1032](https://github.com/mozilla/fxa-auth-server/issues/1032)

### Features

* **basket:** send sync login events to basket ([28842c7](https://github.com/mozilla/fxa-auth-server/commit/28842c7))
* **db:** add function to return user's sessions array ([bfaddc5](https://github.com/mozilla/fxa-auth-server/commit/bfaddc5))
* **logging:** add createdAt to account.signed activity event ([ab4d815](https://github.com/mozilla/fxa-auth-server/commit/ab4d815))



<a name="1.45.0"></a>
# [1.45.0](https://github.com/mozilla/fxa-auth-server/compare/v1.44.1...v1.45.0) (2015-09-14)


### Bug Fixes

* **db:** decrease session token update frequency ([6924fba](https://github.com/mozilla/fxa-auth-server/commit/6924fba))
* **db:** properly encapsulate session token update logic ([92c94c1](https://github.com/mozilla/fxa-auth-server/commit/92c94c1))
* **loadtest:** adjust url for /.well-known/browserid ([85ddb43](https://github.com/mozilla/fxa-auth-server/commit/85ddb43))
* **metrics:** properly report account.uid for account.created ([da29324](https://github.com/mozilla/fxa-auth-server/commit/da29324))
* **tests:** changes to allow setting accept-language for some requests ([bdc9c36](https://github.com/mozilla/fxa-auth-server/commit/bdc9c36))
* **tests:** improved script to checking email of all supported locales ([67ffcd1](https://github.com/mozilla/fxa-auth-server/commit/67ffcd1))
* **tests:** update loadtest build script to work with latest PyFxA. ([08f4d2d](https://github.com/mozilla/fxa-auth-server/commit/08f4d2d))
* **version:** use explicit path with git-config ([986b5b8](https://github.com/mozilla/fxa-auth-server/commit/986b5b8))



<a name="1.44.0"></a>
# [1.44.0](https://github.com/mozilla/fxa-auth-server/compare/v1.42.0...v1.44.0) (2015-08-28)


### Bug Fixes

* **config:** update convict .root() to .getProperties() calls ([4b6cab9](https://github.com/mozilla/fxa-auth-server/commit/4b6cab9))
* **notifier:** calling undefined log.level method throws ([e413713](https://github.com/mozilla/fxa-auth-server/commit/e413713))
* **server:** check errno on database errors ([28627ee](https://github.com/mozilla/fxa-auth-server/commit/28627ee))
* **server:** improve identification of mobile user agents ([cf947d2](https://github.com/mozilla/fxa-auth-server/commit/cf947d2))
* **tests:** make smtp.redirectDomain configurable in remote tests ([6adc10f](https://github.com/mozilla/fxa-auth-server/commit/6adc10f))
* **tests:** unset user-agent fields are null ([a2a7b10](https://github.com/mozilla/fxa-auth-server/commit/a2a7b10))

### Features

* **db:** store user agent and last-access time in sessionTokens ([f0d80ff](https://github.com/mozilla/fxa-auth-server/commit/f0d80ff))
* **l10n:** add en-GB as a supported locale. ([980236a](https://github.com/mozilla/fxa-auth-server/commit/980236a))
* **l10n:** add fa as a supported locale. ([c4b3bd2](https://github.com/mozilla/fxa-auth-server/commit/c4b3bd2))
* **metrics:** add DataDog to activity events, email verified activity events ([63842b0](https://github.com/mozilla/fxa-auth-server/commit/63842b0)), closes [#922](https://github.com/mozilla/fxa-auth-server/issues/922)



<a name="1.42.0"></a>
# [1.42.0](https://github.com/mozilla/fxa-auth-server/compare/v1.41.0...v1.42.0) (2015-07-24)


### Bug Fixes

* **api:** accept service as a query parameter ([3d49b51](https://github.com/mozilla/fxa-auth-server/commit/3d49b51)), closes [#961](https://github.com/mozilla/fxa-auth-server/issues/961)
* **errors:** convert missing parameter errors correctly ([2bbdc7e](https://github.com/mozilla/fxa-auth-server/commit/2bbdc7e))
* **tests:** add an EventEmitter to test/mailbox ([4d0f95a](https://github.com/mozilla/fxa-auth-server/commit/4d0f95a))
* **tests:** skip 3 pt-BR specific tests due to no translation yet ([4659017](https://github.com/mozilla/fxa-auth-server/commit/4659017))
* **tests:** verifyHash should no longer be returned ([7db5996](https://github.com/mozilla/fxa-auth-server/commit/7db5996))



<a name="1.41.0"></a>
# [1.41.0](https://github.com/mozilla/fxa-auth-server/compare/v1.40.0...v1.41.0) (2015-07-07)




<a name="1.40.0"></a>
# [1.40.0](https://github.com/mozilla/fxa-auth-server/compare/v1.39.1...v1.40.0) (2015-06-30)


### Bug Fixes

* **db:** Test for 400 from checkPassword, which shows incorrect password ([45c1ea3](https://github.com/mozilla/fxa-auth-server/commit/45c1ea3))
* **password:** Revert changes induced by #954 pull request ([d3e3462](https://github.com/mozilla/fxa-auth-server/commit/d3e3462))

### Features

* Add account notification emails. ([34ae5d0](https://github.com/mozilla/fxa-auth-server/commit/34ae5d0))



<a name="1.39.0"></a>
# [1.39.0](https://github.com/mozilla/fxa-auth-server/compare/v1.38.0...v1.39.0) (2015-06-11)


### Bug Fixes

* **docs:** Fix Markdown link in api.md ([b65a5a6](https://github.com/mozilla/fxa-auth-server/commit/b65a5a6))
* **docs:** update documentation for example verification code, from 64 to 32 chars ([5c3bf0b](https://github.com/mozilla/fxa-auth-server/commit/5c3bf0b)), closes [#937](https://github.com/mozilla/fxa-auth-server/issues/937)
* **password:** revert part of GH-943; currently in broken state ([4a82735](https://github.com/mozilla/fxa-auth-server/commit/4a82735))
* **test:** add missing .bind's to deferred handlers ([0eaf5b4](https://github.com/mozilla/fxa-auth-server/commit/0eaf5b4))

### Features

* **log:** Add logging of various account event ([8b22c23](https://github.com/mozilla/fxa-auth-server/commit/8b22c23))



<a name="1.38.0"></a>
# [1.38.0](https://github.com/mozilla/fxa-auth-server/compare/v1.37.0...v1.38.0) (2015-05-27)


### Bug Fixes

* **env:** set RESEND_BLACKOUT_PERIOD to zero in development ([068820c](https://github.com/mozilla/fxa-auth-server/commit/068820c))
* **env:** updated development TRUSTED_JKUS to bring back support for the untrusted relier ([1472e74](https://github.com/mozilla/fxa-auth-server/commit/1472e74))
* **test:** use a version of node-ass with updated node-temp ([3b31c52](https://github.com/mozilla/fxa-auth-server/commit/3b31c52))

### Features

* **server:** Log the `service` and `reason` parameters for `/account/login`. ([fa7d1bd](https://github.com/mozilla/fxa-auth-server/commit/fa7d1bd))



<a name="1.37.0"></a>
# [1.37.0](https://github.com/mozilla/fxa-auth-server/compare/v1.36.0...v1.37.0) (2015-05-15)


### Bug Fixes

* **logging:** configuration changes per @whd ([f65106d](https://github.com/mozilla/fxa-auth-server/commit/f65106d))
* **pool:** Stop retrying requests to db-server ([179e1b5](https://github.com/mozilla/fxa-auth-server/commit/179e1b5)), closes [#921](https://github.com/mozilla/fxa-auth-server/issues/921)



<a name="1.36.0"></a>
# [1.36.0](https://github.com/mozilla/fxa-auth-server/compare/v1.35.0...v1.36.0) (2015-04-28)


### Bug Fixes

* **l10n:** pass config.i18n.defaultLanguage to fxa-auth-mailer ([eddc014](https://github.com/mozilla/fxa-auth-server/commit/eddc014))
* **mailer:** add a soft check that we are using the same locales as content-server ([0aa3da7](https://github.com/mozilla/fxa-auth-server/commit/0aa3da7))
* **mailer:** add some tests of various supported, unsupported and non-existent locales ([341a512](https://github.com/mozilla/fxa-auth-server/commit/341a512))
* **mailer:** split out the list of supported locales, for easier maintenance ([0251cb8](https://github.com/mozilla/fxa-auth-server/commit/0251cb8))
* **tests:** a config update now makes uk,hsb,dsb available ([a18ceae](https://github.com/mozilla/fxa-auth-server/commit/a18ceae))
* **tests:** update for some locales that have now translated fxa-auth-mailer strings ([92a444b](https://github.com/mozilla/fxa-auth-server/commit/92a444b))



<a name="1.35.0"></a>
# [1.35.0](https://github.com/mozilla/fxa-auth-server/compare/v1.34.1...v1.35.0) (2015-04-14)


### Bug Fixes

* **httpdb:** Set verifierSetAt for resetAccount() ([791ab91](https://github.com/mozilla/fxa-auth-server/commit/791ab91))
* **options:** -L, --locale <en[,zh-TW,de,...]>; Test only this csv list of locales ([e0a79ae](https://github.com/mozilla/fxa-auth-server/commit/e0a79ae))
* **travis:** set --force flag on validate-shrinkwrap ([327e4c3](https://github.com/mozilla/fxa-auth-server/commit/327e4c3))



<a name="1.33.0"></a>
# [1.33.0](https://github.com/mozilla/fxa-auth-server/compare/03aae55...v1.33.0) (2015-03-17)


### Bug Fixes

* **logging:** log emailRecord.uid as a hex string, not a byte array ([b9a1f67](https://github.com/mozilla/fxa-auth-server/commit/b9a1f67))
* **server:** Fix the "Cannot call method 'tooManyRequests' of undefined error. ([03aae55](https://github.com/mozilla/fxa-auth-server/commit/03aae55)), closes [#665](https://github.com/mozilla/fxa-auth-server/issues/665)


# Older versions

train-32
  * Add ability to put an account in "lockout" state after many auth failures - #867

train-32
  * Add ability to put an account in "lockout" state after many auth failures - #867

train-31
  * Don't forward restmail.net email addresses to basket API - #870

train-30
  * Add more fine-grained logging on basket API errors - #839, #856
  * Increase passwordForgotToken lifetime to 60mins - #862, #845
  * Tell basket that locale="en-US" when the user doesn't provide one explicitly - #863
  * Use shiny new PyFxA library for the python loadtests - #844

train-29
  * increased basket logging #857
  * deleted unused code #847

train-28
  * updated hapi to 7.5.3

train-27
  * updated fxa-auth-mailer for mail template changes
  * added locale to basket api response logging

train-26
  * no changes

train-25
  * no changes

train-24
  * added uid to /session/status #830
  * updated dependencies

train-23
  * improved operational affordances for scrypt max-pending limit #819
  * Fixed JWT related bugs for preVerifyToken #824 #825

train-22
  * basket API #818

train-21
  * added 'preVerifyToken' optional parameter to /account/create #784
  * reset customs state on password reset #798
  * added 'resume' optional parameter to email sending endpoints #793

train-20
  * limit the number of pending scrypt hashes #783

train-19
  * belated major version 1 bump but maintain minor version count
  * fixed uid logging issue #755
  * nonceFunc logging is now trace instead of info level
  * updated many dependencies
  * removed awsbox

train-18
  * fixed internal server error on /certificate/sign #771
  * removed mysql and heap DB implementations #769
  * fixed log uid encoding issue #765
  * updated documentation

train-17
  * added locale to account #751
  * better db related error messages for httpdb #754
  * updated customs-server #756

train-16
  * updated hapi to 6.0.2

train-15
  * allow routes to use a base path for hosting in a subdirectory
  * updated dependencies
  * use poolee module for HTTP requests
  * code reorganization

train-14
  * moved email sending into fxa-auth-mailer #730
  * updated hapi-auth-hawk to mitigate bug (#700) #731
  * added `use_https` config option #728
  * always return an error on `__heartbeat__` failure #726
  * updated documentation

train-13
  * added contributing file #719
  * added MPL license file
  * fix for certificate sign requests when the provided key is invalid #717
  * fixed hawk payload verification bug #713
  * updated base email templates #709

train-12
  * verify an account if its unverified when forgot password verification succeeds #694
  * added 'accountRecreated' flag to the request summary log line #695
  * deprecate smtp.verificationUrl and passwordResetUrl in favor of contentServer.url #696
  * Update the URL for the customs server #702
  * add http datastore api #684

train-11
  * moved customs-server (fraud/abuse) to its own repo #685
  * improved the email based rate-limiting behavior

train-10
  * added email_bouncer.js for processing SES email bounces #678
  * fixed an email validation bug #681

train-09
  * noop

train-08
  * added /account/status #656
  * added basic email rate limiting #664

train-07
  * improve concurrent duplicate request handling #626
  * improved test coverage #628
  * added SNS account delete notifier #629
  * added fxa-verifiedEmail to the signed certificate #630
  * removed dependency on redis #634
  * added db_patcher for db migrations #643
  * improved redirectTo domain validation
  * updated readme design doc link #616
  * added /password/forgot/status endpoint #636
  * added /session/status endpoint #637
  * exit key_server when stdout is piped and the other process exits
  * improved mysql connection error handling

train-06
  * stop logging OPTIONS requests #619
  * fixed /verify_email uid parameter validation
  * default config.env to prod #614

train-05
  * fixed some i18n issues #611
  * use npm shrinkwrap #603
  * don't send verify emails to verified accounts #609

train-04
  * added `lockdown` for stable dependencies #19
  * refactored mysql.js #588
  * allow repeat signup against unverified emails #593
  * added cache-control to /.well-known/browserid #597
  * collect loggable data before authentication #601

train-03
  * upgrade hapi to 2.4.0
  * fixed password reset account lockout bug #575
  * upgrade mysql to 2.1.0
  * added mysql stat log lines
  * default mysql pools to 10 connections instead of 100
  * improved mysql connection error handling #581
  * check and cache ts+nonce pairs, not just plain nonces #584
  * disable HAWK timestamp checking in authentication #585

train-02
  * added `fxa-lastAuthAt` to signed certificates #547
  * load test enhancements
  * fixed redirectTo bug in /recovery_email/resend_code #563
  * updated mysql module from 2.0.0 to 2.0.1
  * improved mysql error handling #566
  * implemented new request logging convention #565
  * fixed remote test timing issue #512
  * more comprehensive email address validation #573
  * added CHANGELOG :)

train-01
  * all the things<|MERGE_RESOLUTION|>--- conflicted
+++ resolved
@@ -1,11 +1,3 @@
-<<<<<<< HEAD
-## 1.134.4
-
-### Bug fixes
-
-* ci: run all auth server tests in ci (ebc349ce8)
-* scripts: log metrics from verification reminder script (a2b7d2556)
-=======
 ## 1.135.1
 
 No changes.
@@ -28,7 +20,13 @@
 
 * packages: remove old release tagging scripts and docs (6f168c244)
 * repo: remove husky and associated git hooks (00a5c99fe)
->>>>>>> 5012b888
+
+## 1.134.4
+
+### Bug fixes
+
+* ci: run all auth server tests in ci (ebc349ce8)
+* scripts: log metrics from verification reminder script (a2b7d2556)
 
 ## 1.134.3
 
