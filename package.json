{
  "name": "fxa",
  "private": true,
  "version": "2.0.0",
  "description": "Firefox Accounts monorepo",
  "scripts": {
    "preinstall": "_scripts/check-package-manager.sh",
    "authors": "git shortlog -s | cut -c8- | sort -f > AUTHORS",
    "start": "nps --prefix=start",
    "stop": "nps --prefix=stop",
    "restart": "nps --prefix=restart",
    "delete": "nps --prefix=delete",
    "rebuild-packages": "yarn workspaces foreach run build",
    "adb-reverse": "./_scripts/adb-reverse.sh",
    "test": "_scripts/test-package.sh",
    "config-fxios": "node _scripts/config-fxios.js",
    "format": "yarn workspaces foreach run format",
    "ports": "pm2 jlist | json -a -c 'this.pm2_env.env.PORT' pm2_env.env.PORT name",
    "heroku-postbuild": "yarn workspaces foreach --verbose --include 123done install",
    "mysql": "docker exec -it $(docker container ls | grep mysql | cut -d' ' -f1) mysql",
    "firefox": "./packages/fxa-dev-launcher/bin/fxa-dev-launcher.mjs",
    "generate-lockfile": "docker build . -f _dev/docker/ci-lockfile-generator/Dockerfile -t generate-lockfile && docker run generate-lockfile > yarn.lock",
    "l10n:clone": "_scripts/l10n/clone.sh",
    "l10n:prime": "_scripts/l10n/prime.sh",
    "l10n:bundle": "_scripts/l10n/bundle.sh",
    "legal:clone": "_scripts/clone-legal-docs.sh",
    "gql:allowlist": "nx run-many -t extract-gql && nx run-many -t copy-gql"
  },
  "homepage": "https://github.com/mozilla/fxa",
  "bugs": {
    "url": "https://github.com/mozilla/fxa/issues"
  },
  "repository": {
    "type": "git",
    "url": "https://github.com/mozilla/fxa"
  },
  "author": "Mozilla (https://mozilla.org/)",
  "license": "MPL-2.0",
  "dependencies": {
    "@apollo/client": "alpha",
    "@apollo/experimental-nextjs-app-support": "^0.1.0",
    "@faker-js/faker": "^8.0.2",
<<<<<<< HEAD
    "@nx/next": "16.3.0",
    "@swc/helpers": "~0.5.0",
=======
    "@fluent/react": "^0.15.1",
    "class-validator": "^0.14.0",
>>>>>>> 1d83a6cc
    "diffparser": "^2.0.1",
    "hot-shots": "^10.0.0",
    "husky": "^4.2.5",
    "knex": "^2.4.2",
    "lint-staged": "^13.2.0",
<<<<<<< HEAD
=======
    "mysql": "^2.18.1",
>>>>>>> 1d83a6cc
    "next": "13.4.1",
    "node-fetch": "^2.6.7",
    "nps": "^5.10.0",
    "objection": "^3.0.1",
    "p-queue": "^7.3.4",
    "pm2": "^5.3.0",
    "prettier": "^2.6.2",
<<<<<<< HEAD
    "react": "18.2.0",
    "react-dom": "18.2.0",
=======
    "react": "^18.2.0",
    "react-dom": "^18.2.0",
    "react-ga4": "^2.1.0",
>>>>>>> 1d83a6cc
    "replace-in-file": "^6.3.5",
    "semver": "^7.5.3",
    "tslib": "^2.5.0"
  },
  "engines": {
    "node": "^18.14.2"
  },
  "husky": {
    "hooks": {
      "pre-commit": "lint-staged",
      "post-checkout": "_scripts/git-checkout-hook.sh",
      "post-merge": "_scripts/git-merge-hook.sh"
    }
  },
  "lint-staged": {
    "packages/!(fxa-payments-server)/**/*.js": [
      "prettier --config _dev/.prettierrc --write",
      "eslint"
    ],
    "*.{ts,tsx}": [
      "prettier --config _dev/.prettierrc --write"
    ],
    "packages/fxa-auth-server/**/*.{ts,tsx}": [
      "eslint"
    ],
    "*.css": [
      "prettier --config _dev/.prettierrc --write"
    ],
    "*.scss": [
      "stylelint --config _dev/.stylelintrc"
    ],
    "*.md": [
      "prettier --config _dev/.prettierrc --write"
    ]
  },
  "devDependencies": {
<<<<<<< HEAD
    "@nrwl/jest": "^15.9.2",
    "@nrwl/js": "^15.9.2",
    "@nrwl/next": "^16.3.0",
    "@nrwl/workspace": "^15.9.2",
    "@nx/cypress": "16.3.0",
    "@nx/jest": "16.3.1",
    "@nx/js": "16.3.1",
    "@nx/node": "^16.3.1",
    "@nx/react": "16.3.0",
    "@nx/workspace": "16.3.1",
    "@swc/cli": "~0.1.62",
    "@swc/core": "~1.3.51",
    "@swc/jest": "0.2.20",
    "@testing-library/react": "14.0.0",
=======
    "@nx/eslint-plugin": "^16.3.2",
    "@nx/jest": "16.5.5",
    "@nx/js": "^16.3.2",
    "@nx/next": "^16.3.2",
    "@nx/node": "^16.3.1",
    "@nx/react": "16.3.2",
    "@nx/workspace": "16.5.2",
    "@storybook/html-webpack5": "^7.0.23",
    "@storybook/react-webpack5": "^7.0.23",
    "@testing-library/react": "^14.0.0",
>>>>>>> 1d83a6cc
    "@types/jest": "^29.5.1",
    "@types/mysql": "^2",
    "@types/node": "^18.16.1",
<<<<<<< HEAD
    "@types/react": "18.0.28",
    "@types/react-dom": "18.0.11",
    "@typescript-eslint/eslint-plugin": "^5.59.1",
    "@typescript-eslint/parser": "^5.59.1",
    "autoprefixer": "latest",
    "babel-jest": "^29.4.1",
    "cypress": "^12.11.0",
    "eslint": "^7.32.0",
    "eslint-config-next": "13.4.1",
    "eslint-plugin-cypress": "^2.10.3",
=======
    "@types/react": "^18",
    "@types/react-dom": "^18",
    "@types/react-test-renderer": "^18",
    "@typescript-eslint/eslint-plugin": "^5.59.1",
    "@typescript-eslint/parser": "^5.59.1",
    "autoprefixer": "^10.4.14",
    "babel-jest": "^29.4.1",
    "eslint": "^7.32.0",
    "eslint-config-next": "13.4.1",
>>>>>>> 1d83a6cc
    "eslint-plugin-fxa": "workspace:*",
    "eslint-plugin-import": "2.27.5",
    "eslint-plugin-jest": "^27.2.1",
    "eslint-plugin-jsx-a11y": "6.7.1",
    "eslint-plugin-react": "^7.32.2",
    "eslint-plugin-react-hooks": "4.6.0",
    "jest": "^29.5.0",
    "jest-environment-jsdom": "^29.5.0",
    "jest-environment-node": "^29.4.1",
    "json": "^11.0.0",
    "mocha-junit-reporter": "^2.2.0",
    "mocha-multi": "^1.1.7",
    "nx": "16.5.5",
    "nx-cloud": "latest",
    "persistgraphql": "^0.3.11",
    "postcss": "^8.4.26",
    "react-test-renderer": "^18.2.0",
    "stylelint": "^15.10.1",
    "stylelint-config-prettier": "^9.0.3",
    "stylelint-config-recommended-scss": "^12.0.0",
<<<<<<< HEAD
    "tailwindcss": "latest",
    "ts-jest": "^29.1.0",
=======
    "tailwindcss": "^3.3.3",
    "ts-jest": "29.1.0",
>>>>>>> 1d83a6cc
    "ts-node": "^10.9.1",
    "typescript": "^5.0.4"
  },
  "workspaces": [
    "packages/*"
  ],
  "resolutions": {
    "@babel/core": "^7.22.5",
    "@babel/helper-module-imports": "^7.22.5",
    "@babel/types": "^7.22.5",
    "@grpc/grpc-js": "~1.6.0",
    "@nestjs/cli/typescript": "^4.5.2",
    "@svgr/webpack": "^8.0.1",
    "@types/node": "^18.14.2",
    "@types/react": "^18",
    "browserid-crypto": "https://github.com/mozilla-fxa/browserid-crypto.git#5979544d13eeb15a02d0b9a6a7a08a698d54d37d",
    "css-minimizer-webpack-plugin": ">=4 <5",
    "elliptic": ">=6.5.4",
    "eslint-plugin-import": "^2.25.2",
    "fbjs/isomorphic-fetch": "^3.0.0",
    "gobbledygook": "https://github.com/mozilla-fxa/gobbledygook.git#354042684056e57ca77f036989e907707a36cff2",
    "google-gax": "2.30.5",
    "http-proxy": "^1.18.1",
    "minimist": "^1.2.6",
    "flat": ">=5.0.2",
    "moment:>2.0.0 <3": ">=2.29.4",
    "node-forge": ">=1.3.0",
    "plist": "^3.0.6",
    "protobufjs:>6.0.0 <7": ">=6.11.3",
    "tap/typescript": "^4.5.2",
    "terser:>4.0.0 <5": ">=4.8.1",
    "terser:>5 <6": ">=5.14.2",
    "underscore": ">=1.13.2",
    "url-parse": "^1.5.8",
    "@types/react": "^17.0.14"
  },
  "packageManager": "yarn@3.3.0"
}<|MERGE_RESOLUTION|>--- conflicted
+++ resolved
@@ -40,22 +40,16 @@
     "@apollo/client": "alpha",
     "@apollo/experimental-nextjs-app-support": "^0.1.0",
     "@faker-js/faker": "^8.0.2",
-<<<<<<< HEAD
+    "@fluent/react": "^0.15.1",
     "@nx/next": "16.3.0",
     "@swc/helpers": "~0.5.0",
-=======
-    "@fluent/react": "^0.15.1",
     "class-validator": "^0.14.0",
->>>>>>> 1d83a6cc
     "diffparser": "^2.0.1",
     "hot-shots": "^10.0.0",
     "husky": "^4.2.5",
     "knex": "^2.4.2",
     "lint-staged": "^13.2.0",
-<<<<<<< HEAD
-=======
     "mysql": "^2.18.1",
->>>>>>> 1d83a6cc
     "next": "13.4.1",
     "node-fetch": "^2.6.7",
     "nps": "^5.10.0",
@@ -63,14 +57,9 @@
     "p-queue": "^7.3.4",
     "pm2": "^5.3.0",
     "prettier": "^2.6.2",
-<<<<<<< HEAD
-    "react": "18.2.0",
-    "react-dom": "18.2.0",
-=======
     "react": "^18.2.0",
     "react-dom": "^18.2.0",
     "react-ga4": "^2.1.0",
->>>>>>> 1d83a6cc
     "replace-in-file": "^6.3.5",
     "semver": "^7.5.3",
     "tslib": "^2.5.0"
@@ -107,22 +96,6 @@
     ]
   },
   "devDependencies": {
-<<<<<<< HEAD
-    "@nrwl/jest": "^15.9.2",
-    "@nrwl/js": "^15.9.2",
-    "@nrwl/next": "^16.3.0",
-    "@nrwl/workspace": "^15.9.2",
-    "@nx/cypress": "16.3.0",
-    "@nx/jest": "16.3.1",
-    "@nx/js": "16.3.1",
-    "@nx/node": "^16.3.1",
-    "@nx/react": "16.3.0",
-    "@nx/workspace": "16.3.1",
-    "@swc/cli": "~0.1.62",
-    "@swc/core": "~1.3.51",
-    "@swc/jest": "0.2.20",
-    "@testing-library/react": "14.0.0",
-=======
     "@nx/eslint-plugin": "^16.3.2",
     "@nx/jest": "16.5.5",
     "@nx/js": "^16.3.2",
@@ -133,22 +106,9 @@
     "@storybook/html-webpack5": "^7.0.23",
     "@storybook/react-webpack5": "^7.0.23",
     "@testing-library/react": "^14.0.0",
->>>>>>> 1d83a6cc
     "@types/jest": "^29.5.1",
     "@types/mysql": "^2",
     "@types/node": "^18.16.1",
-<<<<<<< HEAD
-    "@types/react": "18.0.28",
-    "@types/react-dom": "18.0.11",
-    "@typescript-eslint/eslint-plugin": "^5.59.1",
-    "@typescript-eslint/parser": "^5.59.1",
-    "autoprefixer": "latest",
-    "babel-jest": "^29.4.1",
-    "cypress": "^12.11.0",
-    "eslint": "^7.32.0",
-    "eslint-config-next": "13.4.1",
-    "eslint-plugin-cypress": "^2.10.3",
-=======
     "@types/react": "^18",
     "@types/react-dom": "^18",
     "@types/react-test-renderer": "^18",
@@ -158,7 +118,6 @@
     "babel-jest": "^29.4.1",
     "eslint": "^7.32.0",
     "eslint-config-next": "13.4.1",
->>>>>>> 1d83a6cc
     "eslint-plugin-fxa": "workspace:*",
     "eslint-plugin-import": "2.27.5",
     "eslint-plugin-jest": "^27.2.1",
@@ -179,13 +138,8 @@
     "stylelint": "^15.10.1",
     "stylelint-config-prettier": "^9.0.3",
     "stylelint-config-recommended-scss": "^12.0.0",
-<<<<<<< HEAD
     "tailwindcss": "latest",
     "ts-jest": "^29.1.0",
-=======
-    "tailwindcss": "^3.3.3",
-    "ts-jest": "29.1.0",
->>>>>>> 1d83a6cc
     "ts-node": "^10.9.1",
     "typescript": "^5.0.4"
   },
@@ -219,8 +173,7 @@
     "terser:>4.0.0 <5": ">=4.8.1",
     "terser:>5 <6": ">=5.14.2",
     "underscore": ">=1.13.2",
-    "url-parse": "^1.5.8",
-    "@types/react": "^17.0.14"
+    "url-parse": "^1.5.8"
   },
   "packageManager": "yarn@3.3.0"
 }